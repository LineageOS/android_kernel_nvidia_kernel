--- conflicted
+++ resolved
@@ -1749,29 +1749,17 @@
 	/* When non-active we'll update virtual framebuffer, but no new urbs */
 	atomic_set(&dev->usb_active, 0);
 
-<<<<<<< HEAD
-	/* remove udlfb's sysfs interfaces */
-	for (i = 0; i < ARRAY_SIZE(fb_device_attrs); i++)
-		device_remove_file(info->dev, &fb_device_attrs[i]);
-	device_remove_bin_file(info->dev, &edid_attr);
-	unlink_framebuffer(info);
-=======
 	/* this function will wait for all in-flight urbs to complete */
 	dlfb_free_urb_list(dev);
 
 	if (info) {
-
 		/* remove udlfb's sysfs interfaces */
 		for (i = 0; i < ARRAY_SIZE(fb_device_attrs); i++)
 			device_remove_file(info->dev, &fb_device_attrs[i]);
 		device_remove_bin_file(info->dev, &edid_attr);
-
-		/* it's safe to uncomment next line if your kernel
-		   doesn't yet have this function exported */
 		unlink_framebuffer(info);
 	}
 
->>>>>>> 6bff98b4
 	usb_set_intfdata(interface, NULL);
 	dev->udev = NULL;
 	dev->gdev = NULL;
