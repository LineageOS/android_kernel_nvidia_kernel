--- conflicted
+++ resolved
@@ -1523,13 +1523,10 @@
 	if (atomic_cmpxchg(&tz->need_update, 1, 0))
 		thermal_zone_device_update(tz, THERMAL_EVENT_UNSPECIFIED);
 
-<<<<<<< HEAD
 	dev_info(&tz->device, "Registering thermal zone %s for type %s\n",
 			dev_name(&tz->device), type);
-=======
 	thermal_notify_tz_create(tz->id, tz->type);
 
->>>>>>> 115df7a4
 	return tz;
 
 unregister:
