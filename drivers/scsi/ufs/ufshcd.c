--- conflicted
+++ resolved
@@ -113,13 +113,10 @@
 		_ret;                                                   \
 	})
 
-<<<<<<< HEAD
 #define ufshcd_hex_dump(prefix_str, buf, len) \
 	print_hex_dump(KERN_ERR, prefix_str, DUMP_PREFIX_OFFSET,	\
 			16, 4, buf, len, false)
 
-=======
->>>>>>> c0c65349
 enum {
 	UFSHCD_MAX_CHANNEL	= 0,
 	UFSHCD_MAX_ID		= 1,
@@ -2173,7 +2170,6 @@
 EXPORT_SYMBOL(ufshcd_query_descriptor_retry);
 
 /**
-<<<<<<< HEAD
  * ufshcd_set_config_desc - Write configuration Descriptor
  * @hba: per-adapter instance
  * @desc_buf: configuration descriptor buffer
@@ -2192,8 +2188,6 @@
 EXPORT_SYMBOL(ufshcd_set_config_desc);
 
 /**
-=======
->>>>>>> c0c65349
  * ufshcd_read_desc_length - read the specified descriptor length from header
  * @hba: Pointer to adapter instance
  * @desc_id: descriptor idn value
@@ -2332,8 +2326,6 @@
 	ret = ufshcd_query_descriptor_retry(hba, UPIU_QUERY_OPCODE_READ_DESC,
 					desc_id, desc_index, 0,
 					desc_buf, &buff_len);
-<<<<<<< HEAD
-
 	if (ret) {
 		dev_err(hba->dev, "%s: Failed reading descriptor. desc_id %d, desc_index %d, param_offset %d, ret %d",
 			__func__, desc_id, desc_index, param_offset, ret);
@@ -2348,23 +2340,6 @@
 		goto out;
 	}
 
-=======
-
-	if (ret) {
-		dev_err(hba->dev, "%s: Failed reading descriptor. desc_id %d, desc_index %d, param_offset %d, ret %d",
-			__func__, desc_id, desc_index, param_offset, ret);
-		goto out;
-	}
-
-	/* Sanity check */
-	if (desc_buf[QUERY_DESC_DESC_TYPE_OFFSET] != desc_id) {
-		dev_err(hba->dev, "%s: invalid desc_id %d in descriptor header",
-			__func__, desc_buf[QUERY_DESC_DESC_TYPE_OFFSET]);
-		ret = -EINVAL;
-		goto out;
-	}
-
->>>>>>> c0c65349
 	/* Check wherher we will not copy more data, than available */
 	if (is_kmalloc && param_size > buff_len)
 		param_size = buff_len;
@@ -5227,11 +5202,7 @@
 	}
 
 	str_desc_buf[QUERY_DESC_MAX_SIZE] = '\0';
-<<<<<<< HEAD
-	strlcpy(card_data->model, (str_desc_buf + QUERY_DESC_HDR_SIZE),
-=======
 	strlcpy(dev_desc->model, (str_desc_buf + QUERY_DESC_HDR_SIZE),
->>>>>>> c0c65349
 		min_t(u8, str_desc_buf[QUERY_DESC_LENGTH_OFFSET],
 		      MAX_MODEL_LEN));
 
@@ -5502,9 +5473,6 @@
 	/* Init check for device descriptor sizes */
 	ufshcd_init_desc_sizes(hba);
 
-<<<<<<< HEAD
-	ufs_advertise_fixup_device(hba);
-=======
 	ret = ufs_get_device_desc(hba, &card);
 	if (ret) {
 		dev_err(hba->dev, "%s: Failed getting device info. err = %d\n",
@@ -5513,7 +5481,6 @@
 	}
 
 	ufs_fixup_device_setup(hba, &card);
->>>>>>> c0c65349
 	ufshcd_tune_unipro_params(hba);
 
 	ret = ufshcd_set_vccq_rail_unused(hba,
