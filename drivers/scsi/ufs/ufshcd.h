--- conflicted
+++ resolved
@@ -594,14 +594,9 @@
 	struct ufs_desc_size desc_size;
 
 	int latency_hist_enabled;
-<<<<<<< HEAD
-	struct io_latency_state io_lat_s;
-	struct rw_semaphore clk_scaling_lock;
 	bool card_present;
-=======
 	struct io_latency_state io_lat_read;
 	struct io_latency_state io_lat_write;
->>>>>>> 3fd926a5
 };
 
 /* Returns true if clocks can be gated. Otherwise false */
