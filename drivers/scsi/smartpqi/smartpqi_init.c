--- conflicted
+++ resolved
@@ -323,11 +323,7 @@
 static inline bool pqi_device_in_remove(struct pqi_ctrl_info *ctrl_info,
 					struct pqi_scsi_dev *device)
 {
-<<<<<<< HEAD
-	return device->in_remove & !ctrl_info->in_shutdown;
-=======
 	return device->in_remove && !ctrl_info->in_shutdown;
->>>>>>> f17b5f06
 }
 
 static inline void pqi_schedule_rescan_worker_with_delay(
@@ -7491,13 +7487,8 @@
 		dma_addr_t dma_handle;
 
 		ctrl_info->pqi_ofa_chunk_virt_addr[i] =
-<<<<<<< HEAD
-			dma_zalloc_coherent(dev, chunk_size, &dma_handle,
-						GFP_KERNEL);
-=======
 			dma_alloc_coherent(dev, chunk_size, &dma_handle,
 					   GFP_KERNEL);
->>>>>>> f17b5f06
 
 		if (!ctrl_info->pqi_ofa_chunk_virt_addr[i])
 			break;
@@ -7554,17 +7545,10 @@
 	struct device *dev;
 
 	dev = &ctrl_info->pci_dev->dev;
-<<<<<<< HEAD
-	pqi_ofa_memory = dma_zalloc_coherent(dev,
-				PQI_OFA_MEMORY_DESCRIPTOR_LENGTH,
-				&ctrl_info->pqi_ofa_mem_dma_handle,
-				GFP_KERNEL);
-=======
 	pqi_ofa_memory = dma_alloc_coherent(dev,
 					    PQI_OFA_MEMORY_DESCRIPTOR_LENGTH,
 					    &ctrl_info->pqi_ofa_mem_dma_handle,
 					    GFP_KERNEL);
->>>>>>> f17b5f06
 
 	if (!pqi_ofa_memory)
 		return;
