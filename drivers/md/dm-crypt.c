--- conflicted
+++ resolved
@@ -96,13 +96,10 @@
  * and encrypts / decrypts at the same time.
  */
 enum flags { DM_CRYPT_SUSPENDED, DM_CRYPT_KEY_VALID };
-<<<<<<< HEAD
-=======
 
 /*
  * The fields in here must be read only after initialization.
  */
->>>>>>> d02dae43
 struct crypt_config {
 	struct dm_dev *dev;
 	sector_t start;
@@ -167,17 +164,6 @@
 static void kcryptd_queue_crypt(struct dm_crypt_io *io);
 static u8 *iv_of_dmreq(struct crypt_config *cc, struct dm_crypt_request *dmreq);
 
-<<<<<<< HEAD
-=======
-/*
- * Use this to access cipher attributes that are the same for each CPU.
- */
-static struct crypto_ablkcipher *any_tfm(struct crypt_config *cc)
-{
-	return cc->tfms[0];
-}
-
->>>>>>> d02dae43
 /*
  * Different IV generation algorithms:
  *
@@ -500,7 +486,6 @@
 static void crypt_alloc_req(struct crypt_config *cc,
 			    struct convert_context *ctx)
 {
-<<<<<<< HEAD
 	if (!cc->req)
 		cc->req = mempool_alloc(cc->req_pool, GFP_NOIO);
 	ablkcipher_request_set_tfm(cc->req, cc->tfm);
@@ -508,17 +493,6 @@
 					CRYPTO_TFM_REQ_MAY_SLEEP,
 					kcryptd_async_done,
 					dmreq_of_req(cc, cc->req));
-=======
-	unsigned key_index = ctx->cc_sector & (cc->tfms_count - 1);
-
-	if (!ctx->req)
-		ctx->req = mempool_alloc(cc->req_pool, GFP_NOIO);
-
-	ablkcipher_request_set_tfm(ctx->req, cc->tfms[key_index]);
-	ablkcipher_request_set_callback(ctx->req,
-	    CRYPTO_TFM_REQ_MAY_BACKLOG | CRYPTO_TFM_REQ_MAY_SLEEP,
-	    kcryptd_async_done, dmreq_of_req(cc, ctx->req));
->>>>>>> d02dae43
 }
 
 /*
@@ -538,11 +512,7 @@
 
 		atomic_inc(&ctx->cc_pending);
 
-<<<<<<< HEAD
-		r = crypt_convert_block(cc, ctx, cc->req);
-=======
 		r = crypt_convert_block(cc, ctx, ctx->req);
->>>>>>> d02dae43
 
 		switch (r) {
 		/* async */
@@ -551,11 +521,7 @@
 			INIT_COMPLETION(ctx->restart);
 			/* fall through*/
 		case -EINPROGRESS:
-<<<<<<< HEAD
-			cc->req = NULL;
-=======
 			ctx->req = NULL;
->>>>>>> d02dae43
 			ctx->cc_sector++;
 			continue;
 
