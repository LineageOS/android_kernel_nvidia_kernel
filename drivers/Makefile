#
# Makefile for the Linux kernel device drivers.
#
# 15 Sep 2000, Christoph Hellwig <hch@infradead.org>
# Rewritten to use lists instead of if-statements.
#

obj-$(CONFIG_EDP_FRAMEWORK)    += edp/
obj-$(CONFIG_SYSEDP_FRAMEWORK) += edp/
obj-$(CONFIG_CPUQUIET_FRAMEWORK) += cpuquiet/

obj-y				+= irqchip/
obj-y				+= bus/

obj-$(CONFIG_GENERIC_PHY)	+= phy/

# GPIO must come after pinctrl as gpios may need to mux pins etc
obj-y				+= pinctrl/
obj-y				+= gpio/
obj-y				+= pwm/
obj-$(CONFIG_PCI)		+= pci/
obj-$(CONFIG_PARISC)		+= parisc/
obj-$(CONFIG_RAPIDIO)		+= rapidio/
obj-y				+= video/
obj-y				+= idle/

obj-$(CONFIG_PADCTRL)		+= padctrl/

# IPMI must come before ACPI in order to provide IPMI opregion support
obj-$(CONFIG_IPMI_HANDLER)	+= char/ipmi/

obj-$(CONFIG_ACPI)		+= acpi/
obj-$(CONFIG_SFI)		+= sfi/
# PnP must come after ACPI since it will eventually need to check if acpi
# was used and do nothing if so
obj-$(CONFIG_PNP)		+= pnp/
obj-y				+= amba/
# Many drivers will want to use DMA so this has to be made available
# really early.
obj-$(CONFIG_DMADEVICES)	+= dma/

obj-$(CONFIG_VIRTIO)		+= virtio/
obj-$(CONFIG_XEN)		+= xen/

# regulators early, since some subsystems rely on them to initialize
obj-$(CONFIG_REGULATOR)		+= regulator/

# reset controllers early, since gpu drivers might rely on them to initialize
obj-$(CONFIG_RESET_CONTROLLER)	+= reset/

# tty/ comes before char/ so that the VT console is the boot-time
# default.
obj-y				+= tty/
obj-y				+= char/

# gpu/ comes after char for AGP vs DRM startup
obj-y				+= gpu/

obj-$(CONFIG_CONNECTOR)		+= connector/

# i810fb and intelfb depend on char/agp/
obj-$(CONFIG_FB_I810)           += video/i810/
obj-$(CONFIG_FB_INTEL)          += video/intelfb/

obj-$(CONFIG_PARPORT)		+= parport/
obj-y				+= base/ block/ misc/ mfd/ nfc/
obj-$(CONFIG_NUBUS)		+= nubus/
obj-y				+= macintosh/
obj-$(CONFIG_IDE)		+= ide/
obj-$(CONFIG_SCSI)		+= scsi/
obj-$(CONFIG_ATA)		+= ata/
obj-$(CONFIG_TARGET_CORE)	+= target/
obj-$(CONFIG_MTD)		+= mtd/
obj-$(CONFIG_SPI)		+= spi/
obj-y				+= hsi/
obj-y				+= net/
obj-$(CONFIG_ATM)		+= atm/
obj-$(CONFIG_FUSION)		+= message/
obj-y				+= firewire/
obj-$(CONFIG_UIO)		+= uio/
obj-$(CONFIG_VFIO)		+= vfio/
obj-y				+= cdrom/
obj-y				+= auxdisplay/
obj-$(CONFIG_PCCARD)		+= pcmcia/
obj-$(CONFIG_DIO)		+= dio/
obj-$(CONFIG_SBUS)		+= sbus/
obj-$(CONFIG_ZORRO)		+= zorro/
obj-$(CONFIG_MAC)		+= macintosh/
obj-$(CONFIG_ATA_OVER_ETH)	+= block/aoe/
obj-$(CONFIG_PARIDE) 		+= block/paride/
obj-$(CONFIG_TC)		+= tc/
obj-$(CONFIG_UWB)		+= uwb/
obj-$(CONFIG_USB_PHY)		+= usb/
obj-$(CONFIG_USB)		+= usb/
obj-$(CONFIG_PCI)		+= usb/
obj-$(CONFIG_USB_GADGET)	+= usb/
obj-$(CONFIG_SERIO)		+= input/serio/
obj-$(CONFIG_GAMEPORT)		+= input/gameport/
obj-$(CONFIG_INPUT)		+= input/
obj-$(CONFIG_I2O)		+= message/
obj-$(CONFIG_RTC_LIB)		+= rtc/
obj-y				+= i2c/ media/
obj-$(CONFIG_PPS)		+= pps/
obj-$(CONFIG_PTP_1588_CLOCK)	+= ptp/
obj-$(CONFIG_W1)		+= w1/
obj-$(CONFIG_STAGING)		+= staging/
obj-$(CONFIG_POWER_SUPPLY)	+= power/
obj-$(CONFIG_HWMON)		+= hwmon/
obj-$(CONFIG_THERMAL)		+= thermal/
obj-$(CONFIG_WATCHDOG)		+= watchdog/
obj-$(CONFIG_MD)		+= md/
obj-$(CONFIG_BT)		+= bluetooth/
obj-$(CONFIG_ACCESSIBILITY)	+= accessibility/
obj-$(CONFIG_ISDN)		+= isdn/
obj-$(CONFIG_EDAC)		+= edac/
obj-$(CONFIG_EISA)		+= eisa/
obj-y				+= lguest/
obj-$(CONFIG_CPU_FREQ)		+= cpufreq/
obj-$(CONFIG_CPU_IDLE)		+= cpuidle/
obj-y				+= mmc/
obj-$(CONFIG_MEMSTICK)		+= memstick/
obj-y				+= leds/
obj-$(CONFIG_SWITCH)		+= switch/
obj-$(CONFIG_INFINIBAND)	+= infiniband/
obj-$(CONFIG_SGI_SN)		+= sn/
obj-y				+= firmware/
obj-$(CONFIG_CRYPTO)		+= crypto/
obj-$(CONFIG_SUPERH)		+= sh/
obj-$(CONFIG_ARCH_SHMOBILE)	+= sh/
obj-$(CONFIG_SSBI)		+= ssbi/
ifndef CONFIG_ARCH_USES_GETTIMEOFFSET
obj-y				+= clocksource/
endif
obj-$(CONFIG_DCA)		+= dca/
obj-$(CONFIG_HID)		+= hid/
obj-$(CONFIG_PPC_PS3)		+= ps3/
obj-$(CONFIG_OF)		+= of/
obj-$(CONFIG_SSB)		+= ssb/
obj-$(CONFIG_BCMA)		+= bcma/
obj-$(CONFIG_VHOST_RING)	+= vhost/
obj-$(CONFIG_VLYNQ)		+= vlynq/
obj-y				+= platform/
#common clk code
obj-y				+= clk/

obj-$(CONFIG_MAILBOX)		+= mailbox/
obj-$(CONFIG_HWSPINLOCK)	+= hwspinlock/
obj-$(CONFIG_NFC)		+= nfc/
obj-$(CONFIG_IOMMU_SUPPORT)	+= iommu/
obj-$(CONFIG_REMOTEPROC)	+= remoteproc/
obj-$(CONFIG_RPMSG)		+= rpmsg/

# Virtualization drivers
obj-$(CONFIG_VIRT_DRIVERS)	+= virt/
obj-$(CONFIG_HYPERV)		+= hv/

obj-$(CONFIG_PM_DEVFREQ)	+= devfreq/
obj-$(CONFIG_EXTCON)		+= extcon/
obj-$(CONFIG_MEMORY)		+= memory/
obj-$(CONFIG_IIO)		+= iio/
obj-$(CONFIG_VME_BUS)		+= vme/
obj-$(CONFIG_IPACK_BUS)		+= ipack/
obj-$(CONFIG_NTB)		+= ntb/
<<<<<<< HEAD
obj-$(CONFIG_MIPI_BIF)		+= mipi_bif/

# The wildcard hack is necessary for kernel's make clean.
ifneq ($(wildcard $(srctree)/../kernel-t18x/drivers/Makefile),)
obj-$(CONFIG_ARCH_TEGRA_18x_SOC) += ../../kernel-t18x/drivers/
endif
=======
obj-$(CONFIG_ANDROID)		+= android/
>>>>>>> 0f708442
<|MERGE_RESOLUTION|>--- conflicted
+++ resolved
@@ -161,13 +161,10 @@
 obj-$(CONFIG_VME_BUS)		+= vme/
 obj-$(CONFIG_IPACK_BUS)		+= ipack/
 obj-$(CONFIG_NTB)		+= ntb/
-<<<<<<< HEAD
 obj-$(CONFIG_MIPI_BIF)		+= mipi_bif/
 
 # The wildcard hack is necessary for kernel's make clean.
 ifneq ($(wildcard $(srctree)/../kernel-t18x/drivers/Makefile),)
 obj-$(CONFIG_ARCH_TEGRA_18x_SOC) += ../../kernel-t18x/drivers/
 endif
-=======
-obj-$(CONFIG_ANDROID)		+= android/
->>>>>>> 0f708442
+obj-$(CONFIG_ANDROID)		+= android/