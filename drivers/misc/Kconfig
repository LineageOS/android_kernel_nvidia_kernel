#
# Misc strange devices
#

menu "Misc devices"

config SENSORS_LIS3LV02D
	tristate
	depends on INPUT
	select INPUT_POLLDEV
	default n

config AD525X_DPOT
	tristate "Analog Devices Digital Potentiometers"
	depends on (I2C || SPI) && SYSFS
	help
	  If you say yes here, you get support for the Analog Devices
	  AD5258, AD5259, AD5251, AD5252, AD5253, AD5254, AD5255
	  AD5160, AD5161, AD5162, AD5165, AD5200, AD5201, AD5203,
	  AD5204, AD5206, AD5207, AD5231, AD5232, AD5233, AD5235,
	  AD5260, AD5262, AD5263, AD5290, AD5291, AD5292, AD5293,
	  AD7376, AD8400, AD8402, AD8403, ADN2850, AD5241, AD5242,
	  AD5243, AD5245, AD5246, AD5247, AD5248, AD5280, AD5282,
	  ADN2860, AD5273, AD5171, AD5170, AD5172, AD5173, AD5270,
	  AD5271, AD5272, AD5274
	  digital potentiometer chips.

	  See Documentation/misc-devices/ad525x_dpot.txt for the
	  userspace interface.

	  This driver can also be built as a module.  If so, the module
	  will be called ad525x_dpot.

config AD525X_DPOT_I2C
	tristate "support I2C bus connection"
	depends on AD525X_DPOT && I2C
	help
	  Say Y here if you have a digital potentiometers hooked to an I2C bus.

	  To compile this driver as a module, choose M here: the
	  module will be called ad525x_dpot-i2c.

config AD525X_DPOT_SPI
	tristate "support SPI bus connection"
	depends on AD525X_DPOT && SPI_MASTER
	help
	  Say Y here if you have a digital potentiometers hooked to an SPI bus.

	  If unsure, say N (but it's safe to say "Y").

	  To compile this driver as a module, choose M here: the
	  module will be called ad525x_dpot-spi.

config ATMEL_PWM
	tristate "Atmel AT32/AT91 PWM support"
	depends on HAVE_CLK
	help
	  This option enables device driver support for the PWM channels
	  on certain Atmel processors.  Pulse Width Modulation is used for
	  purposes including software controlled power-efficient backlights
	  on LCD displays, motor control, and waveform generation.

config ATMEL_TCLIB
	bool "Atmel AT32/AT91 Timer/Counter Library"
	depends on (AVR32 || ARCH_AT91)
	help
	  Select this if you want a library to allocate the Timer/Counter
	  blocks found on many Atmel processors.  This facilitates using
	  these blocks by different drivers despite processor differences.

config ATMEL_TCB_CLKSRC
	bool "TC Block Clocksource"
	depends on ATMEL_TCLIB
	default y
	help
	  Select this to get a high precision clocksource based on a
	  TC block with a 5+ MHz base clock rate.  Two timer channels
	  are combined to make a single 32-bit timer.

	  When GENERIC_CLOCKEVENTS is defined, the third timer channel
	  may be used as a clock event device supporting oneshot mode
	  (delays of up to two seconds) based on the 32 KiHz clock.

config ATMEL_TCB_CLKSRC_BLOCK
	int
	depends on ATMEL_TCB_CLKSRC
	prompt "TC Block" if ARCH_AT91RM9200 || ARCH_AT91SAM9260 || CPU_AT32AP700X
	default 0
	range 0 1
	help
	  Some chips provide more than one TC block, so you have the
	  choice of which one to use for the clock framework.  The other
	  TC can be used for other purposes, such as PWM generation and
	  interval timing.

config DUMMY_IRQ
	tristate "Dummy IRQ handler"
	default n
	---help---
	  This module accepts a single 'irq' parameter, which it should register for.
	  The sole purpose of this module is to help with debugging of systems on
	  which spurious IRQs would happen on disabled IRQ vector.

config IBM_ASM
	tristate "Device driver for IBM RSA service processor"
	depends on X86 && PCI && INPUT
	---help---
	  This option enables device driver support for in-band access to the
	  IBM RSA (Condor) service processor in eServer xSeries systems.
	  The ibmasm device driver allows user space application to access
	  ASM (Advanced Systems Management) functions on the service
	  processor. The driver is meant to be used in conjunction with
	  a user space API.
	  The ibmasm driver also enables the OS to use the UART on the
	  service processor board as a regular serial port. To make use of
	  this feature serial driver support (CONFIG_SERIAL_8250) must be
	  enabled.

	  WARNING: This software may not be supported or function
	  correctly on your IBM server. Please consult the IBM ServerProven
	  website <http://www-03.ibm.com/systems/info/x86servers/serverproven/compat/us/>
	  for information on the specific driver level and support statement
	  for your IBM server.

config PHANTOM
	tristate "Sensable PHANToM (PCI)"
	depends on PCI
	help
	  Say Y here if you want to build a driver for Sensable PHANToM device.

	  This driver is only for PCI PHANToMs.

	  If you choose to build module, its name will be phantom. If unsure,
	  say N here.

config INTEL_MID_PTI
	tristate "Parallel Trace Interface for MIPI P1149.7 cJTAG standard"
	depends on PCI && TTY
	default n
	help
	  The PTI (Parallel Trace Interface) driver directs
	  trace data routed from various parts in the system out
	  through an Intel Penwell PTI port and out of the mobile
	  device for analysis with a debugging tool (Lauterbach or Fido).

	  You should select this driver if the target kernel is meant for
	  an Intel Atom (non-netbook) mobile device containing a MIPI
	  P1149.7 standard implementation.

config SGI_IOC4
	tristate "SGI IOC4 Base IO support"
	depends on PCI
	---help---
	  This option enables basic support for the IOC4 chip on certain
	  SGI IO controller cards (IO9, IO10, and PCI-RT).  This option
	  does not enable any specific functions on such a card, but provides
	  necessary infrastructure for other drivers to utilize.

	  If you have an SGI Altix with an IOC4-based card say Y.
	  Otherwise say N.

config TIFM_CORE
	tristate "TI Flash Media interface support"
	depends on PCI
	help
	  If you want support for Texas Instruments(R) Flash Media adapters
	  you should select this option and then also choose an appropriate
	  host adapter, such as 'TI Flash Media PCI74xx/PCI76xx host adapter
	  support', if you have a TI PCI74xx compatible card reader, for
	  example.
	  You will also have to select some flash card format drivers. MMC/SD
	  cards are supported via 'MMC/SD Card support: TI Flash Media MMC/SD
	  Interface support (MMC_TIFM_SD)'.

	  To compile this driver as a module, choose M here: the module will
	  be called tifm_core.

config TIFM_7XX1
	tristate "TI Flash Media PCI74xx/PCI76xx host adapter support"
	depends on PCI && TIFM_CORE
	default TIFM_CORE
	help
	  This option enables support for Texas Instruments(R) PCI74xx and
	  PCI76xx families of Flash Media adapters, found in many laptops.
	  To make actual use of the device, you will have to select some
	  flash card format drivers, as outlined in the TIFM_CORE Help.

	  To compile this driver as a module, choose M here: the module will
	  be called tifm_7xx1.

config ICS932S401
	tristate "Integrated Circuits ICS932S401"
	depends on I2C
	help
	  If you say yes here you get support for the Integrated Circuits
	  ICS932S401 clock control chips.

	  This driver can also be built as a module. If so, the module
	  will be called ics932s401.

config ATMEL_SSC
	tristate "Device driver for Atmel SSC peripheral"
	depends on HAS_IOMEM
	---help---
	  This option enables device driver support for Atmel Synchronized
	  Serial Communication peripheral (SSC).

	  The SSC peripheral supports a wide variety of serial frame based
	  communications, i.e. I2S, SPI, etc.

	  If unsure, say N.

config ENCLOSURE_SERVICES
	tristate "Enclosure Services"
	default n
	help
	  Provides support for intelligent enclosures (bays which
	  contain storage devices).  You also need either a host
	  driver (SCSI/ATA) which supports enclosures
	  or a SCSI enclosure device (SES) to use these services.

config KERNEL_DEBUGGER_CORE
	bool "Kernel Debugger Core"
	default n
	---help---
	  Generic kernel debugging command processor used by low level
	  (interrupt context) platform-specific debuggers.

config SGI_XP
	tristate "Support communication between SGI SSIs"
	depends on NET
	depends on (IA64_GENERIC || IA64_SGI_SN2 || IA64_SGI_UV || X86_UV) && SMP
	select IA64_UNCACHED_ALLOCATOR if IA64_GENERIC || IA64_SGI_SN2
	select GENERIC_ALLOCATOR if IA64_GENERIC || IA64_SGI_SN2
	select SGI_GRU if X86_64 && SMP
	---help---
	  An SGI machine can be divided into multiple Single System
	  Images which act independently of each other and have
	  hardware based memory protection from the others.  Enabling
	  this feature will allow for direct communication between SSIs
	  based on a network adapter and DMA messaging.

config CS5535_MFGPT
	tristate "CS5535/CS5536 Geode Multi-Function General Purpose Timer (MFGPT) support"
	depends on PCI && X86 && MFD_CS5535
	default n
	help
	  This driver provides access to MFGPT functionality for other
	  drivers that need timers.  MFGPTs are available in the CS5535 and
	  CS5536 companion chips that are found in AMD Geode and several
	  other platforms.  They have a better resolution and max interval
	  than the generic PIT, and are suitable for use as high-res timers.
	  You probably don't want to enable this manually; other drivers that
	  make use of it should enable it.

config CS5535_MFGPT_DEFAULT_IRQ
	int
	depends on CS5535_MFGPT
	default 7
	help
	  MFGPTs on the CS5535 require an interrupt.  The selected IRQ
	  can be overridden as a module option as well as by driver that
	  use the cs5535_mfgpt_ API; however, different architectures might
	  want to use a different IRQ by default.  This is here for
	  architectures to set as necessary.

config CS5535_CLOCK_EVENT_SRC
	tristate "CS5535/CS5536 high-res timer (MFGPT) events"
	depends on GENERIC_CLOCKEVENTS && CS5535_MFGPT
	help
	  This driver provides a clock event source based on the MFGPT
	  timer(s) in the CS5535 and CS5536 companion chips.
	  MFGPTs have a better resolution and max interval than the
	  generic PIT, and are suitable for use as high-res timers.

config HP_ILO
	tristate "Channel interface driver for the HP iLO processor"
	depends on PCI
	default n
	help
	  The channel interface driver allows applications to communicate
	  with iLO management processors present on HP ProLiant servers.
	  Upon loading, the driver creates /dev/hpilo/dXccbN files, which
	  can be used to gather data from the management processor, via
	  read and write system calls.

	  To compile this driver as a module, choose M here: the
	  module will be called hpilo.

config SGI_GRU
	tristate "SGI GRU driver"
	depends on X86_UV && SMP
	default n
	select MMU_NOTIFIER
	---help---
	The GRU is a hardware resource located in the system chipset. The GRU
	contains memory that can be mmapped into the user address space. This memory is
	used to communicate with the GRU to perform functions such as load/store,
	scatter/gather, bcopy, AMOs, etc.  The GRU is directly accessed by user
	instructions using user virtual addresses. GRU instructions (ex., bcopy) use
	user virtual addresses for operands.

	If you are not running on a SGI UV system, say N.

config SGI_GRU_DEBUG
	bool  "SGI GRU driver debug"
	depends on SGI_GRU
	default n
	---help---
	This option enables addition debugging code for the SGI GRU driver. If
	you are unsure, say N.

config APDS9802ALS
	tristate "Medfield Avago APDS9802 ALS Sensor module"
	depends on I2C
	help
	  If you say yes here you get support for the ALS APDS9802 ambient
	  light sensor.

	  This driver can also be built as a module.  If so, the module
	  will be called apds9802als.

config ISL29003
	tristate "Intersil ISL29003 ambient light sensor"
	depends on I2C && SYSFS
	help
	  If you say yes here you get support for the Intersil ISL29003
	  ambient light sensor.

	  This driver can also be built as a module.  If so, the module
	  will be called isl29003.

config ISL29020
	tristate "Intersil ISL29020 ambient light sensor"
	depends on I2C
	help
	  If you say yes here you get support for the Intersil ISL29020
	  ambient light sensor.

	  This driver can also be built as a module.  If so, the module
	  will be called isl29020.

config SENSORS_TSL2550
	tristate "Taos TSL2550 ambient light sensor"
	depends on I2C && SYSFS
	help
	  If you say yes here you get support for the Taos TSL2550
	  ambient light sensor.

	  This driver can also be built as a module.  If so, the module
	  will be called tsl2550.

config SENSORS_BH1780
	tristate "ROHM BH1780GLI ambient light sensor"
	depends on I2C && SYSFS
	help
	  If you say yes here you get support for the ROHM BH1780GLI
	  ambient light sensor.

	  This driver can also be built as a module.  If so, the module
	  will be called bh1780gli.

config SENSORS_BH1770
         tristate "BH1770GLC / SFH7770 combined ALS - Proximity sensor"
         depends on I2C
         ---help---
           Say Y here if you want to build a driver for BH1770GLC (ROHM) or
	   SFH7770 (Osram) combined ambient light and proximity sensor chip.

           To compile this driver as a module, choose M here: the
           module will be called bh1770glc. If unsure, say N here.

config SENSORS_APDS990X
	 tristate "APDS990X combined als and proximity sensors"
	 depends on I2C
	 default n
	 ---help---
	   Say Y here if you want to build a driver for Avago APDS990x
	   combined ambient light and proximity sensor chip.

	   To compile this driver as a module, choose M here: the
	   module will be called apds990x. If unsure, say N here.

config HMC6352
	tristate "Honeywell HMC6352 compass"
	depends on I2C
	help
	  This driver provides support for the Honeywell HMC6352 compass,
	  providing configuration and heading data via sysfs.

config SENSORS_NCT1008
	tristate "ON Semiconductor Temperature Sensor"
	default n
	depends on I2C
	depends on THERMAL
	help
	 Say yes here if you wish to include the ON Semiconductor
	 NCT1008 Temperature sensor.

config EP93XX_PWM
	tristate "EP93xx PWM support"
	depends on ARCH_EP93XX
	help
	  This option enables device driver support for the PWM channels
	  on the Cirrus EP93xx processors.  The EP9307 chip only has one
	  PWM channel all the others have two, the second channel is an
	  alternate function of the EGPIO14 pin.  A sysfs interface is
	  provided to control the PWM channels.

	  To compile this driver as a module, choose M here: the module will
	  be called ep93xx_pwm.

config DS1682
	tristate "Dallas DS1682 Total Elapsed Time Recorder with Alarm"
	depends on I2C
	help
	  If you say yes here you get support for Dallas Semiconductor
	  DS1682 Total Elapsed Time Recorder.

	  This driver can also be built as a module.  If so, the module
	  will be called ds1682.

config SPEAR13XX_PCIE_GADGET
	bool "PCIe gadget support for SPEAr13XX platform"
	depends on ARCH_SPEAR13XX && BROKEN
	default n
	help
	 This option enables gadget support for PCIe controller. If
	 board file defines any controller as PCIe endpoint then a sysfs
	 entry will be created for that controller. User can use these
	 sysfs node to configure PCIe EP as per his requirements.

config TI_DAC7512
	tristate "Texas Instruments DAC7512"
	depends on SPI && SYSFS
	help
	  If you say yes here you get support for the Texas Instruments
	  DAC7512 16-bit digital-to-analog converter.

	  This driver can also be built as a module. If so, the module
	  will be called ti_dac7512.

config UID_STAT
	bool "UID based statistics tracking exported to /proc/uid_stat"
	default n

config VMWARE_BALLOON
	tristate "VMware Balloon Driver"
	depends on X86 && HYPERVISOR_GUEST
	help
	  This is VMware physical memory management driver which acts
	  like a "balloon" that can be inflated to reclaim physical pages
	  by reserving them in the guest and invalidating them in the
	  monitor, freeing up the underlying machine pages so they can
	  be allocated to other guests. The balloon can also be deflated
	  to allow the guest to use more physical memory.

	  If unsure, say N.

	  To compile this driver as a module, choose M here: the
	  module will be called vmw_balloon.

config ARM_CHARLCD
	bool "ARM Ltd. Character LCD Driver"
	depends on PLAT_VERSATILE
	help
	  This is a driver for the character LCD found on the ARM Ltd.
	  Versatile and RealView Platform Baseboards. It doesn't do
	  very much more than display the text "ARM Linux" on the first
	  line and the Linux version on the second line, but that's
	  still useful.

config BMP085
	bool
	depends on SYSFS

config BMP085_I2C
	tristate "BMP085 digital pressure sensor on I2C"
	select BMP085
	select REGMAP_I2C
	depends on I2C && SYSFS
	help
	  Say Y here if you want to support Bosch Sensortec's digital pressure
	  sensor hooked to an I2C bus.

	  To compile this driver as a module, choose M here: the
	  module will be called bmp085-i2c.

config BMP085_SPI
	tristate "BMP085 digital pressure sensor on SPI"
	select BMP085
	select REGMAP_SPI
	depends on SPI_MASTER && SYSFS
	help
	  Say Y here if you want to support Bosch Sensortec's digital pressure
	  sensor hooked to an SPI bus.

	  To compile this driver as a module, choose M here: the
	  module will be called bmp085-spi.

config PCH_PHUB
	tristate "Intel EG20T PCH/LAPIS Semicon IOH(ML7213/ML7223/ML7831) PHUB"
	depends on PCI
	help
	  This driver is for PCH(Platform controller Hub) PHUB(Packet Hub) of
	  Intel Topcliff which is an IOH(Input/Output Hub) for x86 embedded
	  processor. The Topcliff has MAC address and Option ROM data in SROM.
	  This driver can access MAC address and Option ROM data in SROM.

	  This driver also can be used for LAPIS Semiconductor's IOH,
	  ML7213/ML7223/ML7831.
	  ML7213 which is for IVI(In-Vehicle Infotainment) use.
	  ML7223 IOH is for MP(Media Phone) use.
	  ML7831 IOH is for general purpose use.
	  ML7213/ML7223/ML7831 is companion chip for Intel Atom E6xx series.
	  ML7213/ML7223/ML7831 is completely compatible for Intel EG20T PCH.

	  To compile this driver as a module, choose M here: the module will
	  be called pch_phub.

config USB_SWITCH_FSA9480
	tristate "FSA9480 USB Switch"
	depends on I2C
	help
	  The FSA9480 is a USB port accessory detector and switch.
	  The FSA9480 is fully controlled using I2C and enables USB data,
	  stereo and mono audio, video, microphone and UART data to use
	  a common connector port.

config LATTICE_ECP3_CONFIG
	tristate "Lattice ECP3 FPGA bitstream configuration via SPI"
	depends on SPI && SYSFS
	select FW_LOADER
	default	n
	help
	  This option enables support for bitstream configuration (programming
	  or loading) of the Lattice ECP3 FPGA family via SPI.

	  If unsure, say N.

config SRAM
	bool "Generic on-chip SRAM driver"
	depends on HAS_IOMEM
	select GENERIC_ALLOCATOR
	help
	  This driver allows you to declare a memory region to be managed by
	  the genalloc API. It is supposed to be used for small on-chip SRAM
	  areas found on many SoCs.

<<<<<<< HEAD
config BCM4329_RFKILL
	bool "Enable BCM4329 RFKILL driver"
	default n
	---help---
	Adds BCM4329 RFKILL driver for Broadcom BCM4329 chipset

config TEGRA_CRYPTO_DEV
	bool "Device node to access tegra aes hardware"
	---help---
	Dev node /dev/tegra-crypto in order to get access to tegra aes
	hardware from user space

config TEGRA_CPC
	bool "Tegra content protection controller"
	depends on I2C
	---help---
	This driver allows authenticated IO access to storage blocks on
	CPC controller via i2c.

config MAX1749_VIBRATOR
	bool "MAX1749 vibrator device driver"
	depends on ANDROID_TIMED_OUTPUT
	default n
	---help---
	Adds a timed output vibrator device node for MAX1749 vibrator motor

config APANIC
	bool "Android kernel panic diagnostics driver"
	default n
	---help---
	 Driver which handles kernel panics and attempts to write
	 critical debugging data to flash.

config APANIC_PLABEL
	string "Android panic dump flash partition label"
	default "kpanic"
	---help---
	 If your platform uses a different flash partition label for storing
 	 crashdumps, enter it here.

config THERM_EST
	bool "Thermal estimator driver"
	depends on THERMAL
	default n
	---help---
	Thermal driver which estimates temperature based of other sensors.

config TEGRA_THROUGHPUT
	bool "Device node to set throughput target"
	depends on TEGRA_DC && TEGRA_DC_EXTENSIONS
	default y
	---help---
	Dev node /dev/tegra-throughput used to set a throughput target.

config FAN_THERM_EST
	bool "Fan driving temp estimator"
	depends on THERMAL
	---help---
	Thermal driver that estimates the fan driving temperature based on
	other sensors.

	This enables a virtual sensor that polls other registered thermal
	zone devices for temperature updates.

config BLUEDROID_PM
        tristate "Bluedroid_pm driver support"
        help
          Bluetooth Bluedroid power management Driver.
          This driver provides power control and dynamic active power saving
          mechanism for bluetooth radio devices.

          Say Y here to compile support for bluedroid_pm support into the kernel
          or say M to compile it as module (bluedroid_pm).

config CPULOAD_MONITOR
	bool "Publish cpu load measures in sysfs"
	depends on CPU_FREQ
	default y
	---help---
	Publish cpu load measured in sysfs, to be used by user space cpu
	frequency controllers.

config SIM_MAX77660
        tristate "Maxim SIM MAX77660"
        depends on MFD_MAX77660
       ---help---
       If you say yes, SIM drv of Maxim MAX77660 will be enabled.
       It supports SIM Card detection and SIM configuration of Max77660.

config SIM_PALMAS
	tristate "Palmas SIM driver"
	depends on MFD_PALMAS
	---help---
	If yes, the Palmas SIM driver will be enabled. It supports SIM card
	detection and SIM configuration for Palmas PMICs.

config PALMAS_LDOUSB_INPUT
        tristate "Palmas LDOUSB input driver support"
        depends on MFD_PALMAS
       ---help---
          Say Y here to enable palmas LDOUSB input selection based on
          battery voltage.

config MODS
	tristate "NVIDIA MODS driver"
	default n
	---help---
	The NVIDIA MODS driver gives user space software direct access
	to hardware. The NVIDIA Diagnostic Software uses this to test hardware.
	This driver should normally be disabled in all production builds.

	Say Y here to compile the NVIDIA MODS driver into the kernel or say M
	to compile it as a module.

	If unsure, say N here.

config TEGRA_PROC_POWER_MODEL
	bool
	help
	  A simple model of processor power relating voltage, frequency,
	  cores, and chip specific data. Used by various drivers.

config NV_GAMEPAD_RESET
	tristate "Nvidia Gamepad Reset Driver"
	help
	 This driver provides an interface that can be used to recover
	 gamepad uC when needed

config SAF775x_HWDEP
        tristate "SAF775x HWDEP Driver"
        depends on I2C
=======
config UID_CPUTIME
	tristate "Per-UID cpu time statistics"
	depends on PROFILING
	help
	  Per UID based cpu time statistics exported to /proc/uid_cputime
>>>>>>> 98fc0d41

source "drivers/misc/c2port/Kconfig"
source "drivers/misc/eeprom/Kconfig"
source "drivers/misc/cb710/Kconfig"
source "drivers/misc/ti-st/Kconfig"
source "drivers/misc/lis3lv02d/Kconfig"
source "drivers/misc/carma/Kconfig"
source "drivers/misc/altera-stapl/Kconfig"
source "drivers/misc/tegra-baseband/Kconfig"
source "drivers/misc/tegra-cec/Kconfig"
source "drivers/misc/mei/Kconfig"
source "drivers/misc/vmw_vmci/Kconfig"
source "drivers/misc/issp/Kconfig"
source "drivers/misc/tegra-profiler/Kconfig"
source "drivers/misc/gps/Kconfig"
endmenu<|MERGE_RESOLUTION|>--- conflicted
+++ resolved
@@ -547,7 +547,6 @@
 	  the genalloc API. It is supposed to be used for small on-chip SRAM
 	  areas found on many SoCs.
 
-<<<<<<< HEAD
 config BCM4329_RFKILL
 	bool "Enable BCM4329 RFKILL driver"
 	default n
@@ -679,13 +678,12 @@
 config SAF775x_HWDEP
         tristate "SAF775x HWDEP Driver"
         depends on I2C
-=======
+
 config UID_CPUTIME
 	tristate "Per-UID cpu time statistics"
 	depends on PROFILING
 	help
 	  Per UID based cpu time statistics exported to /proc/uid_cputime
->>>>>>> 98fc0d41
 
 source "drivers/misc/c2port/Kconfig"
 source "drivers/misc/eeprom/Kconfig"
