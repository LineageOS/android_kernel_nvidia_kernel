/*
 * DT idle states parsing code.
 *
 * Copyright (C) 2014 ARM Ltd.
 * Author: Lorenzo Pieralisi <lorenzo.pieralisi@arm.com>
 *
 * This program is free software; you can redistribute it and/or modify
 * it under the terms of the GNU General Public License version 2 as
 * published by the Free Software Foundation.
 */

#define pr_fmt(fmt) "DT idle-states: " fmt

#include <linux/cpuidle.h>
#include <linux/cpumask.h>
#include <linux/errno.h>
#include <linux/kernel.h>
#include <linux/module.h>
#include <linux/of.h>
#include <linux/of_device.h>

#include "dt_idle_states.h"

static int init_state_node(struct cpuidle_state *idle_state,
			   const struct of_device_id *matches,
			   struct device_node *state_node)
{
	int err;
	const struct of_device_id *match_id;
	const char *desc;

	match_id = of_match_node(matches, state_node);
	if (!match_id)
		return -ENODEV;
	/*
	 * CPUidle drivers are expected to initialize the const void *data
	 * pointer of the passed in struct of_device_id array to the idle
	 * state enter function.
	 */
	idle_state->enter = match_id->data;

	err = of_property_read_u32(state_node, "wakeup-latency-us",
				   &idle_state->exit_latency);
	if (err) {
		u32 entry_latency, exit_latency;

		err = of_property_read_u32(state_node, "entry-latency-us",
					   &entry_latency);
		if (err) {
			pr_debug(" * %s missing entry-latency-us property\n",
				 state_node->full_name);
			return -EINVAL;
		}

		err = of_property_read_u32(state_node, "exit-latency-us",
					   &exit_latency);
		if (err) {
			pr_debug(" * %s missing exit-latency-us property\n",
				 state_node->full_name);
			return -EINVAL;
		}
		/*
		 * If wakeup-latency-us is missing, default to entry+exit
		 * latencies as defined in idle states bindings
		 */
		idle_state->exit_latency = entry_latency + exit_latency;
	}

	err = of_property_read_u32(state_node, "min-residency-us",
				   &idle_state->target_residency);
	if (err) {
		pr_debug(" * %s missing min-residency-us property\n",
			     state_node->full_name);
		return -EINVAL;
	}

	err = of_property_read_string(state_node, "idle-state-name", &desc);
	if (err)
		desc = state_node->name;

	idle_state->flags = 0;
	if (of_property_read_bool(state_node, "local-timer-stop"))
		idle_state->flags |= CPUIDLE_FLAG_TIMER_STOP;
	/*
	 * TODO:
	 *	replace with kstrdup and pointer assignment when name
	 *	and desc become string pointers
	 */
	strncpy(idle_state->name, state_node->name, CPUIDLE_NAME_LEN - 1);
	strncpy(idle_state->desc, desc, CPUIDLE_DESC_LEN - 1);
	return 0;
}

/*
 * Check that the idle state is uniform across all CPUs in the CPUidle driver
 * cpumask
 */
static bool idle_state_valid(struct device_node *state_node, unsigned int idx,
			     const cpumask_t *cpumask)
{
	int cpu;
	struct device_node *cpu_node, *curr_state_node;
	bool valid = true;

	/*
	 * Compare idle state phandles for index idx on all CPUs in the
	 * CPUidle driver cpumask. Start from next logical cpu following
	 * cpumask_first(cpumask) since that's the CPU state_node was
	 * retrieved from. If a mismatch is found bail out straight
	 * away since we certainly hit a firmware misconfiguration.
	 */
	for (cpu = cpumask_next(cpumask_first(cpumask), cpumask);
	     cpu < nr_cpu_ids; cpu = cpumask_next(cpu, cpumask)) {
		cpu_node = of_cpu_device_node_get(cpu);
		curr_state_node = of_parse_phandle(cpu_node, "cpu-idle-states",
						   idx);
		if (state_node != curr_state_node)
			valid = false;

		of_node_put(curr_state_node);
		of_node_put(cpu_node);
		if (!valid)
			break;
	}

	return valid;
}

/**
 * dt_init_idle_driver() - Parse the DT idle states and initialize the
 *			   idle driver states array
 * @drv:	  Pointer to CPU idle driver to be initialized
 * @matches:	  Array of of_device_id match structures to search in for
 *		  compatible idle state nodes. The data pointer for each valid
 *		  struct of_device_id entry in the matches array must point to
 *		  a function with the following signature, that corresponds to
 *		  the CPUidle state enter function signature:
 *
 *		  int (*)(struct cpuidle_device *dev,
 *			  struct cpuidle_driver *drv,
 *			  int index);
 *
 * @start_idx:    First idle state index to be initialized
 *
 * If DT idle states are detected and are valid the state count and states
 * array entries in the cpuidle driver are initialized accordingly starting
 * from index start_idx.
 *
 * Return: number of valid DT idle states parsed, <0 on failure
 */
int dt_init_idle_driver(struct cpuidle_driver *drv,
			const struct of_device_id *matches,
			unsigned int start_idx)
{
	struct cpuidle_state *idle_state;
	struct device_node *state_node, *cpu_node;
	int i, err = 0;
	const cpumask_t *cpumask;
	unsigned int state_idx = start_idx;

	if (state_idx >= CPUIDLE_STATE_MAX)
		return -EINVAL;
	/*
	 * We get the idle states for the first logical cpu in the
	 * driver mask (or cpu_possible_mask if the driver cpumask is not set)
	 * and we check through idle_state_valid() if they are uniform
	 * across CPUs, otherwise we hit a firmware misconfiguration.
	 */
	cpumask = drv->cpumask ? : cpu_possible_mask;
	cpu_node = of_cpu_device_node_get(cpumask_first(cpumask));

	for (i = 0; ; i++) {
		state_node = of_parse_phandle(cpu_node, "cpu-idle-states", i);
		if (!state_node)
			break;

<<<<<<< HEAD
		if (!of_device_is_compatible(state_node, matches->compatible)) {
			err = -EINVAL;
			break;
		}

		if (!of_device_is_available(state_node))
=======
		if (!of_device_is_available(state_node)) {
			of_node_put(state_node);
>>>>>>> f52f40e9
			continue;
		}

		if (!idle_state_valid(state_node, i, cpumask)) {
			pr_warn("%s idle state not valid, bailing out\n",
				state_node->full_name);
			err = -EINVAL;
			break;
		}

		if (state_idx == CPUIDLE_STATE_MAX) {
			pr_warn("State index reached static CPU idle driver states array size\n");
			break;
		}

		idle_state = &drv->states[state_idx++];
		err = init_state_node(idle_state, matches, state_node);
		if (err) {
			pr_err("Parsing idle state node %s failed with err %d\n",
			       state_node->full_name, err);
			err = -EINVAL;
			break;
		}
		of_node_put(state_node);
	}

	of_node_put(state_node);
	of_node_put(cpu_node);
	if (err)
		return err;
	/*
	 * Update the driver state count only if some valid DT idle states
	 * were detected
	 */
	if (i)
		drv->state_count = state_idx;

	/*
	 * Return the number of present and valid DT idle states, which can
	 * also be 0 on platforms with missing DT idle states or legacy DT
	 * configuration predating the DT idle states bindings.
	 */
	return i;
}
EXPORT_SYMBOL_GPL(dt_init_idle_driver);<|MERGE_RESOLUTION|>--- conflicted
+++ resolved
@@ -174,17 +174,13 @@
 		if (!state_node)
 			break;
 
-<<<<<<< HEAD
 		if (!of_device_is_compatible(state_node, matches->compatible)) {
 			err = -EINVAL;
 			break;
 		}
 
-		if (!of_device_is_available(state_node))
-=======
 		if (!of_device_is_available(state_node)) {
 			of_node_put(state_node);
->>>>>>> f52f40e9
 			continue;
 		}
 
