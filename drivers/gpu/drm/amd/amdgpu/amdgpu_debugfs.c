--- conflicted
+++ resolved
@@ -76,7 +76,6 @@
 
 int amdgpu_debugfs_wait_dump(struct amdgpu_device *adev)
 {
-<<<<<<< HEAD
 #if defined(CONFIG_DEBUG_FS)
 	unsigned long timeout = 600 * HZ;
 	int ret;
@@ -92,81 +91,7 @@
 	return 0;
 }
 
-=======
->>>>>>> 84569f32
 #if defined(CONFIG_DEBUG_FS)
-	unsigned long timeout = 600 * HZ;
-	int ret;
-
-	wake_up_interruptible(&adev->autodump.gpu_hang);
-
-	ret = wait_for_completion_interruptible_timeout(&adev->autodump.dumping, timeout);
-	if (ret == 0) {
-		pr_err("autodump: timeout, move on to gpu recovery\n");
-		return -ETIMEDOUT;
-	}
-#endif
-	return 0;
-}
-
-#if defined(CONFIG_DEBUG_FS)
-
-static int amdgpu_debugfs_autodump_open(struct inode *inode, struct file *file)
-{
-	struct amdgpu_device *adev = inode->i_private;
-	int ret;
-
-	file->private_data = adev;
-
-	mutex_lock(&adev->lock_reset);
-	if (adev->autodump.dumping.done) {
-		reinit_completion(&adev->autodump.dumping);
-		ret = 0;
-	} else {
-		ret = -EBUSY;
-	}
-	mutex_unlock(&adev->lock_reset);
-
-	return ret;
-}
-
-static int amdgpu_debugfs_autodump_release(struct inode *inode, struct file *file)
-{
-	struct amdgpu_device *adev = file->private_data;
-
-	complete_all(&adev->autodump.dumping);
-	return 0;
-}
-
-static unsigned int amdgpu_debugfs_autodump_poll(struct file *file, struct poll_table_struct *poll_table)
-{
-	struct amdgpu_device *adev = file->private_data;
-
-	poll_wait(file, &adev->autodump.gpu_hang, poll_table);
-
-	if (adev->in_gpu_reset)
-		return POLLIN | POLLRDNORM | POLLWRNORM;
-
-	return 0;
-}
-
-static const struct file_operations autodump_debug_fops = {
-	.owner = THIS_MODULE,
-	.open = amdgpu_debugfs_autodump_open,
-	.poll = amdgpu_debugfs_autodump_poll,
-	.release = amdgpu_debugfs_autodump_release,
-};
-
-static void amdgpu_debugfs_autodump_init(struct amdgpu_device *adev)
-{
-	init_completion(&adev->autodump.dumping);
-	complete_all(&adev->autodump.dumping);
-	init_waitqueue_head(&adev->autodump.gpu_hang);
-
-	debugfs_create_file("amdgpu_autodump", 0600,
-		adev->ddev->primary->debugfs_root,
-		adev, &autodump_debug_fops);
-}
 
 static int amdgpu_debugfs_autodump_open(struct inode *inode, struct file *file)
 {
