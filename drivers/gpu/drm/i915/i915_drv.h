--- conflicted
+++ resolved
@@ -55,11 +55,7 @@
 
 #define DRIVER_NAME		"i915"
 #define DRIVER_DESC		"Intel Graphics"
-<<<<<<< HEAD
-#define DRIVER_DATE		"20141219"
-=======
 #define DRIVER_DATE		"20150117"
->>>>>>> 0a0c0018
 
 #undef WARN_ON
 /* Many gcc seem to no see through this and fall over :( */
@@ -87,11 +83,7 @@
 	int __ret_warn_on = !!(condition);				\
 	if (unlikely(__ret_warn_on)) {					\
 		if (i915.verbose_state_checks)				\
-<<<<<<< HEAD
-			__WARN_printf(format);				\
-=======
 			WARN(1, format);				\
->>>>>>> 0a0c0018
 		else 							\
 			DRM_ERROR(format);				\
 	}								\
@@ -102,11 +94,7 @@
 	int __ret_warn_on = !!(condition);				\
 	if (unlikely(__ret_warn_on)) {					\
 		if (i915.verbose_state_checks)				\
-<<<<<<< HEAD
-			__WARN_printf("WARN_ON(" #condition ")\n");	\
-=======
 			WARN(1, "WARN_ON(" #condition ")\n");		\
->>>>>>> 0a0c0018
 		else 							\
 			DRM_ERROR("WARN_ON(" #condition ")\n");		\
 	}								\
@@ -1427,7 +1415,6 @@
 		bool present;
 		bool active_low_pwm;
 		u8 min_brightness;	/* min_brightness/255 of max */
-		u8 controller;		/* brightness controller number */
 	} backlight;
 
 	/* MIPI DSI */
