/*
 * Copyright © 2014 Intel Corporation
 *
 * Permission is hereby granted, free of charge, to any person obtaining a
 * copy of this software and associated documentation files (the "Software"),
 * to deal in the Software without restriction, including without limitation
 * the rights to use, copy, modify, merge, publish, distribute, sublicense,
 * and/or sell copies of the Software, and to permit persons to whom the
 * Software is furnished to do so, subject to the following conditions:
 *
 * The above copyright notice and this permission notice (including the next
 * paragraph) shall be included in all copies or substantial portions of the
 * Software.
 *
 * THE SOFTWARE IS PROVIDED "AS IS", WITHOUT WARRANTY OF ANY KIND, EXPRESS OR
 * IMPLIED, INCLUDING BUT NOT LIMITED TO THE WARRANTIES OF MERCHANTABILITY,
 * FITNESS FOR A PARTICULAR PURPOSE AND NONINFRINGEMENT.  IN NO EVENT SHALL
 * THE AUTHORS OR COPYRIGHT HOLDERS BE LIABLE FOR ANY CLAIM, DAMAGES OR OTHER
 * LIABILITY, WHETHER IN AN ACTION OF CONTRACT, TORT OR OTHERWISE, ARISING
 * FROM, OUT OF OR IN CONNECTION WITH THE SOFTWARE OR THE USE OR OTHER
 * DEALINGS IN THE SOFTWARE.
 */

#include <drm/drm_atomic_helper.h>

#include "display/intel_dp.h"

#include "i915_drv.h"
#include "intel_atomic.h"
#include "intel_display_types.h"
#include "intel_psr.h"
#include "intel_sprite.h"

/**
 * DOC: Panel Self Refresh (PSR/SRD)
 *
 * Since Haswell Display controller supports Panel Self-Refresh on display
 * panels witch have a remote frame buffer (RFB) implemented according to PSR
 * spec in eDP1.3. PSR feature allows the display to go to lower standby states
 * when system is idle but display is on as it eliminates display refresh
 * request to DDR memory completely as long as the frame buffer for that
 * display is unchanged.
 *
 * Panel Self Refresh must be supported by both Hardware (source) and
 * Panel (sink).
 *
 * PSR saves power by caching the framebuffer in the panel RFB, which allows us
 * to power down the link and memory controller. For DSI panels the same idea
 * is called "manual mode".
 *
 * The implementation uses the hardware-based PSR support which automatically
 * enters/exits self-refresh mode. The hardware takes care of sending the
 * required DP aux message and could even retrain the link (that part isn't
 * enabled yet though). The hardware also keeps track of any frontbuffer
 * changes to know when to exit self-refresh mode again. Unfortunately that
 * part doesn't work too well, hence why the i915 PSR support uses the
 * software frontbuffer tracking to make sure it doesn't miss a screen
 * update. For this integration intel_psr_invalidate() and intel_psr_flush()
 * get called by the frontbuffer tracking code. Note that because of locking
 * issues the self-refresh re-enable code is done from a work queue, which
 * must be correctly synchronized/cancelled when shutting down the pipe."
 *
 * DC3CO (DC3 clock off)
 *
 * On top of PSR2, GEN12 adds a intermediate power savings state that turns
 * clock off automatically during PSR2 idle state.
 * The smaller overhead of DC3co entry/exit vs. the overhead of PSR2 deep sleep
 * entry/exit allows the HW to enter a low-power state even when page flipping
 * periodically (for instance a 30fps video playback scenario).
 *
 * Every time a flips occurs PSR2 will get out of deep sleep state(if it was),
 * so DC3CO is enabled and tgl_dc3co_disable_work is schedule to run after 6
 * frames, if no other flip occurs and the function above is executed, DC3CO is
 * disabled and PSR2 is configured to enter deep sleep, resetting again in case
 * of another flip.
 * Front buffer modifications do not trigger DC3CO activation on purpose as it
 * would bring a lot of complexity and most of the moderns systems will only
 * use page flips.
 */

static bool psr_global_enabled(struct drm_i915_private *i915)
{
	switch (i915->psr.debug & I915_PSR_DEBUG_MODE_MASK) {
	case I915_PSR_DEBUG_DEFAULT:
		return i915_modparams.enable_psr;
	case I915_PSR_DEBUG_DISABLE:
		return false;
	default:
		return true;
	}
}

static bool intel_psr2_enabled(struct drm_i915_private *dev_priv,
			       const struct intel_crtc_state *crtc_state)
{
	/* Cannot enable DSC and PSR2 simultaneously */
	drm_WARN_ON(&dev_priv->drm, crtc_state->dsc.compression_enable &&
		    crtc_state->has_psr2);

	switch (dev_priv->psr.debug & I915_PSR_DEBUG_MODE_MASK) {
	case I915_PSR_DEBUG_DISABLE:
	case I915_PSR_DEBUG_FORCE_PSR1:
		return false;
	default:
		return crtc_state->has_psr2;
	}
}

static void psr_irq_control(struct drm_i915_private *dev_priv)
{
	enum transcoder trans_shift;
	u32 mask, val;
	i915_reg_t imr_reg;

	/*
	 * gen12+ has registers relative to transcoder and one per transcoder
	 * using the same bit definition: handle it as TRANSCODER_EDP to force
	 * 0 shift in bit definition
	 */
	if (INTEL_GEN(dev_priv) >= 12) {
		trans_shift = 0;
		imr_reg = TRANS_PSR_IMR(dev_priv->psr.transcoder);
	} else {
		trans_shift = dev_priv->psr.transcoder;
		imr_reg = EDP_PSR_IMR;
	}

	mask = EDP_PSR_ERROR(trans_shift);
	if (dev_priv->psr.debug & I915_PSR_DEBUG_IRQ)
		mask |= EDP_PSR_POST_EXIT(trans_shift) |
			EDP_PSR_PRE_ENTRY(trans_shift);

	/* Warning: it is masking/setting reserved bits too */
	val = intel_de_read(dev_priv, imr_reg);
	val &= ~EDP_PSR_TRANS_MASK(trans_shift);
	val |= ~mask;
	intel_de_write(dev_priv, imr_reg, val);
}

static void psr_event_print(u32 val, bool psr2_enabled)
{
	DRM_DEBUG_KMS("PSR exit events: 0x%x\n", val);
	if (val & PSR_EVENT_PSR2_WD_TIMER_EXPIRE)
		DRM_DEBUG_KMS("\tPSR2 watchdog timer expired\n");
	if ((val & PSR_EVENT_PSR2_DISABLED) && psr2_enabled)
		DRM_DEBUG_KMS("\tPSR2 disabled\n");
	if (val & PSR_EVENT_SU_DIRTY_FIFO_UNDERRUN)
		DRM_DEBUG_KMS("\tSU dirty FIFO underrun\n");
	if (val & PSR_EVENT_SU_CRC_FIFO_UNDERRUN)
		DRM_DEBUG_KMS("\tSU CRC FIFO underrun\n");
	if (val & PSR_EVENT_GRAPHICS_RESET)
		DRM_DEBUG_KMS("\tGraphics reset\n");
	if (val & PSR_EVENT_PCH_INTERRUPT)
		DRM_DEBUG_KMS("\tPCH interrupt\n");
	if (val & PSR_EVENT_MEMORY_UP)
		DRM_DEBUG_KMS("\tMemory up\n");
	if (val & PSR_EVENT_FRONT_BUFFER_MODIFY)
		DRM_DEBUG_KMS("\tFront buffer modification\n");
	if (val & PSR_EVENT_WD_TIMER_EXPIRE)
		DRM_DEBUG_KMS("\tPSR watchdog timer expired\n");
	if (val & PSR_EVENT_PIPE_REGISTERS_UPDATE)
		DRM_DEBUG_KMS("\tPIPE registers updated\n");
	if (val & PSR_EVENT_REGISTER_UPDATE)
		DRM_DEBUG_KMS("\tRegister updated\n");
	if (val & PSR_EVENT_HDCP_ENABLE)
		DRM_DEBUG_KMS("\tHDCP enabled\n");
	if (val & PSR_EVENT_KVMR_SESSION_ENABLE)
		DRM_DEBUG_KMS("\tKVMR session enabled\n");
	if (val & PSR_EVENT_VBI_ENABLE)
		DRM_DEBUG_KMS("\tVBI enabled\n");
	if (val & PSR_EVENT_LPSP_MODE_EXIT)
		DRM_DEBUG_KMS("\tLPSP mode exited\n");
	if ((val & PSR_EVENT_PSR_DISABLE) && !psr2_enabled)
		DRM_DEBUG_KMS("\tPSR disabled\n");
}

void intel_psr_irq_handler(struct drm_i915_private *dev_priv, u32 psr_iir)
{
	enum transcoder cpu_transcoder = dev_priv->psr.transcoder;
	enum transcoder trans_shift;
	i915_reg_t imr_reg;
	ktime_t time_ns =  ktime_get();

	if (INTEL_GEN(dev_priv) >= 12) {
		trans_shift = 0;
		imr_reg = TRANS_PSR_IMR(dev_priv->psr.transcoder);
	} else {
		trans_shift = dev_priv->psr.transcoder;
		imr_reg = EDP_PSR_IMR;
	}

	if (psr_iir & EDP_PSR_PRE_ENTRY(trans_shift)) {
		dev_priv->psr.last_entry_attempt = time_ns;
		drm_dbg_kms(&dev_priv->drm,
			    "[transcoder %s] PSR entry attempt in 2 vblanks\n",
			    transcoder_name(cpu_transcoder));
	}

	if (psr_iir & EDP_PSR_POST_EXIT(trans_shift)) {
		dev_priv->psr.last_exit = time_ns;
		drm_dbg_kms(&dev_priv->drm,
			    "[transcoder %s] PSR exit completed\n",
			    transcoder_name(cpu_transcoder));

		if (INTEL_GEN(dev_priv) >= 9) {
			u32 val = intel_de_read(dev_priv,
						PSR_EVENT(cpu_transcoder));
			bool psr2_enabled = dev_priv->psr.psr2_enabled;

			intel_de_write(dev_priv, PSR_EVENT(cpu_transcoder),
				       val);
			psr_event_print(val, psr2_enabled);
		}
	}

	if (psr_iir & EDP_PSR_ERROR(trans_shift)) {
		u32 val;

		drm_warn(&dev_priv->drm, "[transcoder %s] PSR aux error\n",
			 transcoder_name(cpu_transcoder));

		dev_priv->psr.irq_aux_error = true;

		/*
		 * If this interruption is not masked it will keep
		 * interrupting so fast that it prevents the scheduled
		 * work to run.
		 * Also after a PSR error, we don't want to arm PSR
		 * again so we don't care about unmask the interruption
		 * or unset irq_aux_error.
		 */
		val = intel_de_read(dev_priv, imr_reg);
		val |= EDP_PSR_ERROR(trans_shift);
		intel_de_write(dev_priv, imr_reg, val);

		schedule_work(&dev_priv->psr.work);
	}
}

static bool intel_dp_get_alpm_status(struct intel_dp *intel_dp)
{
	u8 alpm_caps = 0;

	if (drm_dp_dpcd_readb(&intel_dp->aux, DP_RECEIVER_ALPM_CAP,
			      &alpm_caps) != 1)
		return false;
	return alpm_caps & DP_ALPM_CAP;
}

static u8 intel_dp_get_sink_sync_latency(struct intel_dp *intel_dp)
{
	u8 val = 8; /* assume the worst if we can't read the value */

	if (drm_dp_dpcd_readb(&intel_dp->aux,
			      DP_SYNCHRONIZATION_LATENCY_IN_SINK, &val) == 1)
		val &= DP_MAX_RESYNC_FRAME_COUNT_MASK;
	else
		DRM_DEBUG_KMS("Unable to get sink synchronization latency, assuming 8 frames\n");
	return val;
}

static u16 intel_dp_get_su_x_granulartiy(struct intel_dp *intel_dp)
{
	u16 val;
	ssize_t r;

	/*
	 * Returning the default X granularity if granularity not required or
	 * if DPCD read fails
	 */
	if (!(intel_dp->psr_dpcd[1] & DP_PSR2_SU_GRANULARITY_REQUIRED))
		return 4;

	r = drm_dp_dpcd_read(&intel_dp->aux, DP_PSR2_SU_X_GRANULARITY, &val, 2);
	if (r != 2)
		DRM_DEBUG_KMS("Unable to read DP_PSR2_SU_X_GRANULARITY\n");

	/*
	 * Spec says that if the value read is 0 the default granularity should
	 * be used instead.
	 */
	if (r != 2 || val == 0)
		val = 4;

	return val;
}

void intel_psr_init_dpcd(struct intel_dp *intel_dp)
{
	struct drm_i915_private *dev_priv =
		to_i915(dp_to_dig_port(intel_dp)->base.base.dev);

	if (dev_priv->psr.dp) {
		drm_warn(&dev_priv->drm,
			 "More than one eDP panel found, PSR support should be extended\n");
		return;
	}

	drm_dp_dpcd_read(&intel_dp->aux, DP_PSR_SUPPORT, intel_dp->psr_dpcd,
			 sizeof(intel_dp->psr_dpcd));

	if (!intel_dp->psr_dpcd[0])
		return;
	drm_dbg_kms(&dev_priv->drm, "eDP panel supports PSR version %x\n",
		    intel_dp->psr_dpcd[0]);

	if (drm_dp_has_quirk(&intel_dp->desc, 0, DP_DPCD_QUIRK_NO_PSR)) {
		drm_dbg_kms(&dev_priv->drm,
			    "PSR support not currently available for this panel\n");
		return;
	}

	if (!(intel_dp->edp_dpcd[1] & DP_EDP_SET_POWER_CAP)) {
		drm_dbg_kms(&dev_priv->drm,
			    "Panel lacks power state control, PSR cannot be enabled\n");
		return;
	}

	dev_priv->psr.sink_support = true;
	dev_priv->psr.sink_sync_latency =
		intel_dp_get_sink_sync_latency(intel_dp);

	dev_priv->psr.dp = intel_dp;

	if (INTEL_GEN(dev_priv) >= 9 &&
	    (intel_dp->psr_dpcd[0] == DP_PSR2_WITH_Y_COORD_IS_SUPPORTED)) {
		bool y_req = intel_dp->psr_dpcd[1] &
			     DP_PSR2_SU_Y_COORDINATE_REQUIRED;
		bool alpm = intel_dp_get_alpm_status(intel_dp);

		/*
		 * All panels that supports PSR version 03h (PSR2 +
		 * Y-coordinate) can handle Y-coordinates in VSC but we are
		 * only sure that it is going to be used when required by the
		 * panel. This way panel is capable to do selective update
		 * without a aux frame sync.
		 *
		 * To support PSR version 02h and PSR version 03h without
		 * Y-coordinate requirement panels we would need to enable
		 * GTC first.
		 */
		dev_priv->psr.sink_psr2_support = y_req && alpm;
		drm_dbg_kms(&dev_priv->drm, "PSR2 %ssupported\n",
			    dev_priv->psr.sink_psr2_support ? "" : "not ");

		if (dev_priv->psr.sink_psr2_support) {
			dev_priv->psr.colorimetry_support =
				intel_dp_get_colorimetry_status(intel_dp);
			dev_priv->psr.su_x_granularity =
				intel_dp_get_su_x_granulartiy(intel_dp);
		}
	}
}

static void intel_psr_setup_vsc(struct intel_dp *intel_dp,
				const struct intel_crtc_state *crtc_state)
{
	struct intel_digital_port *intel_dig_port = dp_to_dig_port(intel_dp);
	struct drm_i915_private *dev_priv = dp_to_i915(intel_dp);
	struct dp_sdp psr_vsc;

	if (dev_priv->psr.psr2_enabled) {
		/* Prepare VSC Header for SU as per EDP 1.4 spec, Table 6.11 */
		memset(&psr_vsc, 0, sizeof(psr_vsc));
		psr_vsc.sdp_header.HB0 = 0;
		psr_vsc.sdp_header.HB1 = 0x7;
		if (dev_priv->psr.colorimetry_support) {
			psr_vsc.sdp_header.HB2 = 0x5;
			psr_vsc.sdp_header.HB3 = 0x13;
		} else {
			psr_vsc.sdp_header.HB2 = 0x4;
			psr_vsc.sdp_header.HB3 = 0xe;
		}
	} else {
		/* Prepare VSC packet as per EDP 1.3 spec, Table 3.10 */
		memset(&psr_vsc, 0, sizeof(psr_vsc));
		psr_vsc.sdp_header.HB0 = 0;
		psr_vsc.sdp_header.HB1 = 0x7;
		psr_vsc.sdp_header.HB2 = 0x2;
		psr_vsc.sdp_header.HB3 = 0x8;
	}

	intel_dig_port->write_infoframe(&intel_dig_port->base,
					crtc_state,
					DP_SDP_VSC, &psr_vsc, sizeof(psr_vsc));
}

static void hsw_psr_setup_aux(struct intel_dp *intel_dp)
{
	struct drm_i915_private *dev_priv = dp_to_i915(intel_dp);
	u32 aux_clock_divider, aux_ctl;
	int i;
	static const u8 aux_msg[] = {
		[0] = DP_AUX_NATIVE_WRITE << 4,
		[1] = DP_SET_POWER >> 8,
		[2] = DP_SET_POWER & 0xff,
		[3] = 1 - 1,
		[4] = DP_SET_POWER_D0,
	};
	u32 psr_aux_mask = EDP_PSR_AUX_CTL_TIME_OUT_MASK |
			   EDP_PSR_AUX_CTL_MESSAGE_SIZE_MASK |
			   EDP_PSR_AUX_CTL_PRECHARGE_2US_MASK |
			   EDP_PSR_AUX_CTL_BIT_CLOCK_2X_MASK;

	BUILD_BUG_ON(sizeof(aux_msg) > 20);
	for (i = 0; i < sizeof(aux_msg); i += 4)
		intel_de_write(dev_priv,
			       EDP_PSR_AUX_DATA(dev_priv->psr.transcoder, i >> 2),
			       intel_dp_pack_aux(&aux_msg[i], sizeof(aux_msg) - i));

	aux_clock_divider = intel_dp->get_aux_clock_divider(intel_dp, 0);

	/* Start with bits set for DDI_AUX_CTL register */
	aux_ctl = intel_dp->get_aux_send_ctl(intel_dp, sizeof(aux_msg),
					     aux_clock_divider);

	/* Select only valid bits for SRD_AUX_CTL */
	aux_ctl &= psr_aux_mask;
	intel_de_write(dev_priv, EDP_PSR_AUX_CTL(dev_priv->psr.transcoder),
		       aux_ctl);
}

static void intel_psr_enable_sink(struct intel_dp *intel_dp)
{
	struct drm_i915_private *dev_priv = dp_to_i915(intel_dp);
	u8 dpcd_val = DP_PSR_ENABLE;

	/* Enable ALPM at sink for psr2 */
	if (dev_priv->psr.psr2_enabled) {
		drm_dp_dpcd_writeb(&intel_dp->aux, DP_RECEIVER_ALPM_CONFIG,
				   DP_ALPM_ENABLE |
				   DP_ALPM_LOCK_ERROR_IRQ_HPD_ENABLE);

		dpcd_val |= DP_PSR_ENABLE_PSR2 | DP_PSR_IRQ_HPD_WITH_CRC_ERRORS;
	} else {
		if (dev_priv->psr.link_standby)
			dpcd_val |= DP_PSR_MAIN_LINK_ACTIVE;

		if (INTEL_GEN(dev_priv) >= 8)
			dpcd_val |= DP_PSR_CRC_VERIFICATION;
	}

	drm_dp_dpcd_writeb(&intel_dp->aux, DP_PSR_EN_CFG, dpcd_val);

	drm_dp_dpcd_writeb(&intel_dp->aux, DP_SET_POWER, DP_SET_POWER_D0);
}

static u32 intel_psr1_get_tp_time(struct intel_dp *intel_dp)
{
	struct drm_i915_private *dev_priv = dp_to_i915(intel_dp);
	u32 val = 0;

	if (INTEL_GEN(dev_priv) >= 11)
		val |= EDP_PSR_TP4_TIME_0US;

	if (dev_priv->vbt.psr.tp1_wakeup_time_us == 0)
		val |= EDP_PSR_TP1_TIME_0us;
	else if (dev_priv->vbt.psr.tp1_wakeup_time_us <= 100)
		val |= EDP_PSR_TP1_TIME_100us;
	else if (dev_priv->vbt.psr.tp1_wakeup_time_us <= 500)
		val |= EDP_PSR_TP1_TIME_500us;
	else
		val |= EDP_PSR_TP1_TIME_2500us;

	if (dev_priv->vbt.psr.tp2_tp3_wakeup_time_us == 0)
		val |= EDP_PSR_TP2_TP3_TIME_0us;
	else if (dev_priv->vbt.psr.tp2_tp3_wakeup_time_us <= 100)
		val |= EDP_PSR_TP2_TP3_TIME_100us;
	else if (dev_priv->vbt.psr.tp2_tp3_wakeup_time_us <= 500)
		val |= EDP_PSR_TP2_TP3_TIME_500us;
	else
		val |= EDP_PSR_TP2_TP3_TIME_2500us;

	if (intel_dp_source_supports_hbr2(intel_dp) &&
	    drm_dp_tps3_supported(intel_dp->dpcd))
		val |= EDP_PSR_TP1_TP3_SEL;
	else
		val |= EDP_PSR_TP1_TP2_SEL;

	return val;
}

static u8 psr_compute_idle_frames(struct intel_dp *intel_dp)
{
	struct drm_i915_private *dev_priv = dp_to_i915(intel_dp);
	int idle_frames;

	/* Let's use 6 as the minimum to cover all known cases including the
	 * off-by-one issue that HW has in some cases.
	 */
	idle_frames = max(6, dev_priv->vbt.psr.idle_frames);
	idle_frames = max(idle_frames, dev_priv->psr.sink_sync_latency + 1);

	if (drm_WARN_ON(&dev_priv->drm, idle_frames > 0xf))
		idle_frames = 0xf;

	return idle_frames;
}

static void hsw_activate_psr1(struct intel_dp *intel_dp)
{
	struct drm_i915_private *dev_priv = dp_to_i915(intel_dp);
	u32 max_sleep_time = 0x1f;
	u32 val = EDP_PSR_ENABLE;

	val |= psr_compute_idle_frames(intel_dp) << EDP_PSR_IDLE_FRAME_SHIFT;

	val |= max_sleep_time << EDP_PSR_MAX_SLEEP_TIME_SHIFT;
	if (IS_HASWELL(dev_priv))
		val |= EDP_PSR_MIN_LINK_ENTRY_TIME_8_LINES;

	if (dev_priv->psr.link_standby)
		val |= EDP_PSR_LINK_STANDBY;

	val |= intel_psr1_get_tp_time(intel_dp);

	if (INTEL_GEN(dev_priv) >= 8)
		val |= EDP_PSR_CRC_ENABLE;

	val |= (intel_de_read(dev_priv, EDP_PSR_CTL(dev_priv->psr.transcoder)) &
		EDP_PSR_RESTORE_PSR_ACTIVE_CTX_MASK);
	intel_de_write(dev_priv, EDP_PSR_CTL(dev_priv->psr.transcoder), val);
}

static void hsw_activate_psr2(struct intel_dp *intel_dp)
{
	struct drm_i915_private *dev_priv = dp_to_i915(intel_dp);
	u32 val;

	val = psr_compute_idle_frames(intel_dp) << EDP_PSR2_IDLE_FRAME_SHIFT;

	val |= EDP_PSR2_ENABLE | EDP_SU_TRACK_ENABLE;
	if (INTEL_GEN(dev_priv) >= 10 || IS_GEMINILAKE(dev_priv))
		val |= EDP_Y_COORDINATE_ENABLE;

	val |= EDP_PSR2_FRAME_BEFORE_SU(dev_priv->psr.sink_sync_latency + 1);

	if (dev_priv->vbt.psr.psr2_tp2_tp3_wakeup_time_us >= 0 &&
	    dev_priv->vbt.psr.psr2_tp2_tp3_wakeup_time_us <= 50)
		val |= EDP_PSR2_TP2_TIME_50us;
	else if (dev_priv->vbt.psr.psr2_tp2_tp3_wakeup_time_us <= 100)
		val |= EDP_PSR2_TP2_TIME_100us;
	else if (dev_priv->vbt.psr.psr2_tp2_tp3_wakeup_time_us <= 500)
		val |= EDP_PSR2_TP2_TIME_500us;
	else
		val |= EDP_PSR2_TP2_TIME_2500us;

	/*
	 * PSR2 HW is incorrectly using EDP_PSR_TP1_TP3_SEL and BSpec is
	 * recommending keep this bit unset while PSR2 is enabled.
	 */
	intel_de_write(dev_priv, EDP_PSR_CTL(dev_priv->psr.transcoder), 0);

	intel_de_write(dev_priv, EDP_PSR2_CTL(dev_priv->psr.transcoder), val);
}

static bool
transcoder_has_psr2(struct drm_i915_private *dev_priv, enum transcoder trans)
{
	if (INTEL_GEN(dev_priv) < 9)
		return false;
	else if (INTEL_GEN(dev_priv) >= 12)
		return trans == TRANSCODER_A;
	else
		return trans == TRANSCODER_EDP;
}

static u32 intel_get_frame_time_us(const struct intel_crtc_state *cstate)
{
	if (!cstate || !cstate->hw.active)
		return 0;

	return DIV_ROUND_UP(1000 * 1000,
			    drm_mode_vrefresh(&cstate->hw.adjusted_mode));
}

static void psr2_program_idle_frames(struct drm_i915_private *dev_priv,
				     u32 idle_frames)
{
	u32 val;

	idle_frames <<=  EDP_PSR2_IDLE_FRAME_SHIFT;
	val = intel_de_read(dev_priv, EDP_PSR2_CTL(dev_priv->psr.transcoder));
	val &= ~EDP_PSR2_IDLE_FRAME_MASK;
	val |= idle_frames;
	intel_de_write(dev_priv, EDP_PSR2_CTL(dev_priv->psr.transcoder), val);
}

static void tgl_psr2_enable_dc3co(struct drm_i915_private *dev_priv)
{
	psr2_program_idle_frames(dev_priv, 0);
	intel_display_power_set_target_dc_state(dev_priv, DC_STATE_EN_DC3CO);
}

static void tgl_psr2_disable_dc3co(struct drm_i915_private *dev_priv)
{
	struct intel_dp *intel_dp = dev_priv->psr.dp;

	intel_display_power_set_target_dc_state(dev_priv, DC_STATE_EN_UPTO_DC6);
	psr2_program_idle_frames(dev_priv, psr_compute_idle_frames(intel_dp));
}

static void tgl_dc3co_disable_work(struct work_struct *work)
{
	struct drm_i915_private *dev_priv =
		container_of(work, typeof(*dev_priv), psr.dc3co_work.work);

	mutex_lock(&dev_priv->psr.lock);
	/* If delayed work is pending, it is not idle */
	if (delayed_work_pending(&dev_priv->psr.dc3co_work))
		goto unlock;

	tgl_psr2_disable_dc3co(dev_priv);
unlock:
	mutex_unlock(&dev_priv->psr.lock);
}

static void tgl_disallow_dc3co_on_psr2_exit(struct drm_i915_private *dev_priv)
{
	if (!dev_priv->psr.dc3co_enabled)
		return;

	cancel_delayed_work(&dev_priv->psr.dc3co_work);
	/* Before PSR2 exit disallow dc3co*/
	tgl_psr2_disable_dc3co(dev_priv);
}

static void
tgl_dc3co_exitline_compute_config(struct intel_dp *intel_dp,
				  struct intel_crtc_state *crtc_state)
{
	const u32 crtc_vdisplay = crtc_state->uapi.adjusted_mode.crtc_vdisplay;
	struct intel_digital_port *dig_port = dp_to_dig_port(intel_dp);
	struct drm_i915_private *dev_priv = dp_to_i915(intel_dp);
	u32 exit_scanlines;

	if (!(dev_priv->csr.allowed_dc_mask & DC_STATE_EN_DC3CO))
		return;

	/* B.Specs:49196 DC3CO only works with pipeA and DDIA.*/
	if (to_intel_crtc(crtc_state->uapi.crtc)->pipe != PIPE_A ||
	    dig_port->base.port != PORT_A)
		return;

	/*
	 * DC3CO Exit time 200us B.Spec 49196
	 * PSR2 transcoder Early Exit scanlines = ROUNDUP(200 / line time) + 1
	 */
	exit_scanlines =
		intel_usecs_to_scanlines(&crtc_state->uapi.adjusted_mode, 200) + 1;

	if (drm_WARN_ON(&dev_priv->drm, exit_scanlines > crtc_vdisplay))
		return;

	crtc_state->dc3co_exitline = crtc_vdisplay - exit_scanlines;
}

static bool intel_psr2_config_valid(struct intel_dp *intel_dp,
				    struct intel_crtc_state *crtc_state)
{
	struct drm_i915_private *dev_priv = dp_to_i915(intel_dp);
	int crtc_hdisplay = crtc_state->hw.adjusted_mode.crtc_hdisplay;
	int crtc_vdisplay = crtc_state->hw.adjusted_mode.crtc_vdisplay;
	int psr_max_h = 0, psr_max_v = 0, max_bpp = 0;

	if (!dev_priv->psr.sink_psr2_support)
		return false;

	if (!transcoder_has_psr2(dev_priv, crtc_state->cpu_transcoder)) {
		drm_dbg_kms(&dev_priv->drm,
			    "PSR2 not supported in transcoder %s\n",
			    transcoder_name(crtc_state->cpu_transcoder));
		return false;
	}

	/*
	 * DSC and PSR2 cannot be enabled simultaneously. If a requested
	 * resolution requires DSC to be enabled, priority is given to DSC
	 * over PSR2.
	 */
	if (crtc_state->dsc.compression_enable) {
		drm_dbg_kms(&dev_priv->drm,
			    "PSR2 cannot be enabled since DSC is enabled\n");
		return false;
	}

	if (INTEL_GEN(dev_priv) >= 12) {
		psr_max_h = 5120;
		psr_max_v = 3200;
		max_bpp = 30;
	} else if (INTEL_GEN(dev_priv) >= 10 || IS_GEMINILAKE(dev_priv)) {
		psr_max_h = 4096;
		psr_max_v = 2304;
		max_bpp = 24;
	} else if (IS_GEN(dev_priv, 9)) {
		psr_max_h = 3640;
		psr_max_v = 2304;
		max_bpp = 24;
	}

	if (crtc_hdisplay > psr_max_h || crtc_vdisplay > psr_max_v) {
		drm_dbg_kms(&dev_priv->drm,
			    "PSR2 not enabled, resolution %dx%d > max supported %dx%d\n",
			    crtc_hdisplay, crtc_vdisplay,
			    psr_max_h, psr_max_v);
		return false;
	}

	if (crtc_state->pipe_bpp > max_bpp) {
		drm_dbg_kms(&dev_priv->drm,
			    "PSR2 not enabled, pipe bpp %d > max supported %d\n",
			    crtc_state->pipe_bpp, max_bpp);
		return false;
	}

	if (crtc_state->pipe_bpp > max_bpp) {
		DRM_DEBUG_KMS("PSR2 not enabled, pipe bpp %d > max supported %d\n",
			      crtc_state->pipe_bpp, max_bpp);
		return false;
	}

	/*
	 * HW sends SU blocks of size four scan lines, which means the starting
	 * X coordinate and Y granularity requirements will always be met. We
	 * only need to validate the SU block width is a multiple of
	 * x granularity.
	 */
	if (crtc_hdisplay % dev_priv->psr.su_x_granularity) {
		drm_dbg_kms(&dev_priv->drm,
			    "PSR2 not enabled, hdisplay(%d) not multiple of %d\n",
			    crtc_hdisplay, dev_priv->psr.su_x_granularity);
		return false;
	}

	if (crtc_state->crc_enabled) {
		drm_dbg_kms(&dev_priv->drm,
			    "PSR2 not enabled because it would inhibit pipe CRC calculation\n");
		return false;
	}

	tgl_dc3co_exitline_compute_config(intel_dp, crtc_state);
	return true;
}

void intel_psr_compute_config(struct intel_dp *intel_dp,
			      struct intel_crtc_state *crtc_state)
{
	struct intel_digital_port *dig_port = dp_to_dig_port(intel_dp);
	struct drm_i915_private *dev_priv = dp_to_i915(intel_dp);
	const struct drm_display_mode *adjusted_mode =
		&crtc_state->hw.adjusted_mode;
	int psr_setup_time;

	if (!CAN_PSR(dev_priv))
		return;

	if (intel_dp != dev_priv->psr.dp)
		return;

	/*
	 * HSW spec explicitly says PSR is tied to port A.
	 * BDW+ platforms have a instance of PSR registers per transcoder but
	 * for now it only supports one instance of PSR, so lets keep it
	 * hardcoded to PORT_A
	 */
	if (dig_port->base.port != PORT_A) {
		drm_dbg_kms(&dev_priv->drm,
			    "PSR condition failed: Port not supported\n");
		return;
	}

	if (dev_priv->psr.sink_not_reliable) {
		drm_dbg_kms(&dev_priv->drm,
			    "PSR sink implementation is not reliable\n");
		return;
	}

	if (adjusted_mode->flags & DRM_MODE_FLAG_INTERLACE) {
		drm_dbg_kms(&dev_priv->drm,
			    "PSR condition failed: Interlaced mode enabled\n");
		return;
	}

	psr_setup_time = drm_dp_psr_setup_time(intel_dp->psr_dpcd);
	if (psr_setup_time < 0) {
		drm_dbg_kms(&dev_priv->drm,
			    "PSR condition failed: Invalid PSR setup time (0x%02x)\n",
			    intel_dp->psr_dpcd[1]);
		return;
	}

	if (intel_usecs_to_scanlines(adjusted_mode, psr_setup_time) >
	    adjusted_mode->crtc_vtotal - adjusted_mode->crtc_vdisplay - 1) {
		drm_dbg_kms(&dev_priv->drm,
			    "PSR condition failed: PSR setup time (%d us) too long\n",
			    psr_setup_time);
		return;
	}

	crtc_state->has_psr = true;
	crtc_state->has_psr2 = intel_psr2_config_valid(intel_dp, crtc_state);
}

static void intel_psr_activate(struct intel_dp *intel_dp)
{
	struct drm_i915_private *dev_priv = dp_to_i915(intel_dp);

	if (transcoder_has_psr2(dev_priv, dev_priv->psr.transcoder))
		drm_WARN_ON(&dev_priv->drm,
			    intel_de_read(dev_priv, EDP_PSR2_CTL(dev_priv->psr.transcoder)) & EDP_PSR2_ENABLE);

	drm_WARN_ON(&dev_priv->drm,
		    intel_de_read(dev_priv, EDP_PSR_CTL(dev_priv->psr.transcoder)) & EDP_PSR_ENABLE);
	drm_WARN_ON(&dev_priv->drm, dev_priv->psr.active);
	lockdep_assert_held(&dev_priv->psr.lock);

	/* psr1 and psr2 are mutually exclusive.*/
	if (dev_priv->psr.psr2_enabled)
		hsw_activate_psr2(intel_dp);
	else
		hsw_activate_psr1(intel_dp);

	dev_priv->psr.active = true;
}

static void intel_psr_enable_source(struct intel_dp *intel_dp,
				    const struct intel_crtc_state *crtc_state)
{
	struct drm_i915_private *dev_priv = dp_to_i915(intel_dp);
	enum transcoder cpu_transcoder = crtc_state->cpu_transcoder;
	u32 mask;

	/* Only HSW and BDW have PSR AUX registers that need to be setup. SKL+
	 * use hardcoded values PSR AUX transactions
	 */
	if (IS_HASWELL(dev_priv) || IS_BROADWELL(dev_priv))
		hsw_psr_setup_aux(intel_dp);

	if (dev_priv->psr.psr2_enabled && (IS_GEN(dev_priv, 9) &&
					   !IS_GEMINILAKE(dev_priv))) {
		i915_reg_t reg = CHICKEN_TRANS(cpu_transcoder);
		u32 chicken = intel_de_read(dev_priv, reg);

		chicken |= PSR2_VSC_ENABLE_PROG_HEADER |
			   PSR2_ADD_VERTICAL_LINE_COUNT;
		intel_de_write(dev_priv, reg, chicken);
	}

	/*
	 * Per Spec: Avoid continuous PSR exit by masking MEMUP and HPD also
	 * mask LPSP to avoid dependency on other drivers that might block
	 * runtime_pm besides preventing  other hw tracking issues now we
	 * can rely on frontbuffer tracking.
	 */
	mask = EDP_PSR_DEBUG_MASK_MEMUP |
	       EDP_PSR_DEBUG_MASK_HPD |
	       EDP_PSR_DEBUG_MASK_LPSP |
	       EDP_PSR_DEBUG_MASK_MAX_SLEEP;

	if (INTEL_GEN(dev_priv) < 11)
		mask |= EDP_PSR_DEBUG_MASK_DISP_REG_WRITE;

	intel_de_write(dev_priv, EDP_PSR_DEBUG(dev_priv->psr.transcoder),
		       mask);

	psr_irq_control(dev_priv);

	if (crtc_state->dc3co_exitline) {
		u32 val;

		/*
		 * TODO: if future platforms supports DC3CO in more than one
		 * transcoder, EXITLINE will need to be unset when disabling PSR
		 */
		val = intel_de_read(dev_priv, EXITLINE(cpu_transcoder));
		val &= ~EXITLINE_MASK;
		val |= crtc_state->dc3co_exitline << EXITLINE_SHIFT;
		val |= EXITLINE_ENABLE;
		intel_de_write(dev_priv, EXITLINE(cpu_transcoder), val);
	}
}

static void intel_psr_enable_locked(struct drm_i915_private *dev_priv,
				    const struct intel_crtc_state *crtc_state)
{
	struct intel_dp *intel_dp = dev_priv->psr.dp;
	u32 val;

	drm_WARN_ON(&dev_priv->drm, dev_priv->psr.enabled);

	dev_priv->psr.psr2_enabled = intel_psr2_enabled(dev_priv, crtc_state);
	dev_priv->psr.busy_frontbuffer_bits = 0;
	dev_priv->psr.pipe = to_intel_crtc(crtc_state->uapi.crtc)->pipe;
	dev_priv->psr.dc3co_enabled = !!crtc_state->dc3co_exitline;
	dev_priv->psr.transcoder = crtc_state->cpu_transcoder;
	/* DC5/DC6 requires at least 6 idle frames */
	val = usecs_to_jiffies(intel_get_frame_time_us(crtc_state) * 6);
	dev_priv->psr.dc3co_exit_delay = val;

	/*
	 * If a PSR error happened and the driver is reloaded, the EDP_PSR_IIR
	 * will still keep the error set even after the reset done in the
	 * irq_preinstall and irq_uninstall hooks.
	 * And enabling in this situation cause the screen to freeze in the
	 * first time that PSR HW tries to activate so lets keep PSR disabled
	 * to avoid any rendering problems.
	 */
	if (INTEL_GEN(dev_priv) >= 12) {
		val = intel_de_read(dev_priv,
				    TRANS_PSR_IIR(dev_priv->psr.transcoder));
		val &= EDP_PSR_ERROR(0);
	} else {
		val = intel_de_read(dev_priv, EDP_PSR_IIR);
		val &= EDP_PSR_ERROR(dev_priv->psr.transcoder);
	}
	if (val) {
		dev_priv->psr.sink_not_reliable = true;
		drm_dbg_kms(&dev_priv->drm,
			    "PSR interruption error set, not enabling PSR\n");
		return;
	}

	drm_dbg_kms(&dev_priv->drm, "Enabling PSR%s\n",
		    dev_priv->psr.psr2_enabled ? "2" : "1");
	intel_psr_setup_vsc(intel_dp, crtc_state);
	intel_psr_enable_sink(intel_dp);
	intel_psr_enable_source(intel_dp, crtc_state);
	dev_priv->psr.enabled = true;

	intel_psr_activate(intel_dp);
}

/**
 * intel_psr_enable - Enable PSR
 * @intel_dp: Intel DP
 * @crtc_state: new CRTC state
 *
 * This function can only be called after the pipe is fully trained and enabled.
 */
void intel_psr_enable(struct intel_dp *intel_dp,
		      const struct intel_crtc_state *crtc_state)
{
	struct drm_i915_private *dev_priv = dp_to_i915(intel_dp);

	if (!CAN_PSR(dev_priv) || dev_priv->psr.dp != intel_dp)
		return;

	dev_priv->psr.force_mode_changed = false;

	if (!crtc_state->has_psr)
		return;

	drm_WARN_ON(&dev_priv->drm, dev_priv->drrs.dp);

	mutex_lock(&dev_priv->psr.lock);

	if (!psr_global_enabled(dev_priv)) {
		drm_dbg_kms(&dev_priv->drm, "PSR disabled by flag\n");
		goto unlock;
	}

	intel_psr_enable_locked(dev_priv, crtc_state);

unlock:
	mutex_unlock(&dev_priv->psr.lock);
}

static void intel_psr_exit(struct drm_i915_private *dev_priv)
{
	u32 val;

	if (!dev_priv->psr.active) {
		if (transcoder_has_psr2(dev_priv, dev_priv->psr.transcoder)) {
			val = intel_de_read(dev_priv,
					    EDP_PSR2_CTL(dev_priv->psr.transcoder));
			drm_WARN_ON(&dev_priv->drm, val & EDP_PSR2_ENABLE);
		}

		val = intel_de_read(dev_priv,
				    EDP_PSR_CTL(dev_priv->psr.transcoder));
		drm_WARN_ON(&dev_priv->drm, val & EDP_PSR_ENABLE);

		return;
	}

	if (dev_priv->psr.psr2_enabled) {
		tgl_disallow_dc3co_on_psr2_exit(dev_priv);
		val = intel_de_read(dev_priv,
				    EDP_PSR2_CTL(dev_priv->psr.transcoder));
		drm_WARN_ON(&dev_priv->drm, !(val & EDP_PSR2_ENABLE));
		val &= ~EDP_PSR2_ENABLE;
		intel_de_write(dev_priv,
			       EDP_PSR2_CTL(dev_priv->psr.transcoder), val);
	} else {
		val = intel_de_read(dev_priv,
				    EDP_PSR_CTL(dev_priv->psr.transcoder));
		drm_WARN_ON(&dev_priv->drm, !(val & EDP_PSR_ENABLE));
		val &= ~EDP_PSR_ENABLE;
		intel_de_write(dev_priv,
			       EDP_PSR_CTL(dev_priv->psr.transcoder), val);
	}
	dev_priv->psr.active = false;
}

static void intel_psr_disable_locked(struct intel_dp *intel_dp)
{
	struct drm_i915_private *dev_priv = dp_to_i915(intel_dp);
	i915_reg_t psr_status;
	u32 psr_status_mask;

	lockdep_assert_held(&dev_priv->psr.lock);

	if (!dev_priv->psr.enabled)
		return;

	drm_dbg_kms(&dev_priv->drm, "Disabling PSR%s\n",
		    dev_priv->psr.psr2_enabled ? "2" : "1");

	intel_psr_exit(dev_priv);

	if (dev_priv->psr.psr2_enabled) {
		psr_status = EDP_PSR2_STATUS(dev_priv->psr.transcoder);
		psr_status_mask = EDP_PSR2_STATUS_STATE_MASK;
	} else {
		psr_status = EDP_PSR_STATUS(dev_priv->psr.transcoder);
		psr_status_mask = EDP_PSR_STATUS_STATE_MASK;
	}

	/* Wait till PSR is idle */
	if (intel_de_wait_for_clear(dev_priv, psr_status,
				    psr_status_mask, 2000))
		drm_err(&dev_priv->drm, "Timed out waiting PSR idle state\n");

	/* Disable PSR on Sink */
	drm_dp_dpcd_writeb(&intel_dp->aux, DP_PSR_EN_CFG, 0);

	if (dev_priv->psr.psr2_enabled)
		drm_dp_dpcd_writeb(&intel_dp->aux, DP_RECEIVER_ALPM_CONFIG, 0);

	dev_priv->psr.enabled = false;
}

/**
 * intel_psr_disable - Disable PSR
 * @intel_dp: Intel DP
 * @old_crtc_state: old CRTC state
 *
 * This function needs to be called before disabling pipe.
 */
void intel_psr_disable(struct intel_dp *intel_dp,
		       const struct intel_crtc_state *old_crtc_state)
{
	struct drm_i915_private *dev_priv = dp_to_i915(intel_dp);

	if (!old_crtc_state->has_psr)
		return;

	if (drm_WARN_ON(&dev_priv->drm, !CAN_PSR(dev_priv)))
		return;

	mutex_lock(&dev_priv->psr.lock);

	intel_psr_disable_locked(intel_dp);

	mutex_unlock(&dev_priv->psr.lock);
	cancel_work_sync(&dev_priv->psr.work);
	cancel_delayed_work_sync(&dev_priv->psr.dc3co_work);
}

static void psr_force_hw_tracking_exit(struct drm_i915_private *dev_priv)
{
	if (INTEL_GEN(dev_priv) >= 9)
		/*
		 * Display WA #0884: skl+
		 * This documented WA for bxt can be safely applied
		 * broadly so we can force HW tracking to exit PSR
		 * instead of disabling and re-enabling.
		 * Workaround tells us to write 0 to CUR_SURFLIVE_A,
		 * but it makes more sense write to the current active
		 * pipe.
		 */
		intel_de_write(dev_priv, CURSURFLIVE(dev_priv->psr.pipe), 0);
	else
		/*
		 * A write to CURSURFLIVE do not cause HW tracking to exit PSR
		 * on older gens so doing the manual exit instead.
		 */
		intel_psr_exit(dev_priv);
}

/**
 * intel_psr_update - Update PSR state
 * @intel_dp: Intel DP
 * @crtc_state: new CRTC state
 *
 * This functions will update PSR states, disabling, enabling or switching PSR
 * version when executing fastsets. For full modeset, intel_psr_disable() and
 * intel_psr_enable() should be called instead.
 */
void intel_psr_update(struct intel_dp *intel_dp,
		      const struct intel_crtc_state *crtc_state)
{
	struct drm_i915_private *dev_priv = dp_to_i915(intel_dp);
	struct i915_psr *psr = &dev_priv->psr;
	bool enable, psr2_enable;

	if (!CAN_PSR(dev_priv) || READ_ONCE(psr->dp) != intel_dp)
		return;

	dev_priv->psr.force_mode_changed = false;

	mutex_lock(&dev_priv->psr.lock);

	enable = crtc_state->has_psr && psr_global_enabled(dev_priv);
	psr2_enable = intel_psr2_enabled(dev_priv, crtc_state);

	if (enable == psr->enabled && psr2_enable == psr->psr2_enabled) {
		/* Force a PSR exit when enabling CRC to avoid CRC timeouts */
		if (crtc_state->crc_enabled && psr->enabled)
			psr_force_hw_tracking_exit(dev_priv);
		else if (INTEL_GEN(dev_priv) < 9 && psr->enabled) {
			/*
			 * Activate PSR again after a force exit when enabling
			 * CRC in older gens
			 */
			if (!dev_priv->psr.active &&
			    !dev_priv->psr.busy_frontbuffer_bits)
				schedule_work(&dev_priv->psr.work);
		}

		goto unlock;
	}

	if (psr->enabled)
		intel_psr_disable_locked(intel_dp);

	if (enable)
		intel_psr_enable_locked(dev_priv, crtc_state);

unlock:
	mutex_unlock(&dev_priv->psr.lock);
}

/**
 * intel_psr_wait_for_idle - wait for PSR1 to idle
 * @new_crtc_state: new CRTC state
 * @out_value: PSR status in case of failure
 *
 * This function is expected to be called from pipe_update_start() where it is
 * not expected to race with PSR enable or disable.
 *
 * Returns: 0 on success or -ETIMEOUT if PSR status does not idle.
 */
int intel_psr_wait_for_idle(const struct intel_crtc_state *new_crtc_state,
			    u32 *out_value)
{
	struct intel_crtc *crtc = to_intel_crtc(new_crtc_state->uapi.crtc);
	struct drm_i915_private *dev_priv = to_i915(crtc->base.dev);

	if (!dev_priv->psr.enabled || !new_crtc_state->has_psr)
		return 0;

	/* FIXME: Update this for PSR2 if we need to wait for idle */
	if (READ_ONCE(dev_priv->psr.psr2_enabled))
		return 0;

	/*
	 * From bspec: Panel Self Refresh (BDW+)
	 * Max. time for PSR to idle = Inverse of the refresh rate + 6 ms of
	 * exit training time + 1.5 ms of aux channel handshake. 50 ms is
	 * defensive enough to cover everything.
	 */

	return __intel_wait_for_register(&dev_priv->uncore,
					 EDP_PSR_STATUS(dev_priv->psr.transcoder),
					 EDP_PSR_STATUS_STATE_MASK,
					 EDP_PSR_STATUS_STATE_IDLE, 2, 50,
					 out_value);
}

static bool __psr_wait_for_idle_locked(struct drm_i915_private *dev_priv)
{
	i915_reg_t reg;
	u32 mask;
	int err;

	if (!dev_priv->psr.enabled)
		return false;

	if (dev_priv->psr.psr2_enabled) {
		reg = EDP_PSR2_STATUS(dev_priv->psr.transcoder);
		mask = EDP_PSR2_STATUS_STATE_MASK;
	} else {
		reg = EDP_PSR_STATUS(dev_priv->psr.transcoder);
		mask = EDP_PSR_STATUS_STATE_MASK;
	}

	mutex_unlock(&dev_priv->psr.lock);

	err = intel_de_wait_for_clear(dev_priv, reg, mask, 50);
	if (err)
		drm_err(&dev_priv->drm,
			"Timed out waiting for PSR Idle for re-enable\n");

	/* After the unlocked wait, verify that PSR is still wanted! */
	mutex_lock(&dev_priv->psr.lock);
	return err == 0 && dev_priv->psr.enabled;
}

static int intel_psr_fastset_force(struct drm_i915_private *dev_priv)
{
	struct drm_device *dev = &dev_priv->drm;
	struct drm_modeset_acquire_ctx ctx;
	struct drm_atomic_state *state;
	struct intel_crtc *crtc;
	int err;

	state = drm_atomic_state_alloc(dev);
	if (!state)
		return -ENOMEM;

	drm_modeset_acquire_init(&ctx, DRM_MODESET_ACQUIRE_INTERRUPTIBLE);
	state->acquire_ctx = &ctx;

retry:
	for_each_intel_crtc(dev, crtc) {
		struct intel_crtc_state *crtc_state =
			intel_atomic_get_crtc_state(state, crtc);

		if (IS_ERR(crtc_state)) {
			err = PTR_ERR(crtc_state);
			goto error;
		}

		if (crtc_state->hw.active && crtc_state->has_psr) {
			/* Mark mode as changed to trigger a pipe->update() */
			crtc_state->uapi.mode_changed = true;
			break;
		}
	}

	err = drm_atomic_commit(state);

error:
	if (err == -EDEADLK) {
		drm_atomic_state_clear(state);
		err = drm_modeset_backoff(&ctx);
		if (!err)
			goto retry;
	}

	drm_modeset_drop_locks(&ctx);
	drm_modeset_acquire_fini(&ctx);
	drm_atomic_state_put(state);

	return err;
}

int intel_psr_debug_set(struct drm_i915_private *dev_priv, u64 val)
{
	const u32 mode = val & I915_PSR_DEBUG_MODE_MASK;
	u32 old_mode;
	int ret;

	if (val & ~(I915_PSR_DEBUG_IRQ | I915_PSR_DEBUG_MODE_MASK) ||
	    mode > I915_PSR_DEBUG_FORCE_PSR1) {
		drm_dbg_kms(&dev_priv->drm, "Invalid debug mask %llx\n", val);
		return -EINVAL;
	}

	ret = mutex_lock_interruptible(&dev_priv->psr.lock);
	if (ret)
		return ret;

	old_mode = dev_priv->psr.debug & I915_PSR_DEBUG_MODE_MASK;
	dev_priv->psr.debug = val;

	/*
	 * Do it right away if it's already enabled, otherwise it will be done
	 * when enabling the source.
	 */
	if (dev_priv->psr.enabled)
		psr_irq_control(dev_priv);

	mutex_unlock(&dev_priv->psr.lock);

	if (old_mode != mode)
		ret = intel_psr_fastset_force(dev_priv);

	return ret;
}

static void intel_psr_handle_irq(struct drm_i915_private *dev_priv)
{
	struct i915_psr *psr = &dev_priv->psr;

	intel_psr_disable_locked(psr->dp);
	psr->sink_not_reliable = true;
	/* let's make sure that sink is awaken */
	drm_dp_dpcd_writeb(&psr->dp->aux, DP_SET_POWER, DP_SET_POWER_D0);
}

static void intel_psr_work(struct work_struct *work)
{
	struct drm_i915_private *dev_priv =
		container_of(work, typeof(*dev_priv), psr.work);

	mutex_lock(&dev_priv->psr.lock);

	if (!dev_priv->psr.enabled)
		goto unlock;

	if (READ_ONCE(dev_priv->psr.irq_aux_error))
		intel_psr_handle_irq(dev_priv);

	/*
	 * We have to make sure PSR is ready for re-enable
	 * otherwise it keeps disabled until next full enable/disable cycle.
	 * PSR might take some time to get fully disabled
	 * and be ready for re-enable.
	 */
	if (!__psr_wait_for_idle_locked(dev_priv))
		goto unlock;

	/*
	 * The delayed work can race with an invalidate hence we need to
	 * recheck. Since psr_flush first clears this and then reschedules we
	 * won't ever miss a flush when bailing out here.
	 */
	if (dev_priv->psr.busy_frontbuffer_bits || dev_priv->psr.active)
		goto unlock;

	intel_psr_activate(dev_priv->psr.dp);
unlock:
	mutex_unlock(&dev_priv->psr.lock);
}

/**
 * intel_psr_invalidate - Invalidade PSR
 * @dev_priv: i915 device
 * @frontbuffer_bits: frontbuffer plane tracking bits
 * @origin: which operation caused the invalidate
 *
 * Since the hardware frontbuffer tracking has gaps we need to integrate
 * with the software frontbuffer tracking. This function gets called every
 * time frontbuffer rendering starts and a buffer gets dirtied. PSR must be
 * disabled if the frontbuffer mask contains a buffer relevant to PSR.
 *
 * Dirty frontbuffers relevant to PSR are tracked in busy_frontbuffer_bits."
 */
void intel_psr_invalidate(struct drm_i915_private *dev_priv,
			  unsigned frontbuffer_bits, enum fb_op_origin origin)
{
	if (!CAN_PSR(dev_priv))
		return;

	if (origin == ORIGIN_FLIP)
		return;

	mutex_lock(&dev_priv->psr.lock);
	if (!dev_priv->psr.enabled) {
		mutex_unlock(&dev_priv->psr.lock);
		return;
	}

	frontbuffer_bits &= INTEL_FRONTBUFFER_ALL_MASK(dev_priv->psr.pipe);
	dev_priv->psr.busy_frontbuffer_bits |= frontbuffer_bits;

	if (frontbuffer_bits)
		intel_psr_exit(dev_priv);

	mutex_unlock(&dev_priv->psr.lock);
}

/*
 * When we will be completely rely on PSR2 S/W tracking in future,
 * intel_psr_flush() will invalidate and flush the PSR for ORIGIN_FLIP
 * event also therefore tgl_dc3co_flush() require to be changed
 * accordingly in future.
 */
static void
tgl_dc3co_flush(struct drm_i915_private *dev_priv,
		unsigned int frontbuffer_bits, enum fb_op_origin origin)
{
	mutex_lock(&dev_priv->psr.lock);

	if (!dev_priv->psr.dc3co_enabled)
		goto unlock;

	if (!dev_priv->psr.psr2_enabled || !dev_priv->psr.active)
		goto unlock;

	/*
	 * At every frontbuffer flush flip event modified delay of delayed work,
	 * when delayed work schedules that means display has been idle.
	 */
	if (!(frontbuffer_bits &
	    INTEL_FRONTBUFFER_ALL_MASK(dev_priv->psr.pipe)))
		goto unlock;

	tgl_psr2_enable_dc3co(dev_priv);
	mod_delayed_work(system_wq, &dev_priv->psr.dc3co_work,
			 dev_priv->psr.dc3co_exit_delay);

unlock:
	mutex_unlock(&dev_priv->psr.lock);
}

/**
 * intel_psr_flush - Flush PSR
 * @dev_priv: i915 device
 * @frontbuffer_bits: frontbuffer plane tracking bits
 * @origin: which operation caused the flush
 *
 * Since the hardware frontbuffer tracking has gaps we need to integrate
 * with the software frontbuffer tracking. This function gets called every
 * time frontbuffer rendering has completed and flushed out to memory. PSR
 * can be enabled again if no other frontbuffer relevant to PSR is dirty.
 *
 * Dirty frontbuffers relevant to PSR are tracked in busy_frontbuffer_bits.
 */
void intel_psr_flush(struct drm_i915_private *dev_priv,
		     unsigned frontbuffer_bits, enum fb_op_origin origin)
{
	if (!CAN_PSR(dev_priv))
		return;

	if (origin == ORIGIN_FLIP) {
		tgl_dc3co_flush(dev_priv, frontbuffer_bits, origin);
		return;
	}

	mutex_lock(&dev_priv->psr.lock);
	if (!dev_priv->psr.enabled) {
		mutex_unlock(&dev_priv->psr.lock);
		return;
	}

	frontbuffer_bits &= INTEL_FRONTBUFFER_ALL_MASK(dev_priv->psr.pipe);
	dev_priv->psr.busy_frontbuffer_bits &= ~frontbuffer_bits;

	/* By definition flush = invalidate + flush */
	if (frontbuffer_bits)
		psr_force_hw_tracking_exit(dev_priv);

	if (!dev_priv->psr.active && !dev_priv->psr.busy_frontbuffer_bits)
		schedule_work(&dev_priv->psr.work);
	mutex_unlock(&dev_priv->psr.lock);
}

/**
 * intel_psr_init - Init basic PSR work and mutex.
 * @dev_priv: i915 device private
 *
 * This function is  called only once at driver load to initialize basic
 * PSR stuff.
 */
void intel_psr_init(struct drm_i915_private *dev_priv)
{
	if (!HAS_PSR(dev_priv))
		return;

	if (!dev_priv->psr.sink_support)
		return;

	if (IS_HASWELL(dev_priv))
		/*
		 * HSW don't have PSR registers on the same space as transcoder
		 * so set this to a value that when subtract to the register
		 * in transcoder space results in the right offset for HSW
		 */
		dev_priv->hsw_psr_mmio_adjust = _SRD_CTL_EDP - _HSW_EDP_PSR_BASE;

	if (i915_modparams.enable_psr == -1)
		if (INTEL_GEN(dev_priv) < 9 || !dev_priv->vbt.psr.enable)
			i915_modparams.enable_psr = 0;

	/* Set link_standby x link_off defaults */
	if (IS_HASWELL(dev_priv) || IS_BROADWELL(dev_priv))
		/* HSW and BDW require workarounds that we don't implement. */
		dev_priv->psr.link_standby = false;
	else if (INTEL_GEN(dev_priv) < 12)
		/* For new platforms up to TGL let's respect VBT back again */
		dev_priv->psr.link_standby = dev_priv->vbt.psr.full_link;

	INIT_WORK(&dev_priv->psr.work, intel_psr_work);
	INIT_DELAYED_WORK(&dev_priv->psr.dc3co_work, tgl_dc3co_disable_work);
	mutex_init(&dev_priv->psr.lock);
}

static int psr_get_status_and_error_status(struct intel_dp *intel_dp,
					   u8 *status, u8 *error_status)
{
	struct drm_dp_aux *aux = &intel_dp->aux;
	int ret;

	ret = drm_dp_dpcd_readb(aux, DP_PSR_STATUS, status);
	if (ret != 1)
		return ret;

	ret = drm_dp_dpcd_readb(aux, DP_PSR_ERROR_STATUS, error_status);
	if (ret != 1)
		return ret;

	*status = *status & DP_PSR_SINK_STATE_MASK;

	return 0;
}

static void psr_alpm_check(struct intel_dp *intel_dp)
<<<<<<< HEAD
{
	struct drm_i915_private *dev_priv = dp_to_i915(intel_dp);
	struct drm_dp_aux *aux = &intel_dp->aux;
	struct i915_psr *psr = &dev_priv->psr;
	u8 val;
	int r;

	if (!psr->psr2_enabled)
		return;

	r = drm_dp_dpcd_readb(aux, DP_RECEIVER_ALPM_STATUS, &val);
	if (r != 1) {
		DRM_ERROR("Error reading ALPM status\n");
		return;
	}

	if (val & DP_ALPM_LOCK_TIMEOUT_ERROR) {
		intel_psr_disable_locked(intel_dp);
		psr->sink_not_reliable = true;
		DRM_DEBUG_KMS("ALPM lock timeout error, disabling PSR\n");

		/* Clearing error */
		drm_dp_dpcd_writeb(aux, DP_RECEIVER_ALPM_STATUS, val);
	}
}

static void psr_capability_changed_check(struct intel_dp *intel_dp)
=======
>>>>>>> 04d5ce62
{
	struct drm_i915_private *dev_priv = dp_to_i915(intel_dp);
	struct drm_dp_aux *aux = &intel_dp->aux;
	struct i915_psr *psr = &dev_priv->psr;
	u8 val;
	int r;

<<<<<<< HEAD
	r = drm_dp_dpcd_readb(&intel_dp->aux, DP_PSR_ESI, &val);
	if (r != 1) {
		DRM_ERROR("Error reading DP_PSR_ESI\n");
=======
	if (!psr->psr2_enabled)
		return;

	r = drm_dp_dpcd_readb(aux, DP_RECEIVER_ALPM_STATUS, &val);
	if (r != 1) {
		drm_err(&dev_priv->drm, "Error reading ALPM status\n");
		return;
	}

	if (val & DP_ALPM_LOCK_TIMEOUT_ERROR) {
		intel_psr_disable_locked(intel_dp);
		psr->sink_not_reliable = true;
		drm_dbg_kms(&dev_priv->drm,
			    "ALPM lock timeout error, disabling PSR\n");

		/* Clearing error */
		drm_dp_dpcd_writeb(aux, DP_RECEIVER_ALPM_STATUS, val);
	}
}

static void psr_capability_changed_check(struct intel_dp *intel_dp)
{
	struct drm_i915_private *dev_priv = dp_to_i915(intel_dp);
	struct i915_psr *psr = &dev_priv->psr;
	u8 val;
	int r;

	r = drm_dp_dpcd_readb(&intel_dp->aux, DP_PSR_ESI, &val);
	if (r != 1) {
		drm_err(&dev_priv->drm, "Error reading DP_PSR_ESI\n");
>>>>>>> 04d5ce62
		return;
	}

	if (val & DP_PSR_CAPS_CHANGE) {
		intel_psr_disable_locked(intel_dp);
		psr->sink_not_reliable = true;
<<<<<<< HEAD
		DRM_DEBUG_KMS("Sink PSR capability changed, disabling PSR\n");
=======
		drm_dbg_kms(&dev_priv->drm,
			    "Sink PSR capability changed, disabling PSR\n");
>>>>>>> 04d5ce62

		/* Clearing it */
		drm_dp_dpcd_writeb(&intel_dp->aux, DP_PSR_ESI, val);
	}
}

void intel_psr_short_pulse(struct intel_dp *intel_dp)
{
	struct drm_i915_private *dev_priv = dp_to_i915(intel_dp);
	struct i915_psr *psr = &dev_priv->psr;
	u8 status, error_status;
	const u8 errors = DP_PSR_RFB_STORAGE_ERROR |
			  DP_PSR_VSC_SDP_UNCORRECTABLE_ERROR |
			  DP_PSR_LINK_CRC_ERROR;

	if (!CAN_PSR(dev_priv) || !intel_dp_is_edp(intel_dp))
		return;

	mutex_lock(&psr->lock);

	if (!psr->enabled || psr->dp != intel_dp)
		goto exit;

	if (psr_get_status_and_error_status(intel_dp, &status, &error_status)) {
<<<<<<< HEAD
		DRM_ERROR("Error reading PSR status or error status\n");
=======
		drm_err(&dev_priv->drm,
			"Error reading PSR status or error status\n");
>>>>>>> 04d5ce62
		goto exit;
	}

	if (status == DP_PSR_SINK_INTERNAL_ERROR || (error_status & errors)) {
		intel_psr_disable_locked(intel_dp);
		psr->sink_not_reliable = true;
	}

	if (status == DP_PSR_SINK_INTERNAL_ERROR && !error_status)
<<<<<<< HEAD
		DRM_DEBUG_KMS("PSR sink internal error, disabling PSR\n");
	if (error_status & DP_PSR_RFB_STORAGE_ERROR)
		DRM_DEBUG_KMS("PSR RFB storage error, disabling PSR\n");
	if (error_status & DP_PSR_VSC_SDP_UNCORRECTABLE_ERROR)
		DRM_DEBUG_KMS("PSR VSC SDP uncorrectable error, disabling PSR\n");
	if (error_status & DP_PSR_LINK_CRC_ERROR)
		DRM_DEBUG_KMS("PSR Link CRC error, disabling PSR\n");

	if (error_status & ~errors)
		DRM_ERROR("PSR_ERROR_STATUS unhandled errors %x\n",
			  error_status & ~errors);
=======
		drm_dbg_kms(&dev_priv->drm,
			    "PSR sink internal error, disabling PSR\n");
	if (error_status & DP_PSR_RFB_STORAGE_ERROR)
		drm_dbg_kms(&dev_priv->drm,
			    "PSR RFB storage error, disabling PSR\n");
	if (error_status & DP_PSR_VSC_SDP_UNCORRECTABLE_ERROR)
		drm_dbg_kms(&dev_priv->drm,
			    "PSR VSC SDP uncorrectable error, disabling PSR\n");
	if (error_status & DP_PSR_LINK_CRC_ERROR)
		drm_dbg_kms(&dev_priv->drm,
			    "PSR Link CRC error, disabling PSR\n");

	if (error_status & ~errors)
		drm_err(&dev_priv->drm,
			"PSR_ERROR_STATUS unhandled errors %x\n",
			error_status & ~errors);
>>>>>>> 04d5ce62
	/* clear status register */
	drm_dp_dpcd_writeb(&intel_dp->aux, DP_PSR_ERROR_STATUS, error_status);

	psr_alpm_check(intel_dp);
	psr_capability_changed_check(intel_dp);

exit:
	mutex_unlock(&psr->lock);
}

bool intel_psr_enabled(struct intel_dp *intel_dp)
{
	struct drm_i915_private *dev_priv = dp_to_i915(intel_dp);
	bool ret;

	if (!CAN_PSR(dev_priv) || !intel_dp_is_edp(intel_dp))
		return false;

	mutex_lock(&dev_priv->psr.lock);
	ret = (dev_priv->psr.dp == intel_dp && dev_priv->psr.enabled);
	mutex_unlock(&dev_priv->psr.lock);

	return ret;
}

void intel_psr_atomic_check(struct drm_connector *connector,
			    struct drm_connector_state *old_state,
			    struct drm_connector_state *new_state)
{
	struct drm_i915_private *dev_priv = to_i915(connector->dev);
	struct intel_connector *intel_connector;
	struct intel_digital_port *dig_port;
	struct drm_crtc_state *crtc_state;

	if (!CAN_PSR(dev_priv) || !new_state->crtc ||
	    !dev_priv->psr.force_mode_changed)
		return;

	intel_connector = to_intel_connector(connector);
<<<<<<< HEAD
	dig_port = enc_to_dig_port(intel_connector->encoder);
=======
	dig_port = enc_to_dig_port(intel_attached_encoder(intel_connector));
>>>>>>> 04d5ce62
	if (dev_priv->psr.dp != &dig_port->dp)
		return;

	crtc_state = drm_atomic_get_new_crtc_state(new_state->state,
						   new_state->crtc);
	crtc_state->mode_changed = true;
}

void intel_psr_set_force_mode_changed(struct intel_dp *intel_dp)
{
	struct drm_i915_private *dev_priv;

	if (!intel_dp)
		return;

	dev_priv = dp_to_i915(intel_dp);
	if (!CAN_PSR(dev_priv) || intel_dp != dev_priv->psr.dp)
		return;

	dev_priv->psr.force_mode_changed = true;
}<|MERGE_RESOLUTION|>--- conflicted
+++ resolved
@@ -713,12 +713,6 @@
 		return false;
 	}
 
-	if (crtc_state->pipe_bpp > max_bpp) {
-		DRM_DEBUG_KMS("PSR2 not enabled, pipe bpp %d > max supported %d\n",
-			      crtc_state->pipe_bpp, max_bpp);
-		return false;
-	}
-
 	/*
 	 * HW sends SU blocks of size four scan lines, which means the starting
 	 * X coordinate and Y granularity requirements will always be met. We
@@ -1508,7 +1502,6 @@
 }
 
 static void psr_alpm_check(struct intel_dp *intel_dp)
-<<<<<<< HEAD
 {
 	struct drm_i915_private *dev_priv = dp_to_i915(intel_dp);
 	struct drm_dp_aux *aux = &intel_dp->aux;
@@ -1521,14 +1514,15 @@
 
 	r = drm_dp_dpcd_readb(aux, DP_RECEIVER_ALPM_STATUS, &val);
 	if (r != 1) {
-		DRM_ERROR("Error reading ALPM status\n");
+		drm_err(&dev_priv->drm, "Error reading ALPM status\n");
 		return;
 	}
 
 	if (val & DP_ALPM_LOCK_TIMEOUT_ERROR) {
 		intel_psr_disable_locked(intel_dp);
 		psr->sink_not_reliable = true;
-		DRM_DEBUG_KMS("ALPM lock timeout error, disabling PSR\n");
+		drm_dbg_kms(&dev_priv->drm,
+			    "ALPM lock timeout error, disabling PSR\n");
 
 		/* Clearing error */
 		drm_dp_dpcd_writeb(aux, DP_RECEIVER_ALPM_STATUS, val);
@@ -1536,63 +1530,23 @@
 }
 
 static void psr_capability_changed_check(struct intel_dp *intel_dp)
-=======
->>>>>>> 04d5ce62
-{
-	struct drm_i915_private *dev_priv = dp_to_i915(intel_dp);
-	struct drm_dp_aux *aux = &intel_dp->aux;
+{
+	struct drm_i915_private *dev_priv = dp_to_i915(intel_dp);
 	struct i915_psr *psr = &dev_priv->psr;
 	u8 val;
 	int r;
 
-<<<<<<< HEAD
-	r = drm_dp_dpcd_readb(&intel_dp->aux, DP_PSR_ESI, &val);
-	if (r != 1) {
-		DRM_ERROR("Error reading DP_PSR_ESI\n");
-=======
-	if (!psr->psr2_enabled)
-		return;
-
-	r = drm_dp_dpcd_readb(aux, DP_RECEIVER_ALPM_STATUS, &val);
-	if (r != 1) {
-		drm_err(&dev_priv->drm, "Error reading ALPM status\n");
-		return;
-	}
-
-	if (val & DP_ALPM_LOCK_TIMEOUT_ERROR) {
-		intel_psr_disable_locked(intel_dp);
-		psr->sink_not_reliable = true;
-		drm_dbg_kms(&dev_priv->drm,
-			    "ALPM lock timeout error, disabling PSR\n");
-
-		/* Clearing error */
-		drm_dp_dpcd_writeb(aux, DP_RECEIVER_ALPM_STATUS, val);
-	}
-}
-
-static void psr_capability_changed_check(struct intel_dp *intel_dp)
-{
-	struct drm_i915_private *dev_priv = dp_to_i915(intel_dp);
-	struct i915_psr *psr = &dev_priv->psr;
-	u8 val;
-	int r;
-
 	r = drm_dp_dpcd_readb(&intel_dp->aux, DP_PSR_ESI, &val);
 	if (r != 1) {
 		drm_err(&dev_priv->drm, "Error reading DP_PSR_ESI\n");
->>>>>>> 04d5ce62
 		return;
 	}
 
 	if (val & DP_PSR_CAPS_CHANGE) {
 		intel_psr_disable_locked(intel_dp);
 		psr->sink_not_reliable = true;
-<<<<<<< HEAD
-		DRM_DEBUG_KMS("Sink PSR capability changed, disabling PSR\n");
-=======
 		drm_dbg_kms(&dev_priv->drm,
 			    "Sink PSR capability changed, disabling PSR\n");
->>>>>>> 04d5ce62
 
 		/* Clearing it */
 		drm_dp_dpcd_writeb(&intel_dp->aux, DP_PSR_ESI, val);
@@ -1617,12 +1571,8 @@
 		goto exit;
 
 	if (psr_get_status_and_error_status(intel_dp, &status, &error_status)) {
-<<<<<<< HEAD
-		DRM_ERROR("Error reading PSR status or error status\n");
-=======
 		drm_err(&dev_priv->drm,
 			"Error reading PSR status or error status\n");
->>>>>>> 04d5ce62
 		goto exit;
 	}
 
@@ -1632,19 +1582,6 @@
 	}
 
 	if (status == DP_PSR_SINK_INTERNAL_ERROR && !error_status)
-<<<<<<< HEAD
-		DRM_DEBUG_KMS("PSR sink internal error, disabling PSR\n");
-	if (error_status & DP_PSR_RFB_STORAGE_ERROR)
-		DRM_DEBUG_KMS("PSR RFB storage error, disabling PSR\n");
-	if (error_status & DP_PSR_VSC_SDP_UNCORRECTABLE_ERROR)
-		DRM_DEBUG_KMS("PSR VSC SDP uncorrectable error, disabling PSR\n");
-	if (error_status & DP_PSR_LINK_CRC_ERROR)
-		DRM_DEBUG_KMS("PSR Link CRC error, disabling PSR\n");
-
-	if (error_status & ~errors)
-		DRM_ERROR("PSR_ERROR_STATUS unhandled errors %x\n",
-			  error_status & ~errors);
-=======
 		drm_dbg_kms(&dev_priv->drm,
 			    "PSR sink internal error, disabling PSR\n");
 	if (error_status & DP_PSR_RFB_STORAGE_ERROR)
@@ -1661,7 +1598,6 @@
 		drm_err(&dev_priv->drm,
 			"PSR_ERROR_STATUS unhandled errors %x\n",
 			error_status & ~errors);
->>>>>>> 04d5ce62
 	/* clear status register */
 	drm_dp_dpcd_writeb(&intel_dp->aux, DP_PSR_ERROR_STATUS, error_status);
 
@@ -1701,11 +1637,7 @@
 		return;
 
 	intel_connector = to_intel_connector(connector);
-<<<<<<< HEAD
-	dig_port = enc_to_dig_port(intel_connector->encoder);
-=======
 	dig_port = enc_to_dig_port(intel_attached_encoder(intel_connector));
->>>>>>> 04d5ce62
 	if (dev_priv->psr.dp != &dig_port->dp)
 		return;
 
