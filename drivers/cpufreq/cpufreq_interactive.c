/*
 * drivers/cpufreq/cpufreq_interactive.c
 *
 * Copyright (C) 2010 Google, Inc.
 * Copyright (c) 2012-2015, NVIDIA CORPORATION. All rights reserved.
 *
 * This software is licensed under the terms of the GNU General Public
 * License version 2, as published by the Free Software Foundation, and
 * may be copied, distributed, and modified under those terms.
 *
 * This program is distributed in the hope that it will be useful,
 * but WITHOUT ANY WARRANTY; without even the implied warranty of
 * MERCHANTABILITY or FITNESS FOR A PARTICULAR PURPOSE.  See the
 * GNU General Public License for more details.
 *
 * Author: Mike Chan (mike@android.com)
 *
 */

#include <linux/cpu.h>
#include <linux/cpumask.h>
#include <linux/cpufreq.h>
#include <linux/module.h>
#include <linux/moduleparam.h>
#include <linux/rwsem.h>
#include <linux/sched.h>
#include <linux/sched/rt.h>
#include <linux/tick.h>
#include <linux/time.h>
#include <linux/timer.h>
#include <linux/workqueue.h>
#include <linux/kthread.h>
#include <linux/slab.h>
#include "cpufreq_governor.h"

#define CREATE_TRACE_POINTS
#include <trace/events/cpufreq_interactive.h>

struct cpufreq_interactive_cpuinfo {
	struct timer_list cpu_timer;
	struct timer_list cpu_slack_timer;
	spinlock_t load_lock; /* protects the next 4 fields */
	u64 time_in_idle;
	u64 time_in_idle_timestamp;
	u64 time_in_iowait;
	u64 cputime_speedadj;
	u64 cputime_speedadj_timestamp;
	unsigned int io_consecutive;
	struct cpufreq_policy *policy;
	struct cpufreq_frequency_table *freq_table;
	spinlock_t target_freq_lock; /*protects target freq */
	unsigned int target_freq;
	unsigned int floor_freq;
	unsigned int max_freq;
	u64 floor_validate_time;
	u64 hispeed_validate_time;
	struct rw_semaphore enable_sem;
	int governor_enabled;
};

static DEFINE_PER_CPU(struct cpufreq_interactive_cpuinfo, cpuinfo);

/* realtime thread handles frequency scaling */
static struct task_struct *speedchange_task;
static cpumask_t speedchange_cpumask;
static spinlock_t speedchange_cpumask_lock;
static struct mutex gov_lock;

/* Target load.  Lower values result in higher CPU speeds. */
#define DEFAULT_TARGET_LOAD 90
static unsigned int default_target_loads[] = {DEFAULT_TARGET_LOAD};

#define DEFAULT_TIMER_RATE (20 * USEC_PER_MSEC)
#define DEFAULT_ABOVE_HISPEED_DELAY DEFAULT_TIMER_RATE

static unsigned int default_above_hispeed_delay[] = {
	DEFAULT_ABOVE_HISPEED_DELAY };

struct cpufreq_interactive_tunables {
	int usage_count;

	/* Hi speed to bump to from lo speed when load burst (default max) */
	unsigned int hispeed_freq;

	/* Go to hi speed when CPU load at or above this value. */
#define DEFAULT_GO_HISPEED_LOAD 99
	unsigned long go_hispeed_load;

	/* Target load. Lower values result in higher CPU speeds. */
	spinlock_t target_loads_lock;
	unsigned int *target_loads;
	int ntarget_loads;

	/*
	 * The minimum amount of time to spend at a frequency before we can ramp
	 * down.
	 */
#define DEFAULT_MIN_SAMPLE_TIME (30 * USEC_PER_MSEC)
	unsigned long min_sample_time;

	/*
	 * The sample rate of the timer used to increase frequency
	 */
	unsigned long timer_rate;

	/*
	 * Wait this long before raising speed above hispeed, by default a
	 * single timer interval.
	 */
	spinlock_t above_hispeed_delay_lock;
	unsigned int *above_hispeed_delay;
	int nabove_hispeed_delay;

	/* Non-zero means indefinite speed boost active */
	int boost_val;
	/* Duration of a boost pulse in usecs */
	int boostpulse_duration_val;
	/* End time of boost pulse in ktime converted to usecs */
	u64 boostpulse_endtime;
<<<<<<< HEAD

=======
	bool boosted;
>>>>>>> 0f708442
	/*
	 * Max additional time to wait in idle, beyond timer_rate, at speeds
	 * above minimum before wakeup to reduce speed, or -1 if unnecessary.
	 */
#define DEFAULT_TIMER_SLACK (4 * DEFAULT_TIMER_RATE)
	int timer_slack_val;

	bool io_is_busy;

	/* Consider IO as busy if consecutive IOs are above this value. */
	unsigned long io_busy_threshold;

	/* Base of exponential raise to max speed; if 0 - jump to
	 * hispeed_freq
	 */
#define DEFAULT_BOOST_FACTOR 0
	unsigned int boost_factor;
};

/* For cases where we have single governor instance for system */
static struct cpufreq_interactive_tunables *common_tunables;

struct cpufreq_interactive_tunables global_tunables;

static struct attribute_group *get_sysfs_attr(void);

static void cpufreq_interactive_timer_resched(
	struct cpufreq_interactive_cpuinfo *pcpu)
{
	struct cpufreq_interactive_tunables *tunables =
		pcpu->policy->governor_data;
	unsigned long expires;
	unsigned long flags;

	spin_lock_irqsave(&pcpu->load_lock, flags);
	pcpu->time_in_idle =
		get_cpu_idle_time(smp_processor_id(),
				  &pcpu->time_in_idle_timestamp,
				  tunables->io_is_busy);
	pcpu->time_in_iowait = get_cpu_iowait_time_us(smp_processor_id(), NULL);
	pcpu->cputime_speedadj = 0;
	pcpu->cputime_speedadj_timestamp = pcpu->time_in_idle_timestamp;
	expires = jiffies + usecs_to_jiffies(tunables->timer_rate);
	mod_timer_pinned(&pcpu->cpu_timer, expires);

	if (tunables->timer_slack_val >= 0 &&
	    pcpu->target_freq > pcpu->policy->min) {
		expires += usecs_to_jiffies(tunables->timer_slack_val);
		mod_timer_pinned(&pcpu->cpu_slack_timer, expires);
	}

	spin_unlock_irqrestore(&pcpu->load_lock, flags);
}

/* The caller shall take enable_sem write semaphore to avoid any timer race.
 * The cpu_timer and cpu_slack_timer must be deactivated when calling this
 * function.
 */
static void cpufreq_interactive_timer_start(
	struct cpufreq_interactive_tunables *tunables, int cpu)
{
	struct cpufreq_interactive_cpuinfo *pcpu = &per_cpu(cpuinfo, cpu);
	unsigned long expires = jiffies +
		usecs_to_jiffies(tunables->timer_rate);
	unsigned long flags;

	pcpu->cpu_timer.expires = expires;
	add_timer_on(&pcpu->cpu_timer, cpu);
	if (tunables->timer_slack_val >= 0 &&
	    pcpu->target_freq > pcpu->policy->min) {
		expires += usecs_to_jiffies(tunables->timer_slack_val);
		pcpu->cpu_slack_timer.expires = expires;
		add_timer_on(&pcpu->cpu_slack_timer, cpu);
	}

	spin_lock_irqsave(&pcpu->load_lock, flags);
	pcpu->time_in_idle =
		get_cpu_idle_time(cpu, &pcpu->time_in_idle_timestamp,
				  tunables->io_is_busy);
	pcpu->time_in_iowait = get_cpu_iowait_time_us(cpu, NULL);
	pcpu->io_consecutive = 0;
	pcpu->cputime_speedadj = 0;
	pcpu->cputime_speedadj_timestamp = pcpu->time_in_idle_timestamp;
	spin_unlock_irqrestore(&pcpu->load_lock, flags);
}

static unsigned int freq_to_above_hispeed_delay(
	struct cpufreq_interactive_tunables *tunables,
	unsigned int freq)
{
	int i;
	unsigned int ret;
	unsigned long flags;

	spin_lock_irqsave(&tunables->above_hispeed_delay_lock, flags);

	for (i = 0; i < tunables->nabove_hispeed_delay - 1 &&
			freq >= tunables->above_hispeed_delay[i+1]; i += 2)
		;

	ret = tunables->above_hispeed_delay[i];
	spin_unlock_irqrestore(&tunables->above_hispeed_delay_lock, flags);
	return ret;
}

static unsigned int freq_to_targetload(
	struct cpufreq_interactive_tunables *tunables, unsigned int freq)
{
	int i;
	unsigned int ret;
	unsigned long flags;

	spin_lock_irqsave(&tunables->target_loads_lock, flags);

	for (i = 0; i < tunables->ntarget_loads - 1 &&
		    freq >= tunables->target_loads[i+1]; i += 2)
		;

	ret = tunables->target_loads[i];
	spin_unlock_irqrestore(&tunables->target_loads_lock, flags);
	return ret;
}

/*
 * If increasing frequencies never map to a lower target load then
 * choose_freq() will find the minimum frequency that does not exceed its
 * target load given the current load.
 */
static unsigned int choose_freq(struct cpufreq_interactive_cpuinfo *pcpu,
		unsigned int loadadjfreq)
{
	unsigned int freq = pcpu->policy->cur;
	unsigned int prevfreq, freqmin, freqmax;
	unsigned int tl;
	int index;

	freqmin = 0;
	freqmax = UINT_MAX;

	do {
		prevfreq = freq;
		tl = freq_to_targetload(pcpu->policy->governor_data, freq);

		/*
		 * Find the lowest frequency where the computed load is less
		 * than or equal to the target load.
		 */

		if (cpufreq_frequency_table_target(
			    pcpu->policy, pcpu->freq_table, loadadjfreq / tl,
			    CPUFREQ_RELATION_L, &index))
			break;
		freq = pcpu->freq_table[index].frequency;

		if (freq > prevfreq) {
			/* The previous frequency is too low. */
			freqmin = prevfreq;

			if (freq >= freqmax) {
				/*
				 * Find the highest frequency that is less
				 * than freqmax.
				 */
				if (cpufreq_frequency_table_target(
					    pcpu->policy, pcpu->freq_table,
					    freqmax - 1, CPUFREQ_RELATION_H,
					    &index))
					break;
				freq = pcpu->freq_table[index].frequency;

				if (freq == freqmin) {
					/*
					 * The first frequency below freqmax
					 * has already been found to be too
					 * low.  freqmax is the lowest speed
					 * we found that is fast enough.
					 */
					freq = freqmax;
					break;
				}
			}
		} else if (freq < prevfreq) {
			/* The previous frequency is high enough. */
			freqmax = prevfreq;

			if (freq <= freqmin) {
				/*
				 * Find the lowest frequency that is higher
				 * than freqmin.
				 */
				if (cpufreq_frequency_table_target(
					    pcpu->policy, pcpu->freq_table,
					    freqmin + 1, CPUFREQ_RELATION_L,
					    &index))
					break;
				freq = pcpu->freq_table[index].frequency;

				/*
				 * If freqmax is the first frequency above
				 * freqmin then we have already found that
				 * this speed is fast enough.
				 */
				if (freq == freqmax)
					break;
			}
		}

		/* If same frequency chosen as previous then done. */
	} while (freq != prevfreq);

	return freq;
}

static u64 update_load(int cpu)
{
	struct cpufreq_interactive_cpuinfo *pcpu = &per_cpu(cpuinfo, cpu);
	struct cpufreq_interactive_tunables *tunables =
		pcpu->policy->governor_data;
	u64 now;
	u64 now_idle;
	u64 now_iowait;
	unsigned int delta_idle;
	unsigned int delta_iowait;
	unsigned int delta_time;
	unsigned int io_consecutive;
	u64 active_time;

	now_idle = get_cpu_idle_time(cpu, &now, tunables->io_is_busy);
	now_iowait = get_cpu_iowait_time_us(cpu, NULL);
	delta_idle = (unsigned int)(now_idle - pcpu->time_in_idle);
	delta_iowait = (unsigned int)(now_iowait - pcpu->time_in_iowait);
	delta_time = (unsigned int)(now - pcpu->time_in_idle_timestamp);
	io_consecutive = pcpu->io_consecutive;

	if (!tunables->io_is_busy) {
		if (tunables->io_busy_threshold && delta_iowait)
			io_consecutive =
				(io_consecutive < tunables->io_busy_threshold) ?
				io_consecutive + 1 : io_consecutive;
		else if (io_consecutive)
			io_consecutive--;

		if (io_consecutive &&
				(io_consecutive >= tunables->io_busy_threshold))
			delta_idle -= delta_iowait;
	}

	if (delta_time <= delta_idle)
		active_time = 0;
	else
		active_time = delta_time - delta_idle;

	pcpu->cputime_speedadj += active_time * pcpu->policy->cur;

	pcpu->time_in_idle = now_idle;
	pcpu->time_in_iowait = now_iowait;
	pcpu->time_in_idle_timestamp = now;
	pcpu->io_consecutive = io_consecutive;
	return now;
}

static void cpufreq_interactive_timer(unsigned long data)
{
	u64 now;
	unsigned int delta_time;
	u64 cputime_speedadj;
	int cpu_load;
	struct cpufreq_interactive_cpuinfo *pcpu =
		&per_cpu(cpuinfo, data);
	struct cpufreq_interactive_tunables *tunables =
		pcpu->policy->governor_data;
	unsigned int new_freq;
	unsigned int loadadjfreq;
	unsigned int index;
	unsigned long flags;

	if (!down_read_trylock(&pcpu->enable_sem))
		return;
	if (!pcpu->governor_enabled)
		goto exit;

	spin_lock_irqsave(&pcpu->load_lock, flags);
	now = update_load(data);
	delta_time = (unsigned int)(now - pcpu->cputime_speedadj_timestamp);
	cputime_speedadj = pcpu->cputime_speedadj;
	spin_unlock_irqrestore(&pcpu->load_lock, flags);

	if (WARN_ON_ONCE(!delta_time))
		goto rearm;

	spin_lock_irqsave(&pcpu->target_freq_lock, flags);
	do_div(cputime_speedadj, delta_time);
	loadadjfreq = (unsigned int)cputime_speedadj * 100;
	cpu_load = loadadjfreq / pcpu->target_freq;
	tunables->boosted = tunables->boost_val || now < tunables->boostpulse_endtime;

<<<<<<< HEAD
	new_freq = choose_freq(pcpu, loadadjfreq);
	if (cpu_load >= tunables->go_hispeed_load || boosted) {
		new_freq = max(new_freq, tunables->hispeed_freq);
		if (pcpu->target_freq < tunables->hispeed_freq &&
				tunables->boost_factor)
			new_freq = min((pcpu->target_freq
					* tunables->boost_factor), tunables->hispeed_freq);
=======
	if (cpu_load >= tunables->go_hispeed_load || tunables->boosted) {
		if (pcpu->target_freq < tunables->hispeed_freq) {
			new_freq = tunables->hispeed_freq;
		} else {
			new_freq = choose_freq(pcpu, loadadjfreq);

			if (new_freq < tunables->hispeed_freq)
				new_freq = tunables->hispeed_freq;
		}
	} else {
		new_freq = choose_freq(pcpu, loadadjfreq);
		if (new_freq > tunables->hispeed_freq &&
				pcpu->target_freq < tunables->hispeed_freq)
			new_freq = tunables->hispeed_freq;
>>>>>>> 0f708442
	}

	if (pcpu->target_freq >= tunables->hispeed_freq &&
	    new_freq > pcpu->target_freq &&
	    now - pcpu->hispeed_validate_time <
	    freq_to_above_hispeed_delay(tunables, pcpu->target_freq)) {
		trace_cpufreq_interactive_notyet(
			data, cpu_load, pcpu->target_freq,
			pcpu->policy->cur, new_freq);
		spin_unlock_irqrestore(&pcpu->target_freq_lock, flags);
		goto rearm;
	}

	pcpu->hispeed_validate_time = now;

	if (cpufreq_frequency_table_target(pcpu->policy, pcpu->freq_table,
					   new_freq, CPUFREQ_RELATION_L,
					   &index)) {
		spin_unlock_irqrestore(&pcpu->target_freq_lock, flags);
		goto rearm;
	}

	new_freq = pcpu->freq_table[index].frequency;

	/*
	 * Do not scale below floor_freq unless we have been at or above the
	 * floor frequency for the minimum sample time since last validated.
	 */
	if (new_freq < pcpu->floor_freq) {
		if (now - pcpu->floor_validate_time <
				tunables->min_sample_time) {
			trace_cpufreq_interactive_notyet(
				data, cpu_load, pcpu->target_freq,
				pcpu->policy->cur, new_freq);
			spin_unlock_irqrestore(&pcpu->target_freq_lock, flags);
			goto rearm;
		}
	}

	/*
	 * Update the timestamp for checking whether speed has been held at
	 * or above the selected frequency for a minimum of min_sample_time,
	 * if not boosted to hispeed_freq.  If boosted to hispeed_freq then we
	 * allow the speed to drop as soon as the boostpulse duration expires
	 * (or the indefinite boost is turned off).
	 */

	if (!tunables->boosted || new_freq > tunables->hispeed_freq) {
		pcpu->floor_freq = new_freq;
		pcpu->floor_validate_time = now;
	}

	if (pcpu->target_freq == new_freq &&
			pcpu->target_freq <= pcpu->policy->cur) {
		trace_cpufreq_interactive_already(
			data, cpu_load, pcpu->target_freq,
			pcpu->policy->cur, new_freq);
		spin_unlock_irqrestore(&pcpu->target_freq_lock, flags);
		goto rearm_if_notmax;
	}

	trace_cpufreq_interactive_target(data, cpu_load, pcpu->target_freq,
					 pcpu->policy->cur, new_freq);

	pcpu->target_freq = new_freq;
	spin_unlock_irqrestore(&pcpu->target_freq_lock, flags);
	spin_lock_irqsave(&speedchange_cpumask_lock, flags);
	cpumask_set_cpu(data, &speedchange_cpumask);
	spin_unlock_irqrestore(&speedchange_cpumask_lock, flags);
	wake_up_process(speedchange_task);

rearm_if_notmax:
	/*
	 * Already set max speed and don't see a need to change that,
	 * wait until next idle to re-evaluate, don't need timer.
	 */
	if (pcpu->target_freq == pcpu->policy->max)
		goto exit;

rearm:
	if (!timer_pending(&pcpu->cpu_timer))
		cpufreq_interactive_timer_resched(pcpu);

exit:
	up_read(&pcpu->enable_sem);
	return;
}

static void cpufreq_interactive_idle_start(void)
{
	struct cpufreq_interactive_cpuinfo *pcpu =
		&per_cpu(cpuinfo, smp_processor_id());
	int pending;

	if (!down_read_trylock(&pcpu->enable_sem))
		return;
	if (!pcpu->governor_enabled) {
		up_read(&pcpu->enable_sem);
		return;
	}

	pending = timer_pending(&pcpu->cpu_timer);

	if (pcpu->target_freq != pcpu->policy->min) {
		/*
		 * Entering idle while not at lowest speed.  On some
		 * platforms this can hold the other CPU(s) at that speed
		 * even though the CPU is idle. Set a timer to re-evaluate
		 * speed so this idle CPU doesn't hold the other CPUs above
		 * min indefinitely.  This should probably be a quirk of
		 * the CPUFreq driver.
		 */
		if (!pending)
			cpufreq_interactive_timer_resched(pcpu);
	}

	up_read(&pcpu->enable_sem);
}

static void cpufreq_interactive_idle_end(void)
{
	struct cpufreq_interactive_cpuinfo *pcpu =
		&per_cpu(cpuinfo, smp_processor_id());

	if (!down_read_trylock(&pcpu->enable_sem))
		return;
	if (!pcpu->governor_enabled) {
		up_read(&pcpu->enable_sem);
		return;
	}

	/* Arm the timer for 1-2 ticks later if not already. */
	if (!timer_pending(&pcpu->cpu_timer)) {
		cpufreq_interactive_timer_resched(pcpu);
	} else if (time_after_eq(jiffies, pcpu->cpu_timer.expires)) {
		del_timer(&pcpu->cpu_timer);
		del_timer(&pcpu->cpu_slack_timer);
		cpufreq_interactive_timer(smp_processor_id());
	}

	up_read(&pcpu->enable_sem);
}

static int cpufreq_interactive_speedchange_task(void *data)
{
	unsigned int cpu;
	cpumask_t tmp_mask;
	unsigned long flags;
	struct cpufreq_interactive_cpuinfo *pcpu;

	while (1) {
		set_current_state(TASK_INTERRUPTIBLE);
		spin_lock_irqsave(&speedchange_cpumask_lock, flags);

		if (cpumask_empty(&speedchange_cpumask)) {
			spin_unlock_irqrestore(&speedchange_cpumask_lock,
					       flags);
			schedule();

			if (kthread_should_stop())
				break;

			spin_lock_irqsave(&speedchange_cpumask_lock, flags);
		}

		set_current_state(TASK_RUNNING);
		tmp_mask = speedchange_cpumask;
		cpumask_clear(&speedchange_cpumask);
		spin_unlock_irqrestore(&speedchange_cpumask_lock, flags);

		for_each_cpu(cpu, &tmp_mask) {
			unsigned int j;
			unsigned int max_freq = 0;

			pcpu = &per_cpu(cpuinfo, cpu);
			if (!down_read_trylock(&pcpu->enable_sem))
				continue;
			if (!pcpu->governor_enabled) {
				up_read(&pcpu->enable_sem);
				continue;
			}

			for_each_cpu(j, pcpu->policy->cpus) {
				struct cpufreq_interactive_cpuinfo *pjcpu =
					&per_cpu(cpuinfo, j);

				if (pjcpu->target_freq > max_freq)
					max_freq = pjcpu->target_freq;
			}

			if (max_freq != pcpu->policy->cur)
				__cpufreq_driver_target(pcpu->policy,
							max_freq,
							CPUFREQ_RELATION_H);
			trace_cpufreq_interactive_setspeed(cpu,
						     pcpu->target_freq,
						     pcpu->policy->cur);

			up_read(&pcpu->enable_sem);
		}
	}

	return 0;
}

static void cpufreq_interactive_boost(struct cpufreq_interactive_tunables *tunables)
{
	int i;
	int anyboost = 0;
	unsigned long flags[2];
	struct cpufreq_interactive_cpuinfo *pcpu;

	tunables->boosted = true;

	spin_lock_irqsave(&speedchange_cpumask_lock, flags[0]);

	for_each_online_cpu(i) {
		pcpu = &per_cpu(cpuinfo, i);
		if (tunables != pcpu->policy->governor_data)
			continue;

		spin_lock_irqsave(&pcpu->target_freq_lock, flags[1]);
		if (pcpu->target_freq < tunables->hispeed_freq) {
			pcpu->target_freq = tunables->hispeed_freq;
			cpumask_set_cpu(i, &speedchange_cpumask);
			pcpu->hispeed_validate_time =
				ktime_to_us(ktime_get());
			anyboost = 1;
		}

		/*
		 * Set floor freq and (re)start timer for when last
		 * validated.
		 */

		pcpu->floor_freq = tunables->hispeed_freq;
		pcpu->floor_validate_time = ktime_to_us(ktime_get());
		spin_unlock_irqrestore(&pcpu->target_freq_lock, flags[1]);
	}

	spin_unlock_irqrestore(&speedchange_cpumask_lock, flags[0]);

	if (anyboost)
		wake_up_process(speedchange_task);
}

static int cpufreq_interactive_notifier(
	struct notifier_block *nb, unsigned long val, void *data)
{
	struct cpufreq_freqs *freq = data;
	struct cpufreq_interactive_cpuinfo *pcpu;
	int cpu;
	unsigned long flags;

	if (val == CPUFREQ_POSTCHANGE) {
		pcpu = &per_cpu(cpuinfo, freq->cpu);
		if (!down_read_trylock(&pcpu->enable_sem))
			return 0;
		if (!pcpu->governor_enabled) {
			up_read(&pcpu->enable_sem);
			return 0;
		}

		for_each_cpu(cpu, pcpu->policy->cpus) {
			struct cpufreq_interactive_cpuinfo *pjcpu =
				&per_cpu(cpuinfo, cpu);
			if (cpu != freq->cpu) {
				if (!down_read_trylock(&pjcpu->enable_sem))
					continue;
				if (!pjcpu->governor_enabled) {
					up_read(&pjcpu->enable_sem);
					continue;
				}
			}
			spin_lock_irqsave(&pjcpu->load_lock, flags);
			update_load(cpu);
			spin_unlock_irqrestore(&pjcpu->load_lock, flags);
			if (cpu != freq->cpu)
				up_read(&pjcpu->enable_sem);
		}

		up_read(&pcpu->enable_sem);
	}
	return 0;
}

static struct notifier_block cpufreq_notifier_block = {
	.notifier_call = cpufreq_interactive_notifier,
};

static unsigned int *get_tokenized_data(const char *buf, int *num_tokens)
{
	const char *cp;
	int i;
	int ntokens = 1;
	unsigned int *tokenized_data;
	int err = -EINVAL;

	cp = buf;
	while ((cp = strpbrk(cp + 1, " :")))
		ntokens++;

	if (!(ntokens & 0x1))
		goto err;

	tokenized_data = kmalloc(ntokens * sizeof(unsigned int), GFP_KERNEL);
	if (!tokenized_data) {
		err = -ENOMEM;
		goto err;
	}

	cp = buf;
	i = 0;
	while (i < ntokens) {
		if (sscanf(cp, "%u", &tokenized_data[i++]) != 1)
			goto err_kfree;

		cp = strpbrk(cp, " :");
		if (!cp)
			break;
		cp++;
	}

	if (i != ntokens)
		goto err_kfree;

	*num_tokens = ntokens;
	return tokenized_data;

err_kfree:
	kfree(tokenized_data);
err:
	return ERR_PTR(err);
}

static ssize_t show_target_loads(
	struct cpufreq_interactive_tunables *tunables,
	char *buf)
{
	int i;
	ssize_t ret = 0;
	unsigned long flags;

	spin_lock_irqsave(&tunables->target_loads_lock, flags);

	for (i = 0; i < tunables->ntarget_loads; i++)
		ret += sprintf(buf + ret, "%u%s", tunables->target_loads[i],
			       i & 0x1 ? ":" : " ");

	sprintf(buf + ret - 1, "\n");
	spin_unlock_irqrestore(&tunables->target_loads_lock, flags);
	return ret;
}

static ssize_t store_target_loads(
	struct cpufreq_interactive_tunables *tunables,
	const char *buf, size_t count)
{
	int ntokens;
	unsigned int *new_target_loads = NULL;
	unsigned long flags;

	new_target_loads = get_tokenized_data(buf, &ntokens);
	if (IS_ERR(new_target_loads))
		return PTR_RET(new_target_loads);

	spin_lock_irqsave(&tunables->target_loads_lock, flags);
	if (tunables->target_loads != default_target_loads)
		kfree(tunables->target_loads);
	tunables->target_loads = new_target_loads;
	tunables->ntarget_loads = ntokens;
	spin_unlock_irqrestore(&tunables->target_loads_lock, flags);
	return count;
}

static ssize_t show_above_hispeed_delay(
	struct cpufreq_interactive_tunables *tunables, char *buf)
{
	int i;
	ssize_t ret = 0;
	unsigned long flags;

	spin_lock_irqsave(&tunables->above_hispeed_delay_lock, flags);

	for (i = 0; i < tunables->nabove_hispeed_delay; i++)
		ret += sprintf(buf + ret, "%u%s",
			       tunables->above_hispeed_delay[i],
			       i & 0x1 ? ":" : " ");

	sprintf(buf + ret - 1, "\n");
	spin_unlock_irqrestore(&tunables->above_hispeed_delay_lock, flags);
	return ret;
}

static ssize_t store_above_hispeed_delay(
	struct cpufreq_interactive_tunables *tunables,
	const char *buf, size_t count)
{
	int ntokens;
	unsigned int *new_above_hispeed_delay = NULL;
	unsigned long flags;

	new_above_hispeed_delay = get_tokenized_data(buf, &ntokens);
	if (IS_ERR(new_above_hispeed_delay))
		return PTR_RET(new_above_hispeed_delay);

	spin_lock_irqsave(&tunables->above_hispeed_delay_lock, flags);
	if (tunables->above_hispeed_delay != default_above_hispeed_delay)
		kfree(tunables->above_hispeed_delay);
	tunables->above_hispeed_delay = new_above_hispeed_delay;
	tunables->nabove_hispeed_delay = ntokens;
	spin_unlock_irqrestore(&tunables->above_hispeed_delay_lock, flags);
	return count;

}

static ssize_t show_hispeed_freq(struct cpufreq_interactive_tunables *tunables,
		char *buf)
{
	return sprintf(buf, "%u\n", tunables->hispeed_freq);
}

static ssize_t store_hispeed_freq(struct cpufreq_interactive_tunables *tunables,
		const char *buf, size_t count)
{
	int ret;
	long unsigned int val;

	ret = kstrtoul(buf, 0, &val);
	if (ret < 0)
		return ret;
	tunables->hispeed_freq = val;
	return count;
}
static ssize_t show_boost_factor(struct cpufreq_interactive_tunables *tunables,
		char *buf)
{
	return sprintf(buf, "%u\n", tunables->boost_factor);
}

static ssize_t store_boost_factor(struct cpufreq_interactive_tunables *tunables,
		const char *buf, size_t count)
{
	int ret;
	long unsigned int val;

	ret = kstrtoul(buf, 0, &val);
	if (ret < 0)
		return ret;
	tunables->boost_factor = val;
	return count;
}

static ssize_t show_go_hispeed_load(struct cpufreq_interactive_tunables
		*tunables, char *buf)
{
	return sprintf(buf, "%lu\n", tunables->go_hispeed_load);
}

static ssize_t store_go_hispeed_load(struct cpufreq_interactive_tunables
		*tunables, const char *buf, size_t count)
{
	int ret;
	unsigned long val;

	ret = kstrtoul(buf, 0, &val);
	if (ret < 0)
		return ret;
	tunables->go_hispeed_load = val;
	return count;
}

static ssize_t show_min_sample_time(struct cpufreq_interactive_tunables
		*tunables, char *buf)
{
	return sprintf(buf, "%lu\n", tunables->min_sample_time);
}

static ssize_t store_min_sample_time(struct cpufreq_interactive_tunables
		*tunables, const char *buf, size_t count)
{
	int ret;
	unsigned long val;

	ret = kstrtoul(buf, 0, &val);
	if (ret < 0)
		return ret;
	tunables->min_sample_time = val;
	return count;
}

static ssize_t show_timer_rate(struct cpufreq_interactive_tunables *tunables,
		char *buf)
{
	return sprintf(buf, "%lu\n", tunables->timer_rate);
}

static ssize_t store_timer_rate(struct cpufreq_interactive_tunables *tunables,
		const char *buf, size_t count)
{
	int ret;
	unsigned long val;

	ret = kstrtoul(buf, 0, &val);
	if (ret < 0)
		return ret;
	tunables->timer_rate = val;
	return count;
}

static ssize_t show_timer_slack(struct cpufreq_interactive_tunables *tunables,
		char *buf)
{
	return sprintf(buf, "%d\n", tunables->timer_slack_val);
}

static ssize_t store_timer_slack(struct cpufreq_interactive_tunables *tunables,
		const char *buf, size_t count)
{
	int ret;
	unsigned long val;

	ret = kstrtol(buf, 10, &val);
	if (ret < 0)
		return ret;

	tunables->timer_slack_val = val;
	return count;
}

static ssize_t show_boost(struct cpufreq_interactive_tunables *tunables,
			  char *buf)
{
	return sprintf(buf, "%d\n", tunables->boost_val);
}

static ssize_t store_boost(struct cpufreq_interactive_tunables *tunables,
			   const char *buf, size_t count)
{
	int ret;
	unsigned long val;

	ret = kstrtoul(buf, 0, &val);
	if (ret < 0)
		return ret;

	tunables->boost_val = val;

	if (tunables->boost_val) {
		trace_cpufreq_interactive_boost("on");
		if (!tunables->boosted)
			cpufreq_interactive_boost(tunables);
	} else {
		tunables->boostpulse_endtime = ktime_to_us(ktime_get());
		trace_cpufreq_interactive_unboost("off");
	}

	return count;
}

static ssize_t store_boostpulse(struct cpufreq_interactive_tunables *tunables,
				const char *buf, size_t count)
{
	int ret;
	unsigned long val;

	ret = kstrtoul(buf, 0, &val);
	if (ret < 0)
		return ret;

	tunables->boostpulse_endtime = ktime_to_us(ktime_get()) +
		tunables->boostpulse_duration_val;
	trace_cpufreq_interactive_boost("pulse");
	if (!tunables->boosted)
		cpufreq_interactive_boost(tunables);
	return count;
}

static ssize_t show_boostpulse_duration(struct cpufreq_interactive_tunables
		*tunables, char *buf)
{
	return sprintf(buf, "%d\n", tunables->boostpulse_duration_val);
}

static ssize_t store_boostpulse_duration(struct cpufreq_interactive_tunables
		*tunables, const char *buf, size_t count)
{
	int ret;
	unsigned long val;

	ret = kstrtoul(buf, 0, &val);
	if (ret < 0)
		return ret;

	tunables->boostpulse_duration_val = val;
	return count;
}

static ssize_t show_io_is_busy(struct cpufreq_interactive_tunables *tunables,
		char *buf)
{
	return sprintf(buf, "%u\n", tunables->io_is_busy);
}

static ssize_t store_io_is_busy(struct cpufreq_interactive_tunables *tunables,
		const char *buf, size_t count)
{
	int ret;
	unsigned long val;

	ret = kstrtoul(buf, 0, &val);
	if (ret < 0)
		return ret;
	tunables->io_is_busy = val;
	return count;
}

static ssize_t show_io_busy_threshold(
		struct cpufreq_interactive_tunables *tunables, char *buf)
{
	return sprintf(buf, "%lu\n", tunables->io_busy_threshold);
}

static ssize_t store_io_busy_threshold(
		struct cpufreq_interactive_tunables *tunables, const char *buf,
		size_t count)
{
	int ret;
	unsigned long val;

	ret = kstrtoul(buf, 0, &val);
	if (ret < 0)
		return ret;
	tunables->io_busy_threshold = val;
	return count;
}

/*
 * Create show/store routines
 * - sys: One governor instance for complete SYSTEM
 * - pol: One governor instance per struct cpufreq_policy
 */
#define show_gov_pol_sys(file_name)					\
static ssize_t show_##file_name##_gov_sys				\
(struct kobject *kobj, struct attribute *attr, char *buf)		\
{									\
	return show_##file_name(common_tunables, buf);			\
}									\
									\
static ssize_t show_##file_name##_gov_pol				\
(struct cpufreq_policy *policy, char *buf)				\
{									\
	return show_##file_name(policy->governor_data, buf);		\
}

#define store_gov_pol_sys(file_name)					\
static ssize_t store_##file_name##_gov_sys				\
(struct kobject *kobj, struct attribute *attr, const char *buf,		\
	size_t count)							\
{									\
	return store_##file_name(common_tunables, buf, count);		\
}									\
									\
static ssize_t store_##file_name##_gov_pol				\
(struct cpufreq_policy *policy, const char *buf, size_t count)		\
{									\
	return store_##file_name(policy->governor_data, buf, count);	\
}

#define show_store_gov_pol_sys(file_name)				\
show_gov_pol_sys(file_name);						\
store_gov_pol_sys(file_name)

show_store_gov_pol_sys(target_loads);
show_store_gov_pol_sys(above_hispeed_delay);
show_store_gov_pol_sys(hispeed_freq);
show_store_gov_pol_sys(boost_factor);
show_store_gov_pol_sys(go_hispeed_load);
show_store_gov_pol_sys(min_sample_time);
show_store_gov_pol_sys(timer_rate);
show_store_gov_pol_sys(timer_slack);
show_store_gov_pol_sys(boost);
store_gov_pol_sys(boostpulse);
show_store_gov_pol_sys(boostpulse_duration);
show_store_gov_pol_sys(io_is_busy);
show_store_gov_pol_sys(io_busy_threshold);

gov_sys_pol_attr_rw(target_loads);
gov_sys_pol_attr_rw(above_hispeed_delay);
gov_sys_pol_attr_rw(hispeed_freq);
gov_sys_pol_attr_rw(boost_factor);
gov_sys_pol_attr_rw(go_hispeed_load);
gov_sys_pol_attr_rw(min_sample_time);
gov_sys_pol_attr_rw(timer_rate);
gov_sys_pol_attr_rw(timer_slack);
gov_sys_pol_attr_rw(boost);
gov_sys_pol_attr_rw(boostpulse_duration);
gov_sys_pol_attr_rw(io_is_busy);
gov_sys_pol_attr_rw(io_busy_threshold);

static struct global_attr boostpulse_gov_sys =
	__ATTR(boostpulse, 0200, NULL, store_boostpulse_gov_sys);

static struct freq_attr boostpulse_gov_pol =
	__ATTR(boostpulse, 0200, NULL, store_boostpulse_gov_pol);

/* One Governor instance for entire system */
static struct attribute *interactive_attributes_gov_sys[] = {
	&target_loads_gov_sys.attr,
	&above_hispeed_delay_gov_sys.attr,
	&hispeed_freq_gov_sys.attr,
	&go_hispeed_load_gov_sys.attr,
	&min_sample_time_gov_sys.attr,
	&timer_rate_gov_sys.attr,
	&timer_slack_gov_sys.attr,
	&boost_gov_sys.attr,
	&boostpulse_gov_sys.attr,
	&boostpulse_duration_gov_sys.attr,
	&io_is_busy_gov_sys.attr,
	&io_busy_threshold_gov_sys.attr,
	&boost_factor_gov_sys.attr,
	NULL,
};

static struct attribute_group interactive_attr_group_gov_sys = {
	.attrs = interactive_attributes_gov_sys,
	.name = "interactive",
};

/* Per policy governor instance */
static struct attribute *interactive_attributes_gov_pol[] = {
	&target_loads_gov_pol.attr,
	&above_hispeed_delay_gov_pol.attr,
	&hispeed_freq_gov_pol.attr,
	&go_hispeed_load_gov_pol.attr,
	&min_sample_time_gov_pol.attr,
	&timer_rate_gov_pol.attr,
	&timer_slack_gov_pol.attr,
	&boost_gov_pol.attr,
	&boostpulse_gov_pol.attr,
	&boostpulse_duration_gov_pol.attr,
	&io_is_busy_gov_pol.attr,
	&io_busy_threshold_gov_pol.attr,
	&boost_factor_gov_pol.attr,
	NULL,
};

static struct attribute_group interactive_attr_group_gov_pol = {
	.attrs = interactive_attributes_gov_pol,
	.name = "interactive",
};

static struct attribute_group *get_sysfs_attr(void)
{
	if (have_governor_per_policy())
		return &interactive_attr_group_gov_pol;
	else
		return &interactive_attr_group_gov_sys;
}

static int cpufreq_interactive_idle_notifier(struct notifier_block *nb,
					     unsigned long val,
					     void *data)
{
	switch (val) {
	case IDLE_START:
		cpufreq_interactive_idle_start();
		break;
	case IDLE_END:
		cpufreq_interactive_idle_end();
		break;
	}

	return 0;
}

static struct notifier_block cpufreq_interactive_idle_nb = {
	.notifier_call = cpufreq_interactive_idle_notifier,
};

static int cpufreq_governor_interactive(struct cpufreq_policy *policy,
		unsigned int event)
{
	int rc;
	unsigned int j;
	struct cpufreq_interactive_cpuinfo *pcpu;
	struct cpufreq_frequency_table *freq_table;
	struct cpufreq_interactive_tunables *tunables;
	unsigned long flags;

	if (have_governor_per_policy())
		tunables = policy->governor_data;
	else
		tunables = common_tunables;

	WARN_ON(!tunables && (event != CPUFREQ_GOV_POLICY_INIT));

	switch (event) {
	case CPUFREQ_GOV_POLICY_INIT:
		if (have_governor_per_policy()) {
			WARN_ON(tunables);
		} else if (tunables) {
			tunables->usage_count++;
			policy->governor_data = tunables;
			return 0;
		}

		tunables = kzalloc(sizeof(*tunables), GFP_KERNEL);
		if (!tunables) {
			pr_err("%s: POLICY_INIT: kzalloc failed\n", __func__);
			return -ENOMEM;
		}

		tunables->usage_count = 1;
		tunables->above_hispeed_delay = default_above_hispeed_delay;
		tunables->nabove_hispeed_delay =
			ARRAY_SIZE(default_above_hispeed_delay);
		tunables->go_hispeed_load = DEFAULT_GO_HISPEED_LOAD;
		tunables->target_loads = default_target_loads;
		tunables->ntarget_loads = ARRAY_SIZE(default_target_loads);
		tunables->min_sample_time = DEFAULT_MIN_SAMPLE_TIME;
		tunables->timer_rate = DEFAULT_TIMER_RATE;
		tunables->boostpulse_duration_val = DEFAULT_MIN_SAMPLE_TIME;
		tunables->timer_slack_val = DEFAULT_TIMER_SLACK;

		spin_lock_init(&tunables->target_loads_lock);
		spin_lock_init(&tunables->above_hispeed_delay_lock);

		policy->governor_data = tunables;
		if (!have_governor_per_policy())
			common_tunables = tunables;

		rc = sysfs_create_group(get_governor_parent_kobj(policy),
				get_sysfs_attr());
		if (rc) {
			kfree(tunables);
			policy->governor_data = NULL;
			if (!have_governor_per_policy())
				common_tunables = NULL;
			return rc;
		}

		if (!policy->governor->initialized) {
			idle_notifier_register(&cpufreq_interactive_idle_nb);
			cpufreq_register_notifier(&cpufreq_notifier_block,
					CPUFREQ_TRANSITION_NOTIFIER);
		}

		break;

	case CPUFREQ_GOV_POLICY_EXIT:
		if (!--tunables->usage_count) {
			if (policy->governor->initialized == 1) {
				cpufreq_unregister_notifier(&cpufreq_notifier_block,
						CPUFREQ_TRANSITION_NOTIFIER);
				idle_notifier_unregister(&cpufreq_interactive_idle_nb);
			}

			sysfs_remove_group(get_governor_parent_kobj(policy),
					get_sysfs_attr());
			common_tunables = NULL;
			if (tunables->above_hispeed_delay !=
				default_above_hispeed_delay)
				kfree(tunables->above_hispeed_delay);
			if (tunables->target_loads != default_target_loads)
				kfree(tunables->target_loads);
			kfree(tunables);
		}

		policy->governor_data = NULL;
		break;

	case CPUFREQ_GOV_START:
		mutex_lock(&gov_lock);

		freq_table = cpufreq_frequency_get_table(policy->cpu);
		if (!tunables->hispeed_freq)
			tunables->hispeed_freq = policy->max;

		for_each_cpu(j, policy->cpus) {
			pcpu = &per_cpu(cpuinfo, j);
			pcpu->policy = policy;
			pcpu->target_freq = policy->cur;
			pcpu->freq_table = freq_table;
			pcpu->floor_freq = pcpu->target_freq;
			pcpu->floor_validate_time =
				ktime_to_us(ktime_get());
			pcpu->hispeed_validate_time =
				pcpu->floor_validate_time;
			pcpu->max_freq = policy->max;
			down_write(&pcpu->enable_sem);
			cpufreq_interactive_timer_start(tunables, j);
			pcpu->governor_enabled = 1;
			up_write(&pcpu->enable_sem);
		}

		mutex_unlock(&gov_lock);
		break;

	case CPUFREQ_GOV_STOP:
		mutex_lock(&gov_lock);
		for_each_cpu(j, policy->cpus) {
			pcpu = &per_cpu(cpuinfo, j);
			down_write(&pcpu->enable_sem);
			pcpu->governor_enabled = 0;
			del_timer_sync(&pcpu->cpu_timer);
			del_timer_sync(&pcpu->cpu_slack_timer);
			up_write(&pcpu->enable_sem);
		}

		mutex_unlock(&gov_lock);
		break;

	case CPUFREQ_GOV_LIMITS:
		if (policy->max < policy->cur)
			__cpufreq_driver_target(policy,
					policy->max, CPUFREQ_RELATION_H);
		else if (policy->min > policy->cur)
			__cpufreq_driver_target(policy,
					policy->min, CPUFREQ_RELATION_L);
		for_each_cpu(j, policy->cpus) {
			pcpu = &per_cpu(cpuinfo, j);

			down_write(&pcpu->enable_sem);
			if (pcpu->governor_enabled == 0) {
				up_write(&pcpu->enable_sem);
				continue;
			}

			spin_lock_irqsave(&pcpu->target_freq_lock, flags);
			if (policy->max < pcpu->target_freq)
				pcpu->target_freq = policy->max;
			else if (policy->min > pcpu->target_freq)
				pcpu->target_freq = policy->min;

			spin_unlock_irqrestore(&pcpu->target_freq_lock, flags);

			/* Reschedule timer only if policy->max is raised.
			 * Delete the timers, else the timer callback may
			 * return without re-arm the timer when failed
			 * acquire the semaphore. This race may cause timer
			 * stopped unexpectedly.
			 */

			if (policy->max > pcpu->max_freq) {
				del_timer_sync(&pcpu->cpu_timer);
				del_timer_sync(&pcpu->cpu_slack_timer);
				cpufreq_interactive_timer_start(tunables, j);
			}

			pcpu->max_freq = policy->max;
			up_write(&pcpu->enable_sem);
		}
		break;
	}
	return 0;
}

#ifndef CONFIG_CPU_FREQ_DEFAULT_GOV_INTERACTIVE
static
#endif
struct cpufreq_governor cpufreq_gov_interactive = {
	.name = "interactive",
	.governor = cpufreq_governor_interactive,
	.max_transition_latency = 10000000,
	.owner = THIS_MODULE,
};

static void cpufreq_interactive_nop_timer(unsigned long data)
{
}

static int __init cpufreq_interactive_init(void)
{
	unsigned int i;
	struct cpufreq_interactive_cpuinfo *pcpu;
	struct sched_param param = { .sched_priority = MAX_RT_PRIO-1 };
	struct cpufreq_interactive_tunables *tunables = &global_tunables;

	/* Initalize per-cpu timers */
	for_each_possible_cpu(i) {
		pcpu = &per_cpu(cpuinfo, i);
		init_timer_deferrable(&pcpu->cpu_timer);
		pcpu->cpu_timer.function = cpufreq_interactive_timer;
		pcpu->cpu_timer.data = i;
		init_timer(&pcpu->cpu_slack_timer);
		pcpu->cpu_slack_timer.function = cpufreq_interactive_nop_timer;
		spin_lock_init(&pcpu->load_lock);
		spin_lock_init(&pcpu->target_freq_lock);
		init_rwsem(&pcpu->enable_sem);
	}

	tunables->above_hispeed_delay = default_above_hispeed_delay;
	tunables->nabove_hispeed_delay =
			ARRAY_SIZE(default_above_hispeed_delay);
	tunables->go_hispeed_load = DEFAULT_GO_HISPEED_LOAD;
	tunables->target_loads = default_target_loads;
	tunables->ntarget_loads = ARRAY_SIZE(default_target_loads);
	tunables->min_sample_time = DEFAULT_MIN_SAMPLE_TIME;
	tunables->timer_rate = DEFAULT_TIMER_RATE;
	tunables->boostpulse_duration_val = DEFAULT_MIN_SAMPLE_TIME;
	tunables->timer_slack_val = DEFAULT_TIMER_SLACK;
	tunables->boost_factor = DEFAULT_BOOST_FACTOR;

	spin_lock_init(&tunables->target_loads_lock);
	spin_lock_init(&tunables->above_hispeed_delay_lock);


	spin_lock_init(&speedchange_cpumask_lock);
	mutex_init(&gov_lock);
	speedchange_task =
		kthread_create(cpufreq_interactive_speedchange_task, NULL,
			       "cfinteractive");
	if (IS_ERR(speedchange_task))
		return PTR_ERR(speedchange_task);

	sched_setscheduler_nocheck(speedchange_task, SCHED_FIFO, &param);
	get_task_struct(speedchange_task);

	/* NB: wake up so the thread does not look hung to the freezer */
	wake_up_process(speedchange_task);

	return cpufreq_register_governor(&cpufreq_gov_interactive);
}

#ifdef CONFIG_CPU_FREQ_DEFAULT_GOV_INTERACTIVE
fs_initcall(cpufreq_interactive_init);
#else
module_init(cpufreq_interactive_init);
#endif

static void __exit cpufreq_interactive_exit(void)
{
	cpufreq_unregister_governor(&cpufreq_gov_interactive);
	kthread_stop(speedchange_task);
	put_task_struct(speedchange_task);
}

module_exit(cpufreq_interactive_exit);

MODULE_AUTHOR("Mike Chan <mike@android.com>");
MODULE_DESCRIPTION("'cpufreq_interactive' - A cpufreq governor for "
	"Latency sensitive workloads");
MODULE_LICENSE("GPL");<|MERGE_RESOLUTION|>--- conflicted
+++ resolved
@@ -117,11 +117,7 @@
 	int boostpulse_duration_val;
 	/* End time of boost pulse in ktime converted to usecs */
 	u64 boostpulse_endtime;
-<<<<<<< HEAD
-
-=======
 	bool boosted;
->>>>>>> 0f708442
 	/*
 	 * Max additional time to wait in idle, beyond timer_rate, at speeds
 	 * above minimum before wakeup to reduce speed, or -1 if unnecessary.
@@ -418,30 +414,13 @@
 	cpu_load = loadadjfreq / pcpu->target_freq;
 	tunables->boosted = tunables->boost_val || now < tunables->boostpulse_endtime;
 
-<<<<<<< HEAD
 	new_freq = choose_freq(pcpu, loadadjfreq);
-	if (cpu_load >= tunables->go_hispeed_load || boosted) {
+	if (cpu_load >= tunables->go_hispeed_load || tunables->boosted) {
 		new_freq = max(new_freq, tunables->hispeed_freq);
 		if (pcpu->target_freq < tunables->hispeed_freq &&
 				tunables->boost_factor)
 			new_freq = min((pcpu->target_freq
 					* tunables->boost_factor), tunables->hispeed_freq);
-=======
-	if (cpu_load >= tunables->go_hispeed_load || tunables->boosted) {
-		if (pcpu->target_freq < tunables->hispeed_freq) {
-			new_freq = tunables->hispeed_freq;
-		} else {
-			new_freq = choose_freq(pcpu, loadadjfreq);
-
-			if (new_freq < tunables->hispeed_freq)
-				new_freq = tunables->hispeed_freq;
-		}
-	} else {
-		new_freq = choose_freq(pcpu, loadadjfreq);
-		if (new_freq > tunables->hispeed_freq &&
-				pcpu->target_freq < tunables->hispeed_freq)
-			new_freq = tunables->hispeed_freq;
->>>>>>> 0f708442
 	}
 
 	if (pcpu->target_freq >= tunables->hispeed_freq &&
