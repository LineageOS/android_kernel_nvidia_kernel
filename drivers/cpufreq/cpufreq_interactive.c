--- conflicted
+++ resolved
@@ -417,27 +417,11 @@
 
 	new_freq = choose_freq(pcpu, loadadjfreq);
 	if (cpu_load >= tunables->go_hispeed_load || boosted) {
-<<<<<<< HEAD
 		new_freq = max(new_freq, tunables->hispeed_freq);
 		if (pcpu->target_freq < tunables->hispeed_freq &&
 				tunables->boost_factor)
 			new_freq = min((pcpu->target_freq
 					* tunables->boost_factor), tunables->hispeed_freq);
-=======
-		if (pcpu->target_freq < tunables->hispeed_freq) {
-			new_freq = tunables->hispeed_freq;
-		} else {
-			new_freq = choose_freq(pcpu, loadadjfreq);
-
-			if (new_freq < tunables->hispeed_freq)
-				new_freq = tunables->hispeed_freq;
-		}
-	} else {
-		new_freq = choose_freq(pcpu, loadadjfreq);
-		if (new_freq > tunables->hispeed_freq &&
-				pcpu->target_freq < tunables->hispeed_freq)
-			new_freq = tunables->hispeed_freq;
->>>>>>> e947bc28
 	}
 
 	if (pcpu->target_freq >= tunables->hispeed_freq &&
