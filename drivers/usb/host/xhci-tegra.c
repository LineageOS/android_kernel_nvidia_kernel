--- conflicted
+++ resolved
@@ -1486,22 +1486,12 @@
 			if (err < 0)
 				break;
 
-<<<<<<< HEAD
-			if (XHCI_IS_T210(tegra) && !enable) {
-				/*
-				 * Add this delay to increase stability of
-				 * directing U3.
-				 */
-				usleep_range(500, 1000);
-			}
-=======
 			/*
 			 * wait 500us for LFPS detector to be disabled before
 			 * sending ACK
 			 */
 			if (!enable)
 				usleep_range(500, 1000);
->>>>>>> 05f6d2aa
 		}
 
 		if (err < 0) {
