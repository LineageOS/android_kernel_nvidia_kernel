--- conflicted
+++ resolved
@@ -1648,45 +1648,6 @@
 	desc = intf->cur_altsetting;
 	hdev = interface_to_usbdev(intf);
 
-<<<<<<< HEAD
-	/* Hubs have proper suspend/resume support. */
-	usb_enable_autosuspend(hdev);
-=======
-	/*
-	 * Set default autosuspend delay as 0 to speedup bus suspend,
-	 * based on the below considerations:
-	 *
-	 * - Unlike other drivers, the hub driver does not rely on the
-	 *   autosuspend delay to provide enough time to handle a wakeup
-	 *   event, and the submitted status URB is just to check future
-	 *   change on hub downstream ports, so it is safe to do it.
-	 *
-	 * - The patch might cause one or more auto supend/resume for
-	 *   below very rare devices when they are plugged into hub
-	 *   first time:
-	 *
-	 *   	devices having trouble initializing, and disconnect
-	 *   	themselves from the bus and then reconnect a second
-	 *   	or so later
-	 *
-	 *   	devices just for downloading firmware, and disconnects
-	 *   	themselves after completing it
-	 *
-	 *   For these quite rare devices, their drivers may change the
-	 *   autosuspend delay of their parent hub in the probe() to one
-	 *   appropriate value to avoid the subtle problem if someone
-	 *   does care it.
-	 *
-	 * - The patch may cause one or more auto suspend/resume on
-	 *   hub during running 'lsusb', but it is probably too
-	 *   infrequent to worry about.
-	 *
-	 * - Change autosuspend delay of hub can avoid unnecessary auto
-	 *   suspend timer for hub, also may decrease power consumption
-	 *   of USB bus.
-	 */
-	pm_runtime_set_autosuspend_delay(&hdev->dev, 0);
-
 	/*
 	 * Hubs have proper suspend/resume support, except for root hubs
 	 * where the controller driver doesn't have bus_suspend and
@@ -1700,7 +1661,6 @@
 		if (drv->bus_suspend && drv->bus_resume)
 			usb_enable_autosuspend(hdev);
 	}
->>>>>>> d02dae43
 
 	if (hdev->level == MAX_TOPO_LEVEL) {
 		dev_err(&intf->dev,
