/*
 * f_rndis.c -- RNDIS link function driver
 *
 * Copyright (C) 2003-2005,2008 David Brownell
 * Copyright (C) 2003-2004 Robert Schwebel, Benedikt Spranger
 * Copyright (C) 2008 Nokia Corporation
 * Copyright (C) 2009 Samsung Electronics
 *                    Author: Michal Nazarewicz (mina86@mina86.com)
 * Copyright (c) 2014, NVIDIA CORPORATION.  All rights reserved.
 *
 * This program is free software; you can redistribute it and/or modify
 * it under the terms of the GNU General Public License as published by
 * the Free Software Foundation; either version 2 of the License, or
 * (at your option) any later version.
 */

/* #define VERBOSE_DEBUG */

#include <linux/slab.h>
#include <linux/kernel.h>
#include <linux/device.h>
#include <linux/etherdevice.h>
#include <linux/moduleparam.h>

#include <linux/atomic.h>

#include "u_ether.h"
#include "rndis.h"

/*
 * This function is an RNDIS Ethernet port -- a Microsoft protocol that's
 * been promoted instead of the standard CDC Ethernet.  The published RNDIS
 * spec is ambiguous, incomplete, and needlessly complex.  Variants such as
 * ActiveSync have even worse status in terms of specification.
 *
 * In short:  it's a protocol controlled by (and for) Microsoft, not for an
 * Open ecosystem or markets.  Linux supports it *only* because Microsoft
 * doesn't support the CDC Ethernet standard.
 *
 * The RNDIS data transfer model is complex, with multiple Ethernet packets
 * per USB message, and out of band data.  The control model is built around
 * what's essentially an "RNDIS RPC" protocol.  It's all wrapped in a CDC ACM
 * (modem, not Ethernet) veneer, with those ACM descriptors being entirely
 * useless (they're ignored).  RNDIS expects to be the only function in its
 * configuration, so it's no real help if you need composite devices; and
 * it expects to be the first configuration too.
 *
 * There is a single technical advantage of RNDIS over CDC Ethernet, if you
 * discount the fluff that its RPC can be made to deliver: it doesn't need
 * a NOP altsetting for the data interface.  That lets it work on some of the
 * "so smart it's stupid" hardware which takes over configuration changes
 * from the software, and adds restrictions like "no altsettings".
 *
 * Unfortunately MSFT's RNDIS drivers are buggy.  They hang or oops, and
 * have all sorts of contrary-to-specification oddities that can prevent
 * them from working sanely.  Since bugfixes (or accurate specs, letting
 * Linux work around those bugs) are unlikely to ever come from MSFT, you
 * may want to avoid using RNDIS on purely operational grounds.
 *
 * Omissions from the RNDIS 1.0 specification include:
 *
 *   - Power management ... references data that's scattered around lots
 *     of other documentation, which is incorrect/incomplete there too.
 *
 *   - There are various undocumented protocol requirements, like the need
 *     to send garbage in some control-OUT messages.
 *
 *   - MS-Windows drivers sometimes emit undocumented requests.
 */

static unsigned int rndis_dl_max_pkt_per_xfer = 3;
module_param(rndis_dl_max_pkt_per_xfer, uint, S_IRUGO | S_IWUSR);
MODULE_PARM_DESC(rndis_dl_max_pkt_per_xfer,
	"Maximum packets per transfer for DL aggregation");

static unsigned int rndis_ul_max_pkt_per_xfer = 3;
module_param(rndis_ul_max_pkt_per_xfer, uint, S_IRUGO | S_IWUSR);
MODULE_PARM_DESC(rndis_ul_max_pkt_per_xfer,
       "Maximum packets per transfer for UL aggregation");

struct f_rndis {
	struct gether			port;
	u8				ctrl_id, data_id;
	u8				ethaddr[ETH_ALEN];
	u32				vendorID;
	const char			*manufacturer;
	int				config;

	struct usb_ep			*notify;
	struct usb_request		*notify_req;
	atomic_t			notify_count;
};

static inline struct f_rndis *func_to_rndis(struct usb_function *f)
{
	return container_of(f, struct f_rndis, port.func);
}

/* peak (theoretical) bulk transfer rate in bits-per-second */
static unsigned int bitrate(struct usb_gadget *g)
{
	if (gadget_is_superspeed(g) && g->speed == USB_SPEED_SUPER)
		return 13 * 1024 * 8 * 1000 * 8;
	else if (gadget_is_dualspeed(g) && g->speed == USB_SPEED_HIGH)
		return 13 * 512 * 8 * 1000 * 8;
	else
		return 19 * 64 * 1 * 1000 * 8;
}

/*-------------------------------------------------------------------------*/

/*
 */

#define RNDIS_STATUS_INTERVAL_MS	32
#define STATUS_BYTECOUNT		8	/* 8 bytes data */


/* interface descriptor: */

static struct usb_interface_descriptor rndis_control_intf = {
	.bLength =		sizeof rndis_control_intf,
	.bDescriptorType =	USB_DT_INTERFACE,

	/* .bInterfaceNumber = DYNAMIC */
	/* status endpoint is optional; this could be patched later */
	.bNumEndpoints =	1,
	.bInterfaceClass =	USB_CLASS_COMM,
	.bInterfaceSubClass =   USB_CDC_SUBCLASS_ACM,
	.bInterfaceProtocol =   USB_CDC_ACM_PROTO_VENDOR,
	/* .iInterface = DYNAMIC */
};

static struct usb_cdc_header_desc header_desc = {
	.bLength =		sizeof header_desc,
	.bDescriptorType =	USB_DT_CS_INTERFACE,
	.bDescriptorSubType =	USB_CDC_HEADER_TYPE,

	.bcdCDC =		cpu_to_le16(0x0110),
};

static struct usb_cdc_call_mgmt_descriptor call_mgmt_descriptor = {
	.bLength =		sizeof call_mgmt_descriptor,
	.bDescriptorType =	USB_DT_CS_INTERFACE,
	.bDescriptorSubType =	USB_CDC_CALL_MANAGEMENT_TYPE,

	.bmCapabilities =	0x00,
	.bDataInterface =	0x01,
};

static struct usb_cdc_acm_descriptor rndis_acm_descriptor = {
	.bLength =		sizeof rndis_acm_descriptor,
	.bDescriptorType =	USB_DT_CS_INTERFACE,
	.bDescriptorSubType =	USB_CDC_ACM_TYPE,

	.bmCapabilities =	0x00,
};

static struct usb_cdc_union_desc rndis_union_desc = {
	.bLength =		sizeof(rndis_union_desc),
	.bDescriptorType =	USB_DT_CS_INTERFACE,
	.bDescriptorSubType =	USB_CDC_UNION_TYPE,
	/* .bMasterInterface0 =	DYNAMIC */
	/* .bSlaveInterface0 =	DYNAMIC */
};

/* the data interface has two bulk endpoints */

static struct usb_interface_descriptor rndis_data_intf = {
	.bLength =		sizeof rndis_data_intf,
	.bDescriptorType =	USB_DT_INTERFACE,

	/* .bInterfaceNumber = DYNAMIC */
	.bNumEndpoints =	2,
	.bInterfaceClass =	USB_CLASS_CDC_DATA,
	.bInterfaceSubClass =	0,
	.bInterfaceProtocol =	0,
	/* .iInterface = DYNAMIC */
};


static struct usb_interface_assoc_descriptor
rndis_iad_descriptor = {
	.bLength =		sizeof rndis_iad_descriptor,
	.bDescriptorType =	USB_DT_INTERFACE_ASSOCIATION,

	.bFirstInterface =	0, /* XXX, hardcoded */
	.bInterfaceCount = 	2,	// control + data
	.bFunctionClass =	USB_CLASS_COMM,
	.bFunctionSubClass =	USB_CDC_SUBCLASS_ETHERNET,
	.bFunctionProtocol =	USB_CDC_PROTO_NONE,
	/* .iFunction = DYNAMIC */
};

/* full speed support: */

static struct usb_endpoint_descriptor fs_notify_desc = {
	.bLength =		USB_DT_ENDPOINT_SIZE,
	.bDescriptorType =	USB_DT_ENDPOINT,

	.bEndpointAddress =	USB_DIR_IN,
	.bmAttributes =		USB_ENDPOINT_XFER_INT,
	.wMaxPacketSize =	cpu_to_le16(STATUS_BYTECOUNT),
	.bInterval =		RNDIS_STATUS_INTERVAL_MS,
};

static struct usb_endpoint_descriptor fs_in_desc = {
	.bLength =		USB_DT_ENDPOINT_SIZE,
	.bDescriptorType =	USB_DT_ENDPOINT,

	.bEndpointAddress =	USB_DIR_IN,
	.bmAttributes =		USB_ENDPOINT_XFER_BULK,
};

static struct usb_endpoint_descriptor fs_out_desc = {
	.bLength =		USB_DT_ENDPOINT_SIZE,
	.bDescriptorType =	USB_DT_ENDPOINT,

	.bEndpointAddress =	USB_DIR_OUT,
	.bmAttributes =		USB_ENDPOINT_XFER_BULK,
};

static struct usb_descriptor_header *eth_fs_function[] = {
	(struct usb_descriptor_header *) &rndis_iad_descriptor,

	/* control interface matches ACM, not Ethernet */
	(struct usb_descriptor_header *) &rndis_control_intf,
	(struct usb_descriptor_header *) &header_desc,
	(struct usb_descriptor_header *) &call_mgmt_descriptor,
	(struct usb_descriptor_header *) &rndis_acm_descriptor,
	(struct usb_descriptor_header *) &rndis_union_desc,
	(struct usb_descriptor_header *) &fs_notify_desc,

	/* data interface has no altsetting */
	(struct usb_descriptor_header *) &rndis_data_intf,
	(struct usb_descriptor_header *) &fs_in_desc,
	(struct usb_descriptor_header *) &fs_out_desc,
	NULL,
};

/* high speed support: */

static struct usb_endpoint_descriptor hs_notify_desc = {
	.bLength =		USB_DT_ENDPOINT_SIZE,
	.bDescriptorType =	USB_DT_ENDPOINT,

	.bEndpointAddress =	USB_DIR_IN,
	.bmAttributes =		USB_ENDPOINT_XFER_INT,
	.wMaxPacketSize =	cpu_to_le16(STATUS_BYTECOUNT),
	.bInterval =		USB_MS_TO_HS_INTERVAL(RNDIS_STATUS_INTERVAL_MS)
};

static struct usb_endpoint_descriptor hs_in_desc = {
	.bLength =		USB_DT_ENDPOINT_SIZE,
	.bDescriptorType =	USB_DT_ENDPOINT,

	.bEndpointAddress =	USB_DIR_IN,
	.bmAttributes =		USB_ENDPOINT_XFER_BULK,
	.wMaxPacketSize =	cpu_to_le16(512),
};

static struct usb_endpoint_descriptor hs_out_desc = {
	.bLength =		USB_DT_ENDPOINT_SIZE,
	.bDescriptorType =	USB_DT_ENDPOINT,

	.bEndpointAddress =	USB_DIR_OUT,
	.bmAttributes =		USB_ENDPOINT_XFER_BULK,
	.wMaxPacketSize =	cpu_to_le16(512),
};

static struct usb_descriptor_header *eth_hs_function[] = {
	(struct usb_descriptor_header *) &rndis_iad_descriptor,

	/* control interface matches ACM, not Ethernet */
	(struct usb_descriptor_header *) &rndis_control_intf,
	(struct usb_descriptor_header *) &header_desc,
	(struct usb_descriptor_header *) &call_mgmt_descriptor,
	(struct usb_descriptor_header *) &rndis_acm_descriptor,
	(struct usb_descriptor_header *) &rndis_union_desc,
	(struct usb_descriptor_header *) &hs_notify_desc,

	/* data interface has no altsetting */
	(struct usb_descriptor_header *) &rndis_data_intf,
	(struct usb_descriptor_header *) &hs_in_desc,
	(struct usb_descriptor_header *) &hs_out_desc,
	NULL,
};

/* super speed support: */

static struct usb_endpoint_descriptor ss_notify_desc = {
	.bLength =		USB_DT_ENDPOINT_SIZE,
	.bDescriptorType =	USB_DT_ENDPOINT,

	.bEndpointAddress =	USB_DIR_IN,
	.bmAttributes =		USB_ENDPOINT_XFER_INT,
	.wMaxPacketSize =	cpu_to_le16(STATUS_BYTECOUNT),
	.bInterval =		USB_MS_TO_HS_INTERVAL(RNDIS_STATUS_INTERVAL_MS)
};

static struct usb_ss_ep_comp_descriptor ss_intr_comp_desc = {
	.bLength =		sizeof ss_intr_comp_desc,
	.bDescriptorType =	USB_DT_SS_ENDPOINT_COMP,

	/* the following 3 values can be tweaked if necessary */
	/* .bMaxBurst =		0, */
	/* .bmAttributes =	0, */
	.wBytesPerInterval =	cpu_to_le16(STATUS_BYTECOUNT),
};

static struct usb_endpoint_descriptor ss_in_desc = {
	.bLength =		USB_DT_ENDPOINT_SIZE,
	.bDescriptorType =	USB_DT_ENDPOINT,

	.bEndpointAddress =	USB_DIR_IN,
	.bmAttributes =		USB_ENDPOINT_XFER_BULK,
	.wMaxPacketSize =	cpu_to_le16(1024),
};

static struct usb_endpoint_descriptor ss_out_desc = {
	.bLength =		USB_DT_ENDPOINT_SIZE,
	.bDescriptorType =	USB_DT_ENDPOINT,

	.bEndpointAddress =	USB_DIR_OUT,
	.bmAttributes =		USB_ENDPOINT_XFER_BULK,
	.wMaxPacketSize =	cpu_to_le16(1024),
};

static struct usb_ss_ep_comp_descriptor ss_bulk_comp_desc = {
	.bLength =		sizeof ss_bulk_comp_desc,
	.bDescriptorType =	USB_DT_SS_ENDPOINT_COMP,

	/* the following 2 values can be tweaked if necessary */
	/* .bMaxBurst =		0, */
	/* .bmAttributes =	0, */
};

static struct usb_descriptor_header *eth_ss_function[] = {
	(struct usb_descriptor_header *) &rndis_iad_descriptor,

	/* control interface matches ACM, not Ethernet */
	(struct usb_descriptor_header *) &rndis_control_intf,
	(struct usb_descriptor_header *) &header_desc,
	(struct usb_descriptor_header *) &call_mgmt_descriptor,
	(struct usb_descriptor_header *) &rndis_acm_descriptor,
	(struct usb_descriptor_header *) &rndis_union_desc,
	(struct usb_descriptor_header *) &ss_notify_desc,
	(struct usb_descriptor_header *) &ss_intr_comp_desc,

	/* data interface has no altsetting */
	(struct usb_descriptor_header *) &rndis_data_intf,
	(struct usb_descriptor_header *) &ss_in_desc,
	(struct usb_descriptor_header *) &ss_bulk_comp_desc,
	(struct usb_descriptor_header *) &ss_out_desc,
	(struct usb_descriptor_header *) &ss_bulk_comp_desc,
	NULL,
};

/* string descriptors: */

static struct usb_string rndis_string_defs[] = {
	[0].s = "RNDIS Communications Control",
	[1].s = "RNDIS Ethernet Data",
	[2].s = "RNDIS",
	{  } /* end of list */
};

static struct usb_gadget_strings rndis_string_table = {
	.language =		0x0409,	/* en-us */
	.strings =		rndis_string_defs,
};

static struct usb_gadget_strings *rndis_strings[] = {
	&rndis_string_table,
	NULL,
};

/*-------------------------------------------------------------------------*/

static struct sk_buff *rndis_add_header(struct gether *port,
					struct sk_buff *skb)
{
	struct sk_buff *skb2;

	skb2 = skb_realloc_headroom(skb, sizeof(struct rndis_packet_msg_type));
	if (skb2)
		rndis_add_hdr(skb2);

	dev_kfree_skb_any(skb);
	return skb2;
}

static void rndis_response_available(void *_rndis)
{
	struct f_rndis			*rndis = _rndis;
	struct usb_request		*req = rndis->notify_req;
	__le32				*data = req->buf;
	int				status;

	if (atomic_inc_return(&rndis->notify_count) != 1)
		return;

	/* Send RNDIS RESPONSE_AVAILABLE notification; a
	 * USB_CDC_NOTIFY_RESPONSE_AVAILABLE "should" work too
	 *
	 * This is the only notification defined by RNDIS.
	 */
	data[0] = cpu_to_le32(1);
	data[1] = cpu_to_le32(0);

	status = usb_ep_queue(rndis->notify, req, GFP_ATOMIC);
	if (status) {
		atomic_dec(&rndis->notify_count);
		pr_err("notify/0 --> %d\n", status);
	}
}

static void rndis_response_complete(struct usb_ep *ep, struct usb_request *req)
{
	struct f_rndis			*rndis = req->context;
	int				status = req->status;

	/* after TX:
	 *  - USB_CDC_GET_ENCAPSULATED_RESPONSE (ep0/control)
	 *  - RNDIS_RESPONSE_AVAILABLE (status/irq)
	 */
	switch (status) {
	case -ECONNRESET:
	case -ESHUTDOWN:
		/* connection gone */
		atomic_set(&rndis->notify_count, 0);
		break;
	default:
		pr_err("RNDIS %s response error %d, %d/%d\n",
			ep->name, status,
			req->actual, req->length);
		/* FALLTHROUGH */
	case 0:
		if (ep != rndis->notify)
			break;

		/* handle multiple pending RNDIS_RESPONSE_AVAILABLE
		 * notifications by resending until we're done
		 */
		if (atomic_dec_and_test(&rndis->notify_count))
			break;
		status = usb_ep_queue(rndis->notify, req, GFP_ATOMIC);
		if (status) {
			atomic_dec(&rndis->notify_count);
			pr_err("notify/1 --> %d\n", status);
		}
		break;
	}
}

static void rndis_command_complete(struct usb_ep *ep, struct usb_request *req)
{
	struct f_rndis			*rndis = req->context;
	int				status;
	rndis_init_msg_type		*buf;

	/* received RNDIS command from USB_CDC_SEND_ENCAPSULATED_COMMAND */
//	spin_lock(&dev->lock);
	status = rndis_msg_parser(rndis->config, (u8 *) req->buf);
	if (status < 0)
		pr_err("RNDIS command error %d, %d/%d\n",
			status, req->actual, req->length);

	buf = (rndis_init_msg_type *)req->buf;

	if (buf->MessageType == RNDIS_MSG_INIT) {
		if (buf->MaxTransferSize > 2048)
			rndis->port.multi_pkt_xfer = 1;
		else
			rndis->port.multi_pkt_xfer = 0;
		pr_info("%s: MaxTransferSize: %d : Multi_pkt_txr: %s\n",
				__func__, buf->MaxTransferSize,
				rndis->port.multi_pkt_xfer ? "enabled" :
							    "disabled");
<<<<<<< HEAD
		if (rndis_multipacket_dl_disable)
=======
		if (rndis_dl_max_pkt_per_xfer <= 1)
>>>>>>> 88835a3a
			rndis->port.multi_pkt_xfer = 0;
	}
//	spin_unlock(&dev->lock);
}

static int
rndis_setup(struct usb_function *f, const struct usb_ctrlrequest *ctrl)
{
	struct f_rndis		*rndis = func_to_rndis(f);
	struct usb_composite_dev *cdev = f->config->cdev;
	struct usb_request	*req = cdev->req;
	int			value = -EOPNOTSUPP;
	u16			w_index = le16_to_cpu(ctrl->wIndex);
	u16			w_value = le16_to_cpu(ctrl->wValue);
	u16			w_length = le16_to_cpu(ctrl->wLength);

	/* composite driver infrastructure handles everything except
	 * CDC class messages; interface activation uses set_alt().
	 */
	switch ((ctrl->bRequestType << 8) | ctrl->bRequest) {

	/* RNDIS uses the CDC command encapsulation mechanism to implement
	 * an RPC scheme, with much getting/setting of attributes by OID.
	 */
	case ((USB_DIR_OUT | USB_TYPE_CLASS | USB_RECIP_INTERFACE) << 8)
			| USB_CDC_SEND_ENCAPSULATED_COMMAND:
		if (w_value || w_index != rndis->ctrl_id)
			goto invalid;
		/* read the request; process it later */
		value = w_length;
		req->complete = rndis_command_complete;
		req->context = rndis;
		/* later, rndis_response_available() sends a notification */
		break;

	case ((USB_DIR_IN | USB_TYPE_CLASS | USB_RECIP_INTERFACE) << 8)
			| USB_CDC_GET_ENCAPSULATED_RESPONSE:
		if (w_value || w_index != rndis->ctrl_id)
			goto invalid;
		else {
			u8 *buf;
			u32 n;

			/* return the result */
			buf = rndis_get_next_response(rndis->config, &n);
			if (buf) {
				memcpy(req->buf, buf, n);
				req->complete = rndis_response_complete;
				req->context = rndis;
				rndis_free_response(rndis->config, buf);
				value = n;
			}
			/* else stalls ... spec says to avoid that */
		}
		break;

	default:
invalid:
		VDBG(cdev, "invalid control req%02x.%02x v%04x i%04x l%d\n",
			ctrl->bRequestType, ctrl->bRequest,
			w_value, w_index, w_length);
	}

	/* respond with data transfer or status phase? */
	if (value >= 0) {
		DBG(cdev, "rndis req%02x.%02x v%04x i%04x l%d\n",
			ctrl->bRequestType, ctrl->bRequest,
			w_value, w_index, w_length);
		req->zero = (value < w_length);
		req->length = value;
		value = usb_ep_queue(cdev->gadget->ep0, req, GFP_ATOMIC);
		if (value < 0)
			ERROR(cdev, "rndis response on err %d\n", value);
	}

	/* device either stalls (value < 0) or reports success */
	return value;
}


static int rndis_set_alt(struct usb_function *f, unsigned intf, unsigned alt)
{
	struct f_rndis		*rndis = func_to_rndis(f);
	struct usb_composite_dev *cdev = f->config->cdev;

	/* we know alt == 0 */

	if (intf == rndis->ctrl_id) {
		if (rndis->notify->driver_data) {
			VDBG(cdev, "reset rndis control %d\n", intf);
			usb_ep_disable(rndis->notify);
		}
		if (!rndis->notify->desc) {
			VDBG(cdev, "init rndis ctrl %d\n", intf);
			if (config_ep_by_speed(cdev->gadget, f, rndis->notify))
				goto fail;
		}
		usb_ep_enable(rndis->notify);
		rndis->notify->driver_data = rndis;

	} else if (intf == rndis->data_id) {
		struct net_device	*net;

		if (rndis->port.in_ep->driver_data) {
			DBG(cdev, "reset rndis\n");
			gether_disconnect(&rndis->port);
		}

		if (!rndis->port.in_ep->desc || !rndis->port.out_ep->desc) {
			DBG(cdev, "init rndis\n");
			if (config_ep_by_speed(cdev->gadget, f,
					       rndis->port.in_ep) ||
			    config_ep_by_speed(cdev->gadget, f,
					       rndis->port.out_ep)) {
				rndis->port.in_ep->desc = NULL;
				rndis->port.out_ep->desc = NULL;
				goto fail;
			}
		}

		/* Avoid ZLPs; they can be troublesome. */
		rndis->port.is_zlp_ok = false;

		/* RNDIS should be in the "RNDIS uninitialized" state,
		 * either never activated or after rndis_uninit().
		 *
		 * We don't want data to flow here until a nonzero packet
		 * filter is set, at which point it enters "RNDIS data
		 * initialized" state ... but we do want the endpoints
		 * to be activated.  It's a strange little state.
		 *
		 * REVISIT the RNDIS gadget code has done this wrong for a
		 * very long time.  We need another call to the link layer
		 * code -- gether_updown(...bool) maybe -- to do it right.
		 */
		rndis->port.cdc_filter = 0;

		DBG(cdev, "RNDIS RX/TX early activation ... \n");
		net = gether_connect(&rndis->port);
		if (IS_ERR(net))
			return PTR_ERR(net);

		rndis_set_param_dev(rndis->config, net,
				&rndis->port.cdc_filter);
	} else
		goto fail;

	return 0;
fail:
	return -EINVAL;
}

static void rndis_disable(struct usb_function *f)
{
	struct f_rndis		*rndis = func_to_rndis(f);
	struct usb_composite_dev *cdev = f->config->cdev;

	if (!rndis->notify->driver_data)
		return;

	DBG(cdev, "rndis deactivated\n");

	rndis_uninit(rndis->config);
	gether_disconnect(&rndis->port);

	usb_ep_disable(rndis->notify);
	rndis->notify->driver_data = NULL;
}

/*-------------------------------------------------------------------------*/

/*
 * This isn't quite the same mechanism as CDC Ethernet, since the
 * notification scheme passes less data, but the same set of link
 * states must be tested.  A key difference is that altsettings are
 * not used to tell whether the link should send packets or not.
 */

static void rndis_open(struct gether *geth)
{
	struct f_rndis		*rndis = func_to_rndis(&geth->func);
	struct usb_composite_dev *cdev = geth->func.config->cdev;

	DBG(cdev, "%s\n", __func__);

	rndis_set_param_medium(rndis->config, RNDIS_MEDIUM_802_3,
				bitrate(cdev->gadget) / 100);
	rndis_signal_connect(rndis->config);
}

static void rndis_close(struct gether *geth)
{
	struct f_rndis		*rndis = func_to_rndis(&geth->func);

	DBG(geth->func.config->cdev, "%s\n", __func__);

	rndis_set_param_medium(rndis->config, RNDIS_MEDIUM_802_3, 0);
	rndis_signal_disconnect(rndis->config);
}

/*-------------------------------------------------------------------------*/

/* ethernet function driver setup/binding */

static int
rndis_bind(struct usb_configuration *c, struct usb_function *f)
{
	struct usb_composite_dev *cdev = c->cdev;
	struct f_rndis		*rndis = func_to_rndis(f);
	int			status;
	struct usb_ep		*ep;

	/* allocate instance-specific interface IDs */
	status = usb_interface_id(c, f);
	if (status < 0)
		goto fail;
	rndis->ctrl_id = status;
	rndis_iad_descriptor.bFirstInterface = status;

	rndis_control_intf.bInterfaceNumber = status;
	rndis_union_desc.bMasterInterface0 = status;

	status = usb_interface_id(c, f);
	if (status < 0)
		goto fail;
	rndis->data_id = status;

	rndis_data_intf.bInterfaceNumber = status;
	rndis_union_desc.bSlaveInterface0 = status;

	status = -ENODEV;

	/* allocate instance-specific endpoints */
	ep = usb_ep_autoconfig(cdev->gadget, &fs_in_desc);
	if (!ep)
		goto fail;
	rndis->port.in_ep = ep;
	ep->driver_data = cdev;	/* claim */

	ep = usb_ep_autoconfig(cdev->gadget, &fs_out_desc);
	if (!ep)
		goto fail;
	rndis->port.out_ep = ep;
	ep->driver_data = cdev;	/* claim */

	/* NOTE:  a status/notification endpoint is, strictly speaking,
	 * optional.  We don't treat it that way though!  It's simpler,
	 * and some newer profiles don't treat it as optional.
	 */
	ep = usb_ep_autoconfig(cdev->gadget, &fs_notify_desc);
	if (!ep)
		goto fail;
	rndis->notify = ep;
	ep->driver_data = cdev;	/* claim */

	status = -ENOMEM;

	/* allocate notification request and buffer */
	rndis->notify_req = usb_ep_alloc_request(ep, GFP_KERNEL);
	if (!rndis->notify_req)
		goto fail;
	rndis->notify_req->buf = kmalloc(STATUS_BYTECOUNT, GFP_KERNEL);
	if (!rndis->notify_req->buf)
		goto fail;
	rndis->notify_req->length = STATUS_BYTECOUNT;
	rndis->notify_req->context = rndis;
	rndis->notify_req->complete = rndis_response_complete;

	/* support all relevant hardware speeds... we expect that when
	 * hardware is dual speed, all bulk-capable endpoints work at
	 * both speeds
	 */
	hs_in_desc.bEndpointAddress = fs_in_desc.bEndpointAddress;
	hs_out_desc.bEndpointAddress = fs_out_desc.bEndpointAddress;
	hs_notify_desc.bEndpointAddress = fs_notify_desc.bEndpointAddress;

	ss_in_desc.bEndpointAddress = fs_in_desc.bEndpointAddress;
	ss_out_desc.bEndpointAddress = fs_out_desc.bEndpointAddress;
	ss_notify_desc.bEndpointAddress = fs_notify_desc.bEndpointAddress;

	status = usb_assign_descriptors(f, eth_fs_function, eth_hs_function,
			eth_ss_function);
	if (status)
		goto fail;

	rndis->port.open = rndis_open;
	rndis->port.close = rndis_close;

	status = rndis_register(rndis_response_available, rndis);
	if (status < 0)
		goto fail;
	rndis->config = status;

	rndis_set_param_medium(rndis->config, RNDIS_MEDIUM_802_3, 0);
	rndis_set_host_mac(rndis->config, rndis->ethaddr);
	rndis_set_max_pkt_xfer(rndis->config, rndis_ul_max_pkt_per_xfer);

	if (rndis->manufacturer && rndis->vendorID &&
			rndis_set_param_vendor(rndis->config, rndis->vendorID,
					       rndis->manufacturer))
		goto fail;

	/* NOTE:  all that is done without knowing or caring about
	 * the network link ... which is unavailable to this code
	 * until we're activated via set_alt().
	 */

	DBG(cdev, "RNDIS: %s speed IN/%s OUT/%s NOTIFY/%s\n",
			gadget_is_superspeed(c->cdev->gadget) ? "super" :
			gadget_is_dualspeed(c->cdev->gadget) ? "dual" : "full",
			rndis->port.in_ep->name, rndis->port.out_ep->name,
			rndis->notify->name);
	return 0;

fail:
	usb_free_all_descriptors(f);

	if (rndis->notify_req) {
		kfree(rndis->notify_req->buf);
		usb_ep_free_request(rndis->notify, rndis->notify_req);
	}

	/* we might as well release our claims on endpoints */
	if (rndis->notify)
		rndis->notify->driver_data = NULL;
	if (rndis->port.out_ep)
		rndis->port.out_ep->driver_data = NULL;
	if (rndis->port.in_ep)
		rndis->port.in_ep->driver_data = NULL;

	ERROR(cdev, "%s: can't bind, err %d\n", f->name, status);

	return status;
}

static void
rndis_unbind(struct usb_configuration *c, struct usb_function *f)
{
	struct f_rndis		*rndis = func_to_rndis(f);

	rndis_deregister(rndis->config);
	rndis_exit();
	rndis_string_defs[0].id = 0;

	rndis_string_defs[0].id = 0;
	usb_free_all_descriptors(f);

	kfree(rndis->notify_req->buf);
	usb_ep_free_request(rndis->notify, rndis->notify_req);

	kfree(rndis);
}

/* Some controllers can't support RNDIS ... */
static inline bool can_support_rndis(struct usb_configuration *c)
{
	/* everything else is *presumably* fine */
	return true;
}

int
rndis_bind_config_vendor(struct usb_configuration *c, u8 ethaddr[ETH_ALEN],
		u32 vendorID, const char *manufacturer, struct eth_dev *dev)
{
	struct f_rndis	*rndis;
	int		status;

	if (!can_support_rndis(c) || !ethaddr)
		return -EINVAL;

	/* setup RNDIS itself */
	status = rndis_init();
	if (status < 0)
		return status;

	status = usb_string_ids_tab(c->cdev, rndis_string_defs);
	if (status)
		return status;

	rndis_control_intf.iInterface = rndis_string_defs[0].id;
	rndis_data_intf.iInterface = rndis_string_defs[1].id;
	rndis_iad_descriptor.iFunction = rndis_string_defs[2].id;

	/* allocate and initialize one new instance */
	status = -ENOMEM;
	rndis = kzalloc(sizeof *rndis, GFP_KERNEL);
	if (!rndis)
		goto fail;

	memcpy(rndis->ethaddr, ethaddr, ETH_ALEN);
	rndis->vendorID = vendorID;
	rndis->manufacturer = manufacturer;

	rndis->port.ioport = dev;
	/* RNDIS activates when the host changes this filter */
	rndis->port.cdc_filter = 0;

	/* RNDIS has special (and complex) framing */
	rndis->port.header_len = sizeof(struct rndis_packet_msg_type);
	rndis->port.wrap = rndis_add_header;
	rndis->port.unwrap = rndis_rm_hdr;
	rndis->port.ul_max_pkts_per_xfer = rndis_ul_max_pkt_per_xfer;
	rndis->port.dl_max_pkts_per_xfer = rndis_dl_max_pkt_per_xfer;

	rndis->port.func.name = "rndis";
	rndis->port.func.strings = rndis_strings;
	/* descriptors are per-instance copies */
	rndis->port.func.bind = rndis_bind;
	rndis->port.func.unbind = rndis_unbind;
	rndis->port.func.set_alt = rndis_set_alt;
	rndis->port.func.setup = rndis_setup;
	rndis->port.func.disable = rndis_disable;

	status = usb_add_function(c, &rndis->port.func);
	if (status) {
		kfree(rndis);
fail:
		rndis_exit();
	}
	return status;
}<|MERGE_RESOLUTION|>--- conflicted
+++ resolved
@@ -477,11 +477,7 @@
 				__func__, buf->MaxTransferSize,
 				rndis->port.multi_pkt_xfer ? "enabled" :
 							    "disabled");
-<<<<<<< HEAD
-		if (rndis_multipacket_dl_disable)
-=======
 		if (rndis_dl_max_pkt_per_xfer <= 1)
->>>>>>> 88835a3a
 			rndis->port.multi_pkt_xfer = 0;
 	}
 //	spin_unlock(&dev->lock);
