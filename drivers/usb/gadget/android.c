/*
 * Gadget Driver for Android
 *
 * Copyright (C) 2008 Google, Inc.
 * Author: Mike Lockwood <lockwood@android.com>
 *         Benoit Goby <benoit@android.com>
 * Copyright (c) 2013-2015, NVIDIA CORPORATION. All rights reserved.
 *
 * This software is licensed under the terms of the GNU General Public
 * License version 2, as published by the Free Software Foundation, and
 * may be copied, distributed, and modified under those terms.
 *
 * This program is distributed in the hope that it will be useful,
 * but WITHOUT ANY WARRANTY; without even the implied warranty of
 * MERCHANTABILITY or FITNESS FOR A PARTICULAR PURPOSE.  See the
 * GNU General Public License for more details.
 *
 */

#include <linux/init.h>
#include <linux/module.h>
#include <linux/fs.h>
#include <linux/delay.h>
#include <linux/kernel.h>
#include <linux/utsname.h>
#include <linux/platform_device.h>
#include <linux/suspend.h>

#include <linux/usb/ch9.h>
#include <linux/usb/composite.h>
#include <linux/usb/gadget.h>
#include <linux/of_platform.h>

#include "gadget_chips.h"

#include "f_nvusb.c"
#include "f_fs.c"
#include "f_audio_source.c"
#include "f_midi.c"
#include "f_mass_storage.c"
#include "f_mtp.c"
#include "f_accessory.c"
#define USB_ETH_RNDIS y
#include "f_rndis.c"
#include "rndis.c"
#include "f_ecm.c"
#include "f_eem.c"
#include "f_ncm.c"
#include "u_ether.c"
#ifdef CONFIG_TARGET_CORE
#define UASP_ANDROID_GADGET
#include "tcm_usb_gadget.c"
#endif

MODULE_AUTHOR("Mike Lockwood");
MODULE_DESCRIPTION("Android Composite USB Driver");
MODULE_LICENSE("GPL");
MODULE_VERSION("1.0");

static const char longname[] = "Gadget Android";

/* Default vendor and product IDs, overridden by userspace */
#define VENDOR_ID		0x18D1
#define PRODUCT_ID		0x0001

/* f_midi configuration */
#define MIDI_INPUT_PORTS    1
#define MIDI_OUTPUT_PORTS   1
#define MIDI_BUFFER_SIZE    256
#define MIDI_QUEUE_LENGTH   32

struct android_usb_function {
	char *name;
	void *config;

	struct device *dev;
	char *dev_name;
	struct device_attribute **attributes;

	/* for android_dev.enabled_functions */
	struct list_head enabled_list;

	/* Optional: initialization during gadget bind */
	int (*init)(struct android_usb_function *, struct usb_composite_dev *);
	/* Optional: cleanup during gadget unbind */
	void (*cleanup)(struct android_usb_function *);
	/* Optional: called when the function is added the list of
	 *		enabled functions */
	void (*enable)(struct android_usb_function *);
	/* Optional: called when it is removed */
	void (*disable)(struct android_usb_function *);

	int (*bind_config)(struct android_usb_function *,
			   struct usb_configuration *);

	/* Optional: called when the configuration is removed */
	void (*unbind_config)(struct android_usb_function *,
			      struct usb_configuration *);
	/* Optional: handle ctrl requests before the device is configured */
	int (*ctrlrequest)(struct android_usb_function *,
					struct usb_composite_dev *,
					const struct usb_ctrlrequest *);
};

struct android_dev {
	struct android_usb_function **functions;
	struct list_head enabled_functions;
	struct usb_composite_dev *cdev;
	struct device *dev;

	void (*setup_complete)(struct usb_ep *ep,
				struct usb_request *req);

	bool enabled;
	int disable_depth;
	struct mutex mutex;
	bool connected;
	bool sw_connected;
	struct work_struct work;
	char ffs_aliases[256];
	unsigned short ffs_string_ids;

	bool uevent_in_suspend;
	bool is_suspend;
};

static struct class *android_class;
static struct android_dev *_android_dev;
static int android_bind_config(struct usb_configuration *c);
static void android_unbind_config(struct usb_configuration *c);

/* string IDs are assigned dynamically */
#define STRING_MANUFACTURER_IDX		0
#define STRING_PRODUCT_IDX		1
#define STRING_SERIAL_IDX		2

static char manufacturer_string[256];
static char product_string[256];
static char serial_string[256];
static char maxim_string[256];

/* String Table */
static struct usb_string strings_dev[] = {
	[STRING_MANUFACTURER_IDX].s = manufacturer_string,
	[STRING_PRODUCT_IDX].s = product_string,
	[STRING_SERIAL_IDX].s = serial_string,
	{  }			/* end of list */
};

static struct usb_gadget_strings stringtab_dev = {
	.language	= 0x0409,	/* en-us */
	.strings	= strings_dev,
};

static struct usb_gadget_strings *dev_strings[] = {
	&stringtab_dev,
	NULL,
};

static struct usb_device_descriptor device_desc = {
	.bLength              = sizeof(device_desc),
	.bDescriptorType      = USB_DT_DEVICE,
	.bcdUSB               = __constant_cpu_to_le16(0x0200),
	.bDeviceClass         = USB_CLASS_PER_INTERFACE,
	.idVendor             = __constant_cpu_to_le16(VENDOR_ID),
	.idProduct            = __constant_cpu_to_le16(PRODUCT_ID),
	.bcdDevice            = __constant_cpu_to_le16(0xffff),
	.bNumConfigurations   = 1,
};

static struct usb_configuration android_config_driver = {
	.label		= "android",
	.unbind		= android_unbind_config,
	.bConfigurationValue = 1,
};

static void android_gstring_cleanup(struct android_dev *dev)
{
	struct usb_composite_dev *cdev = dev->cdev;
	struct usb_gadget_string_container *uc, *tmp;

	list_for_each_entry_safe(uc, tmp, &cdev->gstrings, list) {
		list_del(&uc->list);
		kfree(uc);
	}
	/* reserve unfreed string ids */
	cdev->next_string_id = ARRAY_SIZE(strings_dev) +
		dev->ffs_string_ids - 1;
}

static void android_work(struct work_struct *data)
{
	struct android_dev *dev = container_of(data, struct android_dev, work);
	struct usb_composite_dev *cdev = dev->cdev;
	char *disconnected[2] = { "USB_STATE=DISCONNECTED", NULL };
	char *connected[2]    = { "USB_STATE=CONNECTED", NULL };
	char *configured[2]   = { "USB_STATE=CONFIGURED", NULL };
	char **uevent_envp = NULL;
	unsigned long flags;

	spin_lock_irqsave(&cdev->lock, flags);
	/* Don't send an uevent for USB state while suspending.
	 * It will be handled after resume. */
	if (dev->is_suspend && !dev->uevent_in_suspend) {
		spin_unlock_irqrestore(&cdev->lock, flags);
		pr_info("%s: didn't send uevent (%d %d %p) due to suspending\n",
			__func__, dev->connected, dev->sw_connected,
			cdev->config);
		return;
	}
	if (cdev->config)
		uevent_envp = configured;
	else if (dev->connected != dev->sw_connected)
		uevent_envp = dev->connected ? connected : disconnected;
	dev->sw_connected = dev->connected;
	spin_unlock_irqrestore(&cdev->lock, flags);

	if (uevent_envp) {
		kobject_uevent_env(&dev->dev->kobj, KOBJ_CHANGE, uevent_envp);
		pr_info("%s: sent uevent %s\n", __func__, uevent_envp[0]);
	} else {
		pr_info("%s: did not send uevent (%d %d %p)\n", __func__,
			 dev->connected, dev->sw_connected, cdev->config);
	}
}

static void android_enable(struct android_dev *dev)
{
	struct usb_composite_dev *cdev = dev->cdev;

	if (WARN_ON(!dev->disable_depth))
		return;

	if (--dev->disable_depth == 0) {
		usb_add_config(cdev, &android_config_driver,
					android_bind_config);
		usb_gadget_connect(cdev->gadget);
	}
}

static void android_disable(struct android_dev *dev)
{
	struct usb_composite_dev *cdev = dev->cdev;

	if (dev->disable_depth++ == 0) {
		usb_gadget_disconnect(cdev->gadget);
		/* Cancel pending control requests */
		usb_ep_dequeue(cdev->gadget->ep0, cdev->req);
		usb_remove_config(cdev, &android_config_driver);
		android_gstring_cleanup(dev);
	}
}

/*-------------------------------------------------------------------------*/
/* Supported functions initialization */

struct functionfs_config {
	bool opened;
	bool enabled;
	struct ffs_data *data;
};

static int ffs_function_init(struct android_usb_function *f,
			     struct usb_composite_dev *cdev)
{
	f->config = kzalloc(sizeof(struct functionfs_config), GFP_KERNEL);
	if (!f->config)
		return -ENOMEM;

	return functionfs_init();
}

static void ffs_function_cleanup(struct android_usb_function *f)
{
	functionfs_cleanup();
	kfree(f->config);
}

static void ffs_function_enable(struct android_usb_function *f)
{
	struct android_dev *dev = _android_dev;
	struct functionfs_config *config = f->config;

	config->enabled = true;

	/* Disable the gadget until the function is ready */
	if (!config->opened)
		android_disable(dev);
}

static void ffs_function_disable(struct android_usb_function *f)
{
	struct android_dev *dev = _android_dev;
	struct functionfs_config *config = f->config;

	config->enabled = false;

	/* Balance the disable that was called in closed_callback */
	if (!config->opened)
		android_enable(dev);
}

static int ffs_function_bind_config(struct android_usb_function *f,
				    struct usb_configuration *c)
{
	struct functionfs_config *config = f->config;
	return functionfs_bind_config(c->cdev, c, config->data);
}

static ssize_t
ffs_aliases_show(struct device *pdev, struct device_attribute *attr, char *buf)
{
	struct android_dev *dev = _android_dev;
	int ret;

	mutex_lock(&dev->mutex);
	ret = sprintf(buf, "%s\n", dev->ffs_aliases);
	mutex_unlock(&dev->mutex);

	return ret;
}

static ssize_t
ffs_aliases_store(struct device *pdev, struct device_attribute *attr,
					const char *buf, size_t size)
{
	struct android_dev *dev = _android_dev;
	char buff[256];

	mutex_lock(&dev->mutex);

	if (dev->enabled) {
		mutex_unlock(&dev->mutex);
		return -EBUSY;
	}

	strlcpy(buff, buf, sizeof(buff));
	strlcpy(dev->ffs_aliases, strim(buff), sizeof(dev->ffs_aliases));

	mutex_unlock(&dev->mutex);

	return size;
}

static DEVICE_ATTR(aliases, S_IRUGO | S_IWUSR, ffs_aliases_show,
					       ffs_aliases_store);
static struct device_attribute *ffs_function_attributes[] = {
	&dev_attr_aliases,
	NULL
};

static struct android_usb_function ffs_function = {
	.name		= "ffs",
	.init		= ffs_function_init,
	.enable		= ffs_function_enable,
	.disable	= ffs_function_disable,
	.cleanup	= ffs_function_cleanup,
	.bind_config	= ffs_function_bind_config,
	.attributes	= ffs_function_attributes,
};

static int functionfs_ready_callback(struct ffs_data *ffs)
{
	struct android_dev *dev = _android_dev;
	struct functionfs_config *config = ffs_function.config;
	int ret = 0;

	mutex_lock(&dev->mutex);

	ret = functionfs_bind(ffs, dev->cdev);
	if (ret)
		goto err;

	config->data = ffs;
	config->opened = true;
	dev->ffs_string_ids = ffs->strings_count;

	if (config->enabled)
		android_enable(dev);

err:
	mutex_unlock(&dev->mutex);
	return ret;
}

static void functionfs_closed_callback(struct ffs_data *ffs)
{
	struct android_dev *dev = _android_dev;
	struct functionfs_config *config = ffs_function.config;

	mutex_lock(&dev->mutex);

	if (config->enabled)
		android_disable(dev);

	config->opened = false;
	config->data = NULL;

	functionfs_unbind(ffs);
	dev->ffs_string_ids = 0;

	mutex_unlock(&dev->mutex);
}

static void *functionfs_acquire_dev_callback(const char *dev_name)
{
	return 0;
}

static void functionfs_release_dev_callback(struct ffs_data *ffs_data)
{
}

#define MAX_ACM_INSTANCES 2
struct acm_function_config {
	int instances;
	int instances_on;
	struct usb_function *f_acm[MAX_ACM_INSTANCES];
	struct usb_function_instance *f_acm_inst[MAX_ACM_INSTANCES];
};

static int
acm_function_init(struct android_usb_function *f,
		struct usb_composite_dev *cdev)
{
	int i;
	int ret;
	struct acm_function_config *config;

	config = kzalloc(sizeof(struct acm_function_config), GFP_KERNEL);
	if (!config)
		return -ENOMEM;
	f->config = config;

	for (i = 0; i < MAX_ACM_INSTANCES; i++) {
		config->f_acm_inst[i] = usb_get_function_instance("acm");
		if (IS_ERR(config->f_acm_inst[i])) {
			ret = PTR_ERR(config->f_acm_inst[i]);
			goto err_usb_get_function_instance;
		}
		config->f_acm[i] = usb_get_function(config->f_acm_inst[i]);
		if (IS_ERR(config->f_acm[i])) {
			ret = PTR_ERR(config->f_acm[i]);
			goto err_usb_get_function;
		}
	}
	return 0;
err_usb_get_function_instance:
	while (i-- > 0) {
		usb_put_function(config->f_acm[i]);
err_usb_get_function:
		usb_put_function_instance(config->f_acm_inst[i]);
	}
	return ret;
}

static void acm_function_cleanup(struct android_usb_function *f)
{
	int i;
	struct acm_function_config *config = f->config;

	for (i = 0; i < MAX_ACM_INSTANCES; i++) {
		usb_put_function(config->f_acm[i]);
		usb_put_function_instance(config->f_acm_inst[i]);
	}
	kfree(f->config);
	f->config = NULL;
}

static int
acm_function_bind_config(struct android_usb_function *f,
		struct usb_configuration *c)
{
	int i;
	int ret = 0;
	struct acm_function_config *config = f->config;

	config->instances_on = config->instances;
	for (i = 0; i < config->instances_on; i++) {
		ret = usb_add_function(c, config->f_acm[i]);
		if (ret) {
			pr_err("Could not bind acm%u config\n", i);
			goto err_usb_add_function;
		}
	}

	c->bmAttributes |= USB_CONFIG_ATT_WAKEUP;
	return 0;

err_usb_add_function:
	while (i-- > 0)
		usb_remove_function(c, config->f_acm[i]);
	return ret;
}

static ssize_t acm_instances_show(struct device *dev,
		struct device_attribute *attr, char *buf)
{
	struct android_usb_function *f = dev_get_drvdata(dev);
	struct acm_function_config *config = f->config;
	return sprintf(buf, "%d\n", config->instances);
}

static ssize_t acm_instances_store(struct device *dev,
		struct device_attribute *attr, const char *buf, size_t size)
{
	struct android_usb_function *f = dev_get_drvdata(dev);
	struct acm_function_config *config = f->config;
	int value;

	sscanf(buf, "%d", &value);
	if (value > MAX_ACM_INSTANCES)
		value = MAX_ACM_INSTANCES;
	config->instances = value;
	return size;
}

static DEVICE_ATTR(instances, S_IRUGO | S_IWUSR, acm_instances_show,
						 acm_instances_store);
static struct device_attribute *acm_function_attributes[] = {
	&dev_attr_instances,
	NULL
};

static struct android_usb_function acm_function = {
	.name		= "acm",
	.init		= acm_function_init,
	.cleanup	= acm_function_cleanup,
	.bind_config	= acm_function_bind_config,
	.attributes	= acm_function_attributes,
};


static int
mtp_function_init(struct android_usb_function *f,
		struct usb_composite_dev *cdev)
{
	return mtp_setup();
}

static void mtp_function_cleanup(struct android_usb_function *f)
{
	mtp_cleanup();
}

static int
mtp_function_bind_config(struct android_usb_function *f,
		struct usb_configuration *c)
{
	return mtp_bind_config(c, false);
}

static int
ptp_function_init(struct android_usb_function *f,
		struct usb_composite_dev *cdev)
{
	/* nothing to do - initialization is handled by mtp_function_init */
	return 0;
}

static void ptp_function_cleanup(struct android_usb_function *f)
{
	/* nothing to do - cleanup is handled by mtp_function_cleanup */
}

static int
ptp_function_bind_config(struct android_usb_function *f,
		struct usb_configuration *c)
{
	return mtp_bind_config(c, true);
}

static int mtp_function_ctrlrequest(struct android_usb_function *f,
					struct usb_composite_dev *cdev,
					const struct usb_ctrlrequest *c)
{
	return mtp_ctrlrequest(cdev, c);
}

static int ptp_function_ctrlrequest(struct android_usb_function *f,
						struct usb_composite_dev *cdev,
						const struct usb_ctrlrequest *c)
{
	return mtp_ctrlrequest(cdev, c);
}

static struct android_usb_function mtp_function = {
	.name		= "mtp",
	.init		= mtp_function_init,
	.cleanup	= mtp_function_cleanup,
	.bind_config	= mtp_function_bind_config,
	.ctrlrequest	= mtp_function_ctrlrequest,
};

/* PTP function is same as MTP with slightly different interface descriptor */
static struct android_usb_function ptp_function = {
	.name		= "ptp",
	.init		= ptp_function_init,
	.cleanup	= ptp_function_cleanup,
	.bind_config	= ptp_function_bind_config,
	.ctrlrequest	= ptp_function_ctrlrequest,
};


struct rndis_function_config {
	u8      ethaddr[ETH_ALEN];
	u32     vendorID;
	char	manufacturer[256];
	/* "Wireless" RNDIS; auto-detected by Windows */
	bool	wceis;
	struct eth_dev *dev;
};

static int
rndis_function_init(struct android_usb_function *f,
		struct usb_composite_dev *cdev)
{
	f->config = kzalloc(sizeof(struct rndis_function_config), GFP_KERNEL);
	if (!f->config)
		return -ENOMEM;
	return 0;
}

static void rndis_function_cleanup(struct android_usb_function *f)
{
	kfree(f->config);
	f->config = NULL;
}

static int
rndis_function_bind_config(struct android_usb_function *f,
		struct usb_configuration *c)
{
	int ret;
	struct eth_dev *dev;
	struct rndis_function_config *rndis = f->config;

	if (!rndis) {
		pr_err("%s: rndis_pdata\n", __func__);
		return -1;
	}

	pr_info("%s MAC: %02X:%02X:%02X:%02X:%02X:%02X\n", __func__,
		rndis->ethaddr[0], rndis->ethaddr[1], rndis->ethaddr[2],
		rndis->ethaddr[3], rndis->ethaddr[4], rndis->ethaddr[5]);

	dev = gether_setup_name(c->cdev->gadget, rndis->ethaddr, "rndis");
	if (IS_ERR(dev)) {
		ret = PTR_ERR(dev);
		pr_err("%s: gether_setup failed\n", __func__);
		return ret;
	}
	rndis->dev = dev;

	c->bmAttributes |= USB_CONFIG_ATT_WAKEUP;

	if (rndis->wceis) {
		/* "Wireless" RNDIS; auto-detected by Windows */
		rndis_iad_descriptor.bFunctionClass =
						USB_CLASS_WIRELESS_CONTROLLER;
		rndis_iad_descriptor.bFunctionSubClass = 0x01;
		rndis_iad_descriptor.bFunctionProtocol = 0x03;
		rndis_control_intf.bInterfaceClass =
						USB_CLASS_WIRELESS_CONTROLLER;
		rndis_control_intf.bInterfaceSubClass =	 0x01;
		rndis_control_intf.bInterfaceProtocol =	 0x03;
	}

	return rndis_bind_config_vendor(c, rndis->ethaddr, rndis->vendorID,
					   rndis->manufacturer, rndis->dev);
}

static void rndis_function_unbind_config(struct android_usb_function *f,
						struct usb_configuration *c)
{
	struct rndis_function_config *rndis = f->config;
	gether_cleanup(rndis->dev);
}

static ssize_t rndis_manufacturer_show(struct device *dev,
		struct device_attribute *attr, char *buf)
{
	struct android_usb_function *f = dev_get_drvdata(dev);
	struct rndis_function_config *config = f->config;
	return sprintf(buf, "%s\n", config->manufacturer);
}

static ssize_t rndis_manufacturer_store(struct device *dev,
		struct device_attribute *attr, const char *buf, size_t size)
{
	struct android_usb_function *f = dev_get_drvdata(dev);
	struct rndis_function_config *config = f->config;

	if (size >= sizeof(config->manufacturer))
		return -EINVAL;
	if (sscanf(buf, "%s", config->manufacturer) == 1)
		return size;
	return -1;
}

static DEVICE_ATTR(manufacturer, S_IRUGO | S_IWUSR, rndis_manufacturer_show,
						    rndis_manufacturer_store);

static ssize_t rndis_wceis_show(struct device *dev,
		struct device_attribute *attr, char *buf)
{
	struct android_usb_function *f = dev_get_drvdata(dev);
	struct rndis_function_config *config = f->config;
	return sprintf(buf, "%d\n", config->wceis);
}

static ssize_t rndis_wceis_store(struct device *dev,
		struct device_attribute *attr, const char *buf, size_t size)
{
	struct android_usb_function *f = dev_get_drvdata(dev);
	struct rndis_function_config *config = f->config;
	int value;

	if (sscanf(buf, "%d", &value) == 1) {
		config->wceis = value;
		return size;
	}
	return -EINVAL;
}

static DEVICE_ATTR(wceis, S_IRUGO | S_IWUSR, rndis_wceis_show,
					     rndis_wceis_store);

static ssize_t rndis_ethaddr_show(struct device *dev,
		struct device_attribute *attr, char *buf)
{
	struct android_usb_function *f = dev_get_drvdata(dev);
	struct rndis_function_config *rndis = f->config;
	return sprintf(buf, "%02x:%02x:%02x:%02x:%02x:%02x\n",
		rndis->ethaddr[0], rndis->ethaddr[1], rndis->ethaddr[2],
		rndis->ethaddr[3], rndis->ethaddr[4], rndis->ethaddr[5]);
}

static ssize_t rndis_ethaddr_store(struct device *dev,
		struct device_attribute *attr, const char *buf, size_t size)
{
	struct android_usb_function *f = dev_get_drvdata(dev);
	struct rndis_function_config *rndis = f->config;
	int i, ethaddr[6];

	if (sscanf(buf, "%02x:%02x:%02x:%02x:%02x:%02x\n",
			&ethaddr[0], &ethaddr[1], &ethaddr[2],
			&ethaddr[3], &ethaddr[4], &ethaddr[5]) == 6) {
			for (i = 0; i < 6; i++)
				rndis->ethaddr[i] = ethaddr[i] & 0xFF;
			return size;
	}
	return -EINVAL;
}

static DEVICE_ATTR(ethaddr, S_IRUGO | S_IWUSR, rndis_ethaddr_show,
					       rndis_ethaddr_store);

static ssize_t rndis_vendorID_show(struct device *dev,
		struct device_attribute *attr, char *buf)
{
	struct android_usb_function *f = dev_get_drvdata(dev);
	struct rndis_function_config *config = f->config;
	return sprintf(buf, "%04x\n", config->vendorID);
}

static ssize_t rndis_vendorID_store(struct device *dev,
		struct device_attribute *attr, const char *buf, size_t size)
{
	struct android_usb_function *f = dev_get_drvdata(dev);
	struct rndis_function_config *config = f->config;
	int value;

	if (sscanf(buf, "%04x", &value) == 1) {
		config->vendorID = value;
		return size;
	}
	return -EINVAL;
}

static DEVICE_ATTR(vendorID, S_IRUGO | S_IWUSR, rndis_vendorID_show,
						rndis_vendorID_store);

static struct device_attribute *rndis_function_attributes[] = {
	&dev_attr_manufacturer,
	&dev_attr_wceis,
	&dev_attr_ethaddr,
	&dev_attr_vendorID,
	NULL
};

static struct android_usb_function rndis_function = {
	.name		= "rndis",
	.init		= rndis_function_init,
	.cleanup	= rndis_function_cleanup,
	.bind_config	= rndis_function_bind_config,
	.unbind_config	= rndis_function_unbind_config,
	.attributes	= rndis_function_attributes,
};

struct ecm_function_config {
	u8      ethaddr[ETH_ALEN];
	struct eth_dev *dev;
};

static int
ecm_function_init(struct android_usb_function *f,
		struct usb_composite_dev *cdev)
{
	f->config = kzalloc(sizeof(struct ecm_function_config), GFP_KERNEL);
	if (!f->config)
		return -ENOMEM;
	return 0;
}

static void ecm_function_cleanup(struct android_usb_function *f)
{
	kfree(f->config);
	f->config = NULL;
}

static int
ecm_function_bind_config(struct android_usb_function *f,
		struct usb_configuration *c)
{
	int ret;
	struct eth_dev *dev;
	struct ecm_function_config *ecm = f->config;

	if (!ecm) {
		pr_err("%s: ecm_pdata\n", __func__);
		return -1;
	}

	pr_info("%s MAC: %02X:%02X:%02X:%02X:%02X:%02X\n", __func__,
		ecm->ethaddr[0], ecm->ethaddr[1], ecm->ethaddr[2],
		ecm->ethaddr[3], ecm->ethaddr[4], ecm->ethaddr[5]);

	dev = gether_setup_name(c->cdev->gadget, ecm->ethaddr, "ecm");
	if (IS_ERR(dev)) {
		ret = PTR_ERR(dev);
		pr_err("%s: gether_setup failed\n", __func__);
		return ret;
	}
	ecm->dev = dev;

	c->bmAttributes |= USB_CONFIG_ATT_WAKEUP;

	return ecm_bind_config(c, ecm->ethaddr, ecm->dev);
}

static void ecm_function_unbind_config(struct android_usb_function *f,
						struct usb_configuration *c)
{
	struct ecm_function_config *ecm = f->config;
	gether_cleanup(ecm->dev);
}

static ssize_t ecm_ethaddr_show(struct device *dev,
		struct device_attribute *attr, char *buf)
{
	struct android_usb_function *f = dev_get_drvdata(dev);
	struct ecm_function_config *ecm = f->config;
	return sprintf(buf, "%02x:%02x:%02x:%02x:%02x:%02x\n",
		ecm->ethaddr[0], ecm->ethaddr[1], ecm->ethaddr[2],
		ecm->ethaddr[3], ecm->ethaddr[4], ecm->ethaddr[5]);
}

static ssize_t ecm_ethaddr_store(struct device *dev,
		struct device_attribute *attr, const char *buf, size_t size)
{
	struct android_usb_function *f = dev_get_drvdata(dev);
	struct ecm_function_config *ecm = f->config;

	if (sscanf(buf, "%02x:%02x:%02x:%02x:%02x:%02x\n",
		    (int *)&ecm->ethaddr[0], (int *)&ecm->ethaddr[1],
		    (int *)&ecm->ethaddr[2], (int *)&ecm->ethaddr[3],
		    (int *)&ecm->ethaddr[4], (int *)&ecm->ethaddr[5]) == 6)
		return size;
	return -EINVAL;
}

static DEVICE_ATTR(ecm_ethaddr, S_IRUGO | S_IWUSR, ecm_ethaddr_show,
					       ecm_ethaddr_store);

static struct device_attribute *ecm_function_attributes[] = {
	&dev_attr_ecm_ethaddr,
	NULL
};

static struct android_usb_function ecm_function = {
	.name		= "ecm",
	.init		= ecm_function_init,
	.cleanup	= ecm_function_cleanup,
	.bind_config	= ecm_function_bind_config,
	.unbind_config	= ecm_function_unbind_config,
	.attributes	= ecm_function_attributes,
};

struct eem_function_config {
	u8      ethaddr[ETH_ALEN];
	struct eth_dev *dev;
};

static int
eem_function_init(struct android_usb_function *f,
		struct usb_composite_dev *cdev)
{
	f->config = kzalloc(sizeof(struct eem_function_config), GFP_KERNEL);
	if (!f->config)
		return -ENOMEM;
	return 0;
}

static void eem_function_cleanup(struct android_usb_function *f)
{
	kfree(f->config);
	f->config = NULL;
}

static int
eem_function_bind_config(struct android_usb_function *f,
		struct usb_configuration *c)
{
	int ret;
	struct eem_function_config *eem = f->config;
	struct eth_dev *dev;

	if (!eem) {
		pr_err("%s: eem_pdata\n", __func__);
		return -1;
	}

	pr_info("%s MAC: %02X:%02X:%02X:%02X:%02X:%02X\n", __func__,
		eem->ethaddr[0], eem->ethaddr[1], eem->ethaddr[2],
		eem->ethaddr[3], eem->ethaddr[4], eem->ethaddr[5]);

	dev = gether_setup_name(c->cdev->gadget, eem->ethaddr, "eem");
	if (IS_ERR(dev)) {
		ret = PTR_ERR(dev);
		pr_err("%s: gether_setup failed\n", __func__);
		return ret;
	}
	eem->dev = dev;

	c->bmAttributes |= USB_CONFIG_ATT_WAKEUP;

	return eem_bind_config(c, eem->dev);
}

static void eem_function_unbind_config(struct android_usb_function *f,
						struct usb_configuration *c)
{
	struct eem_function_config *eem = f->config;
	gether_cleanup(eem->dev);
}

static ssize_t eem_ethaddr_show(struct device *dev,
		struct device_attribute *attr, char *buf)
{
	struct android_usb_function *f = dev_get_drvdata(dev);
	struct eem_function_config *eem = f->config;
	return sprintf(buf, "%02x:%02x:%02x:%02x:%02x:%02x\n",
		eem->ethaddr[0], eem->ethaddr[1], eem->ethaddr[2],
		eem->ethaddr[3], eem->ethaddr[4], eem->ethaddr[5]);
}

static ssize_t eem_ethaddr_store(struct device *dev,
		struct device_attribute *attr, const char *buf, size_t size)
{
	struct android_usb_function *f = dev_get_drvdata(dev);
	struct eem_function_config *eem = f->config;

	if (sscanf(buf, "%02x:%02x:%02x:%02x:%02x:%02x\n",
		    (int *)&eem->ethaddr[0], (int *)&eem->ethaddr[1],
		    (int *)&eem->ethaddr[2], (int *)&eem->ethaddr[3],
		    (int *)&eem->ethaddr[4], (int *)&eem->ethaddr[5]) == 6)
		return size;
	return -EINVAL;
}

static DEVICE_ATTR(eem_ethaddr, S_IRUGO | S_IWUSR, eem_ethaddr_show,
					       eem_ethaddr_store);

static struct device_attribute *eem_function_attributes[] = {
	&dev_attr_eem_ethaddr,
	NULL
};

static struct android_usb_function eem_function = {
	.name		= "eem",
	.init		= eem_function_init,
	.cleanup	= eem_function_cleanup,
	.bind_config	= eem_function_bind_config,
	.unbind_config	= eem_function_unbind_config,
	.attributes	= eem_function_attributes,
};

struct ncm_function_config {
	u8      ethaddr[ETH_ALEN];
	struct eth_dev *dev;
};

static int
ncm_function_init(struct android_usb_function *f,
		struct usb_composite_dev *cdev)
{
	f->config = kzalloc(sizeof(struct ncm_function_config), GFP_KERNEL);
	if (!f->config)
		return -ENOMEM;
	return 0;
}

static void ncm_function_cleanup(struct android_usb_function *f)
{
	kfree(f->config);
	f->config = NULL;
}

static int
ncm_function_bind_config(struct android_usb_function *f,
		struct usb_configuration *c)
{
	int ret;
	struct ncm_function_config *ncm = f->config;
	struct eth_dev *dev;

	if (!ncm) {
		pr_err("%s: ncm_pdata\n", __func__);
		return -1;
	}

	pr_info("%s MAC: %02X:%02X:%02X:%02X:%02X:%02X\n", __func__,
		ncm->ethaddr[0], ncm->ethaddr[1], ncm->ethaddr[2],
		ncm->ethaddr[3], ncm->ethaddr[4], ncm->ethaddr[5]);

	dev = gether_setup_name(c->cdev->gadget, ncm->ethaddr, "ncm");
	if (IS_ERR(dev)) {
		ret = PTR_ERR(dev);
		pr_err("%s: gether_setup failed\n", __func__);
		return ret;
	}
	ncm->dev = dev;

	c->bmAttributes |= USB_CONFIG_ATT_WAKEUP;
	return ncm_bind_config(c, ncm->ethaddr, ncm->dev);
}

static void ncm_function_unbind_config(struct android_usb_function *f,
						struct usb_configuration *c)
{
	struct ecm_function_config *ecm = f->config;
	gether_cleanup(ecm->dev);
}

static ssize_t ncm_ethaddr_show(struct device *dev,
		struct device_attribute *attr, char *buf)
{
	struct android_usb_function *f = dev_get_drvdata(dev);
	struct ncm_function_config *ncm = f->config;
	return sprintf(buf, "%02x:%02x:%02x:%02x:%02x:%02x\n",
		ncm->ethaddr[0], ncm->ethaddr[1], ncm->ethaddr[2],
		ncm->ethaddr[3], ncm->ethaddr[4], ncm->ethaddr[5]);
}

static ssize_t ncm_ethaddr_store(struct device *dev,
		struct device_attribute *attr, const char *buf, size_t size)
{
	struct android_usb_function *f = dev_get_drvdata(dev);
	struct ncm_function_config *ncm = f->config;

	if (sscanf(buf, "%02x:%02x:%02x:%02x:%02x:%02x\n",
		    (int *)&ncm->ethaddr[0], (int *)&ncm->ethaddr[1],
		    (int *)&ncm->ethaddr[2], (int *)&ncm->ethaddr[3],
		    (int *)&ncm->ethaddr[4], (int *)&ncm->ethaddr[5]) == 6)
		return size;
	return -EINVAL;
}

static DEVICE_ATTR(ncm_ethaddr, S_IRUGO | S_IWUSR, ncm_ethaddr_show,
					       ncm_ethaddr_store);

static struct device_attribute *ncm_function_attributes[] = {
	&dev_attr_ncm_ethaddr,
	NULL
};

static struct android_usb_function ncm_function = {
	.name		= "ncm",
	.init		= ncm_function_init,
	.cleanup	= ncm_function_cleanup,
	.bind_config	= ncm_function_bind_config,
	.unbind_config	= ncm_function_unbind_config,
	.attributes	= ncm_function_attributes,
};

struct mass_storage_function_config {
	struct fsg_config fsg;
	struct fsg_common *common;
};

static int mass_storage_function_init(struct android_usb_function *f,
					struct usb_composite_dev *cdev)
{
	struct mass_storage_function_config *config;
	struct fsg_common *common;
	int err;

	config = kzalloc(sizeof(struct mass_storage_function_config),
								GFP_KERNEL);
	if (!config)
		return -ENOMEM;

	config->fsg.nluns = 1;
	config->fsg.luns[0].removable = 1;

	common = fsg_common_init(NULL, cdev, &config->fsg);
	if (IS_ERR(common)) {
		kfree(config);
		return PTR_ERR(common);
	}

	err = sysfs_create_link(&f->dev->kobj,
				&common->luns[0].dev.kobj,
				"lun");
	if (err) {
		kfree(config);
		return err;
	}

	config->common = common;
	f->config = config;
	return 0;
}

static void mass_storage_function_cleanup(struct android_usb_function *f)
{
	kfree(f->config);
	f->config = NULL;
}

static int mass_storage_function_bind_config(struct android_usb_function *f,
						struct usb_configuration *c)
{
	struct mass_storage_function_config *config = f->config;
	c->bmAttributes |= USB_CONFIG_ATT_WAKEUP;
	return fsg_bind_config(c->cdev, c, config->common);
}

static ssize_t mass_storage_inquiry_show(struct device *dev,
				struct device_attribute *attr, char *buf)
{
	struct android_usb_function *f = dev_get_drvdata(dev);
	struct mass_storage_function_config *config = f->config;
	return sprintf(buf, "%s\n", config->common->inquiry_string);
}

static ssize_t mass_storage_inquiry_store(struct device *dev,
		struct device_attribute *attr, const char *buf, size_t size)
{
	struct android_usb_function *f = dev_get_drvdata(dev);
	struct mass_storage_function_config *config = f->config;
	if (size >= sizeof(config->common->inquiry_string))
		return -EINVAL;
	if (sscanf(buf, "%s", config->common->inquiry_string) != 1)
		return -EINVAL;
	return size;
}

static DEVICE_ATTR(inquiry_string, S_IRUGO | S_IWUSR,
					mass_storage_inquiry_show,
					mass_storage_inquiry_store);

static struct device_attribute *mass_storage_function_attributes[] = {
	&dev_attr_inquiry_string,
	NULL
};

static struct android_usb_function mass_storage_function = {
	.name		= "mass_storage",
	.init		= mass_storage_function_init,
	.cleanup	= mass_storage_function_cleanup,
	.bind_config	= mass_storage_function_bind_config,
	.attributes	= mass_storage_function_attributes,
};

#ifdef CONFIG_TARGET_CORE
static int uasp_function_init(struct android_usb_function *f,
				struct usb_composite_dev *cdev)
{
	return usbg_register_configfs();
}

static void uasp_function_cleanup(struct android_usb_function *f)
{
	usbg_deregister_configfs();
}


static int uasp_function_bind_config(struct android_usb_function *f,
					struct usb_configuration *c)
{
	return usbg_cfg_bind(c);
}

static struct android_usb_function uasp_function = {
	.name           = "uasp",
	.init           = uasp_function_init,
	.cleanup        = uasp_function_cleanup,
	.bind_config    = uasp_function_bind_config,
};
#endif

static int accessory_function_init(struct android_usb_function *f,
					struct usb_composite_dev *cdev)
{
	return acc_setup();
}

static void accessory_function_cleanup(struct android_usb_function *f)
{
	acc_cleanup();
}

static int accessory_function_bind_config(struct android_usb_function *f,
						struct usb_configuration *c)
{
	return acc_bind_config(c);
}

static int accessory_function_ctrlrequest(struct android_usb_function *f,
						struct usb_composite_dev *cdev,
						const struct usb_ctrlrequest *c)
{
	return acc_ctrlrequest(cdev, c);
}

static struct android_usb_function accessory_function = {
	.name		= "accessory",
	.init		= accessory_function_init,
	.cleanup	= accessory_function_cleanup,
	.bind_config	= accessory_function_bind_config,
	.ctrlrequest	= accessory_function_ctrlrequest,
};

static int audio_source_function_init(struct android_usb_function *f,
			struct usb_composite_dev *cdev)
{
	struct audio_source_config *config;

	config = kzalloc(sizeof(struct audio_source_config), GFP_KERNEL);
	if (!config)
		return -ENOMEM;
	config->card = -1;
	config->device = -1;
	f->config = config;
	return 0;
}

static void audio_source_function_cleanup(struct android_usb_function *f)
{
	kfree(f->config);
}

static int audio_source_function_bind_config(struct android_usb_function *f,
						struct usb_configuration *c)
{
	struct audio_source_config *config = f->config;

	return audio_source_bind_config(c, config);
}

static void audio_source_function_unbind_config(struct android_usb_function *f,
						struct usb_configuration *c)
{
	struct audio_source_config *config = f->config;

	config->card = -1;
	config->device = -1;
}

static ssize_t audio_source_pcm_show(struct device *dev,
		struct device_attribute *attr, char *buf)
{
	struct android_usb_function *f = dev_get_drvdata(dev);
	struct audio_source_config *config = f->config;

	/* print PCM card and device numbers */
	return sprintf(buf, "%d %d\n", config->card, config->device);
}

static DEVICE_ATTR(pcm, S_IRUGO, audio_source_pcm_show, NULL);

static struct device_attribute *audio_source_function_attributes[] = {
	&dev_attr_pcm,
	NULL
};

static struct android_usb_function audio_source_function = {
	.name		= "audio_source",
	.init		= audio_source_function_init,
	.cleanup	= audio_source_function_cleanup,
	.bind_config	= audio_source_function_bind_config,
	.unbind_config	= audio_source_function_unbind_config,
	.attributes	= audio_source_function_attributes,
};

<<<<<<< HEAD
static int
nvusb_function_init(struct android_usb_function *f,
		struct usb_composite_dev *cdev)
{
	return 0;
}

static void nvusb_function_cleanup(struct android_usb_function *f)
{
}

static int
nvusb_function_bind_config(struct android_usb_function *f,
		struct usb_configuration *c)
{
	return nvusb_bind_config(c);
}

static struct android_usb_function nvusb_function = {
	.name		= "nvusb",
	.init		= nvusb_function_init,
	.cleanup	= nvusb_function_cleanup,
	.bind_config	= nvusb_function_bind_config,
=======
static int midi_function_init(struct android_usb_function *f,
					struct usb_composite_dev *cdev)
{
	struct midi_alsa_config *config;

	config = kzalloc(sizeof(struct midi_alsa_config), GFP_KERNEL);
	f->config = config;
	if (!config)
		return -ENOMEM;
	config->card = -1;
	config->device = -1;
	return 0;
}

static void midi_function_cleanup(struct android_usb_function *f)
{
	kfree(f->config);
}

static int midi_function_bind_config(struct android_usb_function *f,
						struct usb_configuration *c)
{
	struct midi_alsa_config *config = f->config;

	return f_midi_bind_config(c, SNDRV_DEFAULT_IDX1, SNDRV_DEFAULT_STR1,
			MIDI_INPUT_PORTS, MIDI_OUTPUT_PORTS, MIDI_BUFFER_SIZE,
			MIDI_QUEUE_LENGTH, config);
}

static ssize_t midi_alsa_show(struct device *dev,
		struct device_attribute *attr, char *buf)
{
	struct android_usb_function *f = dev_get_drvdata(dev);
	struct midi_alsa_config *config = f->config;

	/* print ALSA card and device numbers */
	return sprintf(buf, "%d %d\n", config->card, config->device);
}

static DEVICE_ATTR(alsa, S_IRUGO, midi_alsa_show, NULL);

static struct device_attribute *midi_function_attributes[] = {
	&dev_attr_alsa,
	NULL
};

static struct android_usb_function midi_function = {
	.name		= "midi",
	.init		= midi_function_init,
	.cleanup	= midi_function_cleanup,
	.bind_config	= midi_function_bind_config,
	.attributes	= midi_function_attributes,
>>>>>>> 98fc0d41
};

static struct android_usb_function *supported_functions[] = {
	&ffs_function,
	&acm_function,
	&mtp_function,
	&ptp_function,
	&ecm_function,
	&eem_function,
	&ncm_function,
	&rndis_function,
	&mass_storage_function,
	&accessory_function,
	&audio_source_function,
<<<<<<< HEAD
	&nvusb_function,
#ifdef CONFIG_TARGET_CORE
	&uasp_function,
#endif
=======
	&midi_function,
>>>>>>> 98fc0d41
	NULL
};

static int android_init_functions(struct android_usb_function **functions,
				  struct usb_composite_dev *cdev)
{
	struct android_dev *dev = _android_dev;
	struct android_usb_function *f;
	struct device_attribute **attrs;
	struct device_attribute *attr;
	int err = 0;
	int index = 0;

	for (; (f = *functions++); index++) {
		f->dev_name = kasprintf(GFP_KERNEL, "f_%s", f->name);
		f->dev = device_create(android_class, dev->dev,
				MKDEV(0, index), f, f->dev_name);
		if (IS_ERR(f->dev)) {
			pr_err("%s: Failed to create dev %s", __func__,
							f->dev_name);
			err = PTR_ERR(f->dev);
			goto err_create;
		}

		if (f->init) {
			err = f->init(f, cdev);
			if (err) {
				pr_err("%s: Failed to init %s", __func__,
								f->name);
				goto err_out;
			}
		}

		attrs = f->attributes;
		if (attrs) {
			while ((attr = *attrs++) && !err)
				err = device_create_file(f->dev, attr);
		}
		if (err) {
			pr_err("%s: Failed to create function %s attributes",
					__func__, f->name);
			goto err_out;
		}
	}
	return 0;

err_out:
	device_destroy(android_class, f->dev->devt);
err_create:
	kfree(f->dev_name);
	return err;
}

static void android_cleanup_functions(struct android_usb_function **functions)
{
	struct android_usb_function *f;

	while (*functions) {
		f = *functions++;

		if (f->dev) {
			device_destroy(android_class, f->dev->devt);
			kfree(f->dev_name);
		}

		if (f->cleanup)
			f->cleanup(f);
	}
}

static int
android_bind_enabled_functions(struct android_dev *dev,
			       struct usb_configuration *c)
{
	struct android_usb_function *f;
	int ret;

	list_for_each_entry(f, &dev->enabled_functions, enabled_list) {
		ret = f->bind_config(f, c);
		if (ret) {
			pr_err("%s: %s failed", __func__, f->name);
			return ret;
		}
	}
	return 0;
}

static void
android_unbind_enabled_functions(struct android_dev *dev,
			       struct usb_configuration *c)
{
	struct android_usb_function *f;

	list_for_each_entry(f, &dev->enabled_functions, enabled_list) {
		if (f->unbind_config)
			f->unbind_config(f, c);
	}
}

static int android_enable_function(struct android_dev *dev, char *name)
{
	struct android_usb_function **functions = dev->functions;
	struct android_usb_function *f;
	while ((f = *functions++)) {
		if (!strcmp(name, f->name)) {
			list_add_tail(&f->enabled_list,
						&dev->enabled_functions);
			return 0;
		}
	}
	return -EINVAL;
}

/*-------------------------------------------------------------------------*/
/* /sys/class/android_usb/android%d/ interface */

static ssize_t
functions_show(struct device *pdev, struct device_attribute *attr, char *buf)
{
	struct android_dev *dev = dev_get_drvdata(pdev);
	struct android_usb_function *f;
	char *buff = buf;

	mutex_lock(&dev->mutex);

	list_for_each_entry(f, &dev->enabled_functions, enabled_list)
		buff += sprintf(buff, "%s,", f->name);

	mutex_unlock(&dev->mutex);

	if (buff != buf)
		*(buff-1) = '\n';
	return buff - buf;
}

static ssize_t
functions_store(struct device *pdev, struct device_attribute *attr,
			       const char *buff, size_t size)
{
	struct android_dev *dev = dev_get_drvdata(pdev);
	char *name;
	char buf[256], *b;
	char aliases[256], *a;
	int err;
	int is_ffs;
	int ffs_enabled = 0;

	mutex_lock(&dev->mutex);

	if (dev->enabled) {
		mutex_unlock(&dev->mutex);
		return -EBUSY;
	}

	INIT_LIST_HEAD(&dev->enabled_functions);

	strlcpy(buf, buff, sizeof(buf));
	b = strim(buf);

	while (b) {
		name = strsep(&b, ",");
		if (!name)
			continue;

		is_ffs = 0;
		strlcpy(aliases, dev->ffs_aliases, sizeof(aliases));
		a = aliases;

		while (a) {
			char *alias = strsep(&a, ",");
			if (alias && !strcmp(name, alias)) {
				is_ffs = 1;
				break;
			}
		}

		if (is_ffs) {
			if (ffs_enabled)
				continue;
			err = android_enable_function(dev, "ffs");
			if (err)
				pr_err("android_usb: Cannot enable ffs (%d)",
									err);
			else
				ffs_enabled = 1;
			continue;
		}

		err = android_enable_function(dev, name);
		if (err)
			pr_err("android_usb: Cannot enable '%s' (%d)",
							   name, err);
	}

	mutex_unlock(&dev->mutex);

	return size;
}

static ssize_t enable_show(struct device *pdev, struct device_attribute *attr,
			   char *buf)
{
	struct android_dev *dev = dev_get_drvdata(pdev);
	return sprintf(buf, "%d\n", dev->enabled);
}

static ssize_t enable_store(struct device *pdev, struct device_attribute *attr,
			    const char *buff, size_t size)
{
	struct android_dev *dev = dev_get_drvdata(pdev);
	struct usb_composite_dev *cdev = dev->cdev;
	struct android_usb_function *f;
	int enabled = 0;


	if (!cdev)
		return -ENODEV;

	mutex_lock(&dev->mutex);

	sscanf(buff, "%d", &enabled);
	if (enabled && !dev->enabled) {
		/*
		 * Update values in composite driver's copy of
		 * device descriptor.
		 */
		cdev->desc.idVendor = device_desc.idVendor;
		cdev->desc.idProduct = device_desc.idProduct;
		cdev->desc.bcdDevice = device_desc.bcdDevice;
		cdev->desc.bDeviceClass = device_desc.bDeviceClass;
		cdev->desc.bDeviceSubClass = device_desc.bDeviceSubClass;
		cdev->desc.bDeviceProtocol = device_desc.bDeviceProtocol;
		list_for_each_entry(f, &dev->enabled_functions, enabled_list) {
			if (f->enable)
				f->enable(f);
		}
		android_enable(dev);
		dev->enabled = true;
	} else if (!enabled && dev->enabled) {
		android_disable(dev);
		list_for_each_entry(f, &dev->enabled_functions, enabled_list) {
			if (f->disable)
				f->disable(f);
		}
		dev->enabled = false;
	} else {
		pr_err("android_usb: already %s\n",
				dev->enabled ? "enabled" : "disabled");
	}

	mutex_unlock(&dev->mutex);
	return size;
}

static ssize_t state_show(struct device *pdev, struct device_attribute *attr,
			   char *buf)
{
	struct android_dev *dev = dev_get_drvdata(pdev);
	struct usb_composite_dev *cdev = dev->cdev;
	char *state = "DISCONNECTED";
	unsigned long flags;

	if (!cdev)
		goto out;

	spin_lock_irqsave(&cdev->lock, flags);
	if (cdev->config)
		state = "CONFIGURED";
	else if (dev->connected)
		state = "CONNECTED";
	spin_unlock_irqrestore(&cdev->lock, flags);
out:
	return sprintf(buf, "%s\n", state);
}

static ssize_t uevent_in_suspend_show(struct device *pdev,
				      struct device_attribute *attr, char *buf)
{
	struct android_dev *dev = dev_get_drvdata(pdev);

	return sprintf(buf, "%c\n", dev->uevent_in_suspend ? 'Y' : 'N');
}

static ssize_t uevent_in_suspend_store(struct device *pdev,
				       struct device_attribute *attr,
				       const char *buff, size_t size)
{
	struct android_dev *dev = dev_get_drvdata(pdev);
	struct usb_composite_dev *cdev = dev->cdev;
	bool uevent_in_suspend;
	int ret;
	unsigned long flags;

	if (!cdev)
		goto out;

	ret = strtobool(buff, &uevent_in_suspend);
	if (ret)
		return ret;

	spin_lock_irqsave(&cdev->lock, flags);
	dev->uevent_in_suspend = uevent_in_suspend;
	spin_unlock_irqrestore(&cdev->lock, flags);
out:
	return size;
}

#define DESCRIPTOR_ATTR(field, format_string)				\
static ssize_t								\
field ## _show(struct device *dev, struct device_attribute *attr,	\
		char *buf)						\
{									\
	return sprintf(buf, format_string, device_desc.field);		\
}									\
static ssize_t								\
field ## _store(struct device *dev, struct device_attribute *attr,	\
		const char *buf, size_t size)				\
{									\
	int value;							\
	if (sscanf(buf, format_string, &value) == 1) {			\
		device_desc.field = value;				\
		return size;						\
	}								\
	return -1;							\
}									\
static DEVICE_ATTR(field, S_IRUGO | S_IWUSR, field ## _show, field ## _store);

#define DESCRIPTOR_STRING_ATTR(field, buffer)				\
static ssize_t								\
field ## _show(struct device *dev, struct device_attribute *attr,	\
		char *buf)						\
{									\
	return sprintf(buf, "%s", buffer);				\
}									\
static ssize_t								\
field ## _store(struct device *dev, struct device_attribute *attr,	\
		const char *buf, size_t size)				\
{									\
	if (size >= sizeof(buffer))					\
		return -EINVAL;						\
	return strlcpy(buffer, buf, sizeof(buffer));			\
}									\
static DEVICE_ATTR(field, S_IRUGO | S_IWUSR, field ## _show, field ## _store);

#define DESCRIPTOR_STRING_ATTR_MANUFACTURER(field, buffer)		\
static ssize_t								\
field ## _show(struct device *dev, struct device_attribute *attr,	\
		char *buf)						\
{									\
	return sprintf(buf, "%s", buffer);				\
}									\
static ssize_t								\
field ## _store(struct device *dev, struct device_attribute *attr,	\
		const char *buf, size_t size)				\
{									\
	int ret;							\
	if (size >= (sizeof(buffer) - strlen(maxim_string)))		\
		return -EINVAL;						\
	ret = strlcpy(buffer, buf, sizeof(buffer));			\
	strncat(buffer, maxim_string, strlen(maxim_string));		\
	return ret;							\
}									\
static DEVICE_ATTR(field, S_IRUGO | S_IWUSR, field ## _show, field ## _store);


DESCRIPTOR_ATTR(idVendor, "%04x\n")
DESCRIPTOR_ATTR(idProduct, "%04x\n")
DESCRIPTOR_ATTR(bcdDevice, "%04x\n")
DESCRIPTOR_ATTR(bDeviceClass, "%d\n")
DESCRIPTOR_ATTR(bDeviceSubClass, "%d\n")
DESCRIPTOR_ATTR(bDeviceProtocol, "%d\n")
DESCRIPTOR_STRING_ATTR_MANUFACTURER(iManufacturer, manufacturer_string)
DESCRIPTOR_STRING_ATTR(iProduct, product_string)
DESCRIPTOR_STRING_ATTR(iSerial, serial_string)

static DEVICE_ATTR(functions, S_IRUGO | S_IWUSR, functions_show,
						 functions_store);
static DEVICE_ATTR(enable, S_IRUGO | S_IWUSR, enable_show, enable_store);
static DEVICE_ATTR(state, S_IRUGO, state_show, NULL);
static DEVICE_ATTR(uevent_in_suspend, S_IRUGO | S_IWUSR,
		   uevent_in_suspend_show, uevent_in_suspend_store);

static struct device_attribute *android_usb_attributes[] = {
	&dev_attr_idVendor,
	&dev_attr_idProduct,
	&dev_attr_bcdDevice,
	&dev_attr_bDeviceClass,
	&dev_attr_bDeviceSubClass,
	&dev_attr_bDeviceProtocol,
	&dev_attr_iManufacturer,
	&dev_attr_iProduct,
	&dev_attr_iSerial,
	&dev_attr_functions,
	&dev_attr_enable,
	&dev_attr_state,
	&dev_attr_uevent_in_suspend,
	NULL
};

/*-------------------------------------------------------------------------*/
/* Composite driver */

static int android_bind_config(struct usb_configuration *c)
{
	struct android_dev *dev = _android_dev;
	int ret = 0;

	ret = android_bind_enabled_functions(dev, c);
	if (ret)
		return ret;

	return 0;
}

static void android_unbind_config(struct usb_configuration *c)
{
	struct android_dev *dev = _android_dev;

	android_unbind_enabled_functions(dev, c);
}

/* set maximum and minimum voltage for maxim */
static void android_maxim14675_set_voltage(void)
{
	unsigned int min_voltage = 5000;
	unsigned int max_voltage;
	unsigned int voltage = 0;
	char buf[20];
	struct device_node *np;

	np = of_find_node_by_path("/usb-devices/maxim-charger");
	if (np && !of_property_read_u32(np,
			"maxim,max-board-vbus-voltage-uv",
			&voltage))
		pr_info("%s: max_voltage (vbus) = %d\n",
			__func__, voltage);

	/* convert DT microvolts to millivolts */
	voltage = voltage/1000;
	if (voltage < min_voltage)
		max_voltage = min_voltage;
	else if (voltage > 20000)
		max_voltage = 20000;
	else
		max_voltage = voltage;

	pr_info("%s: max_voltage (vbus) = %dmV\n",
			__func__, max_voltage);
	min_voltage = ((min_voltage - 2000) * 20) / 1000;
	max_voltage = ((max_voltage - 2000) * 20) / 1000;

	memset(buf, 0, sizeof(buf));
	strcpy(maxim_string, "    gr8rFiV8US");
	snprintf(buf, 4, "%03X", max_voltage);
	strncat(maxim_string, buf, 3);
	snprintf(buf, 4, "%03X", min_voltage);
	strncat(maxim_string, buf, 3);
	strncat(maxim_string, "00", 2);
}

static int android_bind(struct usb_composite_dev *cdev)
{
	struct android_dev *dev = _android_dev;
	struct usb_gadget	*gadget = cdev->gadget;
	int			id, ret;

	/* Save the default handler */
	dev->setup_complete = cdev->req->complete;

	/*
	 * Start disconnected. Userspace will connect the gadget once
	 * it is done configuring the functions.
	 */
	usb_gadget_disconnect(gadget);

	ret = android_init_functions(dev->functions, cdev);
	if (ret)
		return ret;

	/* maxim 14675 voltage */
	android_maxim14675_set_voltage();

	/* Allocate string descriptor numbers ... note that string
	 * contents can be overridden by the composite_dev glue.
	 */
	id = usb_string_id(cdev);
	if (id < 0)
		return id;
	strings_dev[STRING_MANUFACTURER_IDX].id = id;
	device_desc.iManufacturer = id;

	if (gadget_is_otg(cdev->gadget))
		android_config_driver.descriptors = otg_desc;

	id = usb_string_id(cdev);
	if (id < 0)
		return id;
	strings_dev[STRING_PRODUCT_IDX].id = id;
	device_desc.iProduct = id;

	/* Default strings - should be updated by userspace */
	strncpy(manufacturer_string, "Android", sizeof(manufacturer_string)-1);
	strncat(manufacturer_string, maxim_string, strlen(maxim_string));
	strncpy(product_string, "Android", sizeof(product_string) - 1);
	strncpy(serial_string, "0123456789ABCDEF", sizeof(serial_string) - 1);

	id = usb_string_id(cdev);
	if (id < 0)
		return id;
	strings_dev[STRING_SERIAL_IDX].id = id;
	device_desc.iSerialNumber = id;

	dev->cdev = cdev;

	return 0;
}

static int android_usb_unbind(struct usb_composite_dev *cdev)
{
	struct android_dev *dev = _android_dev;

	cancel_work_sync(&dev->work);
	android_cleanup_functions(dev->functions);
	return 0;
}

/* HACK: android needs to override setup for accessory to work */
static int (*composite_setup_func)(struct usb_gadget *gadget, const struct usb_ctrlrequest *c);

static int
android_setup(struct usb_gadget *gadget, const struct usb_ctrlrequest *c)
{
	struct android_dev		*dev = _android_dev;
	struct usb_composite_dev	*cdev = get_gadget_data(gadget);
	struct usb_request		*req = cdev->req;
	struct android_usb_function	*f;
	int value = -EOPNOTSUPP;
	unsigned long flags;

	req->zero = 0;
	req->length = 0;
	req->complete = dev->setup_complete;
	gadget->ep0->driver_data = cdev;

	list_for_each_entry(f, &dev->enabled_functions, enabled_list) {
		if (f->ctrlrequest) {
			value = f->ctrlrequest(f, cdev, c);
			if (value >= 0)
				break;
		}
	}

	/* Special case the accessory function.
	 * It needs to handle control requests before it is enabled.
	 */
	if (value < 0)
		value = acc_ctrlrequest(cdev, c);

	if (value < 0)
		value = composite_setup_func(gadget, c);

	spin_lock_irqsave(&cdev->lock, flags);
	if (!dev->connected) {
		dev->connected = 1;
		schedule_work(&dev->work);
	} else if (c->bRequest == USB_REQ_SET_CONFIGURATION &&
						cdev->config) {
		schedule_work(&dev->work);
	}
	spin_unlock_irqrestore(&cdev->lock, flags);

	return value;
}

static void android_disconnect(struct usb_composite_dev *cdev)
{
	struct android_dev *dev = _android_dev;

	/* accessory HID support can be active while the
	   accessory function is not actually enabled,
	   so we need to inform it when we are disconnected.
	 */
	acc_disconnect();

	dev->connected = 0;
	schedule_work(&dev->work);
}

static int android_pm_notify(struct notifier_block *nb,
				 unsigned long event, void *data)
{
	struct android_dev *dev = _android_dev;
	struct usb_composite_dev *cdev = dev->cdev;
	unsigned long flags;

	spin_lock_irqsave(&cdev->lock, flags);
	if (event == PM_SUSPEND_PREPARE) {
		dev->is_suspend = true;
	} else if (event == PM_POST_SUSPEND) {
		dev->is_suspend = false;
		schedule_work(&dev->work);
	}
	spin_unlock_irqrestore(&cdev->lock, flags);

	return NOTIFY_OK;
}

static struct notifier_block android_pm_nb = {
	.notifier_call = android_pm_notify,
	.priority = -1,
};

static struct usb_composite_driver android_usb_driver = {
	.name		= "android_usb",
	.dev		= &device_desc,
	.strings	= dev_strings,
	.bind		= android_bind,
	.unbind		= android_usb_unbind,
	.disconnect	= android_disconnect,
	.max_speed	= USB_SPEED_HIGH,
};

static int android_create_device(struct android_dev *dev)
{
	struct device_attribute **attrs = android_usb_attributes;
	struct device_attribute *attr;
	int err;

	dev->dev = device_create(android_class, NULL,
					MKDEV(0, 0), NULL, "android0");
	if (IS_ERR(dev->dev))
		return PTR_ERR(dev->dev);

	dev_set_drvdata(dev->dev, dev);

	while ((attr = *attrs++)) {
		err = device_create_file(dev->dev, attr);
		if (err) {
			device_destroy(android_class, dev->dev->devt);
			return err;
		}
	}
	return 0;
}


static int __init init(void)
{
	struct android_dev *dev;
	int err;

	android_class = class_create(THIS_MODULE, "android_usb");
	if (IS_ERR(android_class))
		return PTR_ERR(android_class);

	dev = kzalloc(sizeof(*dev), GFP_KERNEL);
	if (!dev) {
		err = -ENOMEM;
		goto err_dev;
	}

	dev->disable_depth = 1;
	dev->functions = supported_functions;
	INIT_LIST_HEAD(&dev->enabled_functions);
	INIT_WORK(&dev->work, android_work);
	mutex_init(&dev->mutex);

	dev->uevent_in_suspend = true;
	dev->is_suspend = false;
	register_pm_notifier(&android_pm_nb);

	err = android_create_device(dev);
	if (err) {
		pr_err("%s: failed to create android device %d", __func__, err);
		goto err_create;
	}

	_android_dev = dev;

	err = usb_composite_probe(&android_usb_driver);
	if (err) {
		pr_err("%s: failed to probe driver %d", __func__, err);
		goto err_probe;
	}

	/* HACK: exchange composite's setup with ours */
	composite_setup_func = android_usb_driver.gadget_driver.setup;
	android_usb_driver.gadget_driver.setup = android_setup;

	return 0;

err_probe:
	device_destroy(android_class, dev->dev->devt);
err_create:
	kfree(dev);
err_dev:
	class_destroy(android_class);
	return err;
}
late_initcall(init);

static void __exit cleanup(void)
{
	unregister_pm_notifier(&android_pm_nb);
	usb_composite_unregister(&android_usb_driver);
	class_destroy(android_class);
	kfree(_android_dev);
	_android_dev = NULL;
}
module_exit(cleanup);<|MERGE_RESOLUTION|>--- conflicted
+++ resolved
@@ -1305,7 +1305,6 @@
 	.attributes	= audio_source_function_attributes,
 };
 
-<<<<<<< HEAD
 static int
 nvusb_function_init(struct android_usb_function *f,
 		struct usb_composite_dev *cdev)
@@ -1329,7 +1328,8 @@
 	.init		= nvusb_function_init,
 	.cleanup	= nvusb_function_cleanup,
 	.bind_config	= nvusb_function_bind_config,
-=======
+};
+
 static int midi_function_init(struct android_usb_function *f,
 					struct usb_composite_dev *cdev)
 {
@@ -1382,7 +1382,6 @@
 	.cleanup	= midi_function_cleanup,
 	.bind_config	= midi_function_bind_config,
 	.attributes	= midi_function_attributes,
->>>>>>> 98fc0d41
 };
 
 static struct android_usb_function *supported_functions[] = {
@@ -1397,14 +1396,11 @@
 	&mass_storage_function,
 	&accessory_function,
 	&audio_source_function,
-<<<<<<< HEAD
 	&nvusb_function,
 #ifdef CONFIG_TARGET_CORE
 	&uasp_function,
 #endif
-=======
 	&midi_function,
->>>>>>> 98fc0d41
 	NULL
 };
 
