--- conflicted
+++ resolved
@@ -63,15 +63,11 @@
 	return cpu == resident_cpu;
 }
 
-<<<<<<< HEAD
-struct psci_operations psci_ops;
-struct extended_psci_operations extended_ops;
-=======
 struct psci_operations psci_ops = {
 	.conduit = PSCI_CONDUIT_NONE,
 	.smccc_version = SMCCC_VERSION_1_0,
 };
->>>>>>> f52f40e9
+struct extended_psci_operations extended_ops;
 
 typedef unsigned long (psci_fn)(unsigned long, unsigned long,
 				unsigned long, unsigned long);
