--- conflicted
+++ resolved
@@ -568,17 +568,15 @@
 			break;
 		head->read += count;
 
-<<<<<<< HEAD
 		remain_count = atomic_read(&buf->current_data_count);
 		if (remain_count >= count)
 			atomic_set(&buf->current_data_count,
 				   (remain_count - count));
 		else
 			atomic_set(&buf->current_data_count, 0);
-=======
+
 		if (need_resched())
 			cond_resched();
->>>>>>> 272aedd4
 	}
 
 	mutex_unlock(&buf->lock);
