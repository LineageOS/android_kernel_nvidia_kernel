// SPDX-License-Identifier: GPL-2.0+
/*
 * PCIe host controller driver for Tegra SoCs
 *
 * Copyright (c) 2010, CompuLab, Ltd.
 * Author: Mike Rapoport <mike@compulab.co.il>
 *
 * Based on NVIDIA PCIe driver
 * Copyright (c) 2008-2020, NVIDIA Corporation.
 *
 * Bits taken from arch/arm/mach-dove/pcie.c
 *
 * Author: Thierry Reding <treding@nvidia.com>
 */

#include <linux/clk.h>
#include <linux/debugfs.h>
#include <linux/delay.h>
#include <linux/export.h>
#include <linux/gpio/consumer.h>
#include <linux/interrupt.h>
#include <linux/iopoll.h>
#include <linux/irq.h>
#include <linux/irqdomain.h>
#include <linux/kernel.h>
#include <linux/init.h>
#include <linux/module.h>
#include <linux/msi.h>
#include <linux/of_address.h>
#include <linux/of_gpio.h>
#include <linux/of_pci.h>
#include <linux/of_platform.h>
#include <linux/pci.h>
#include <linux/phy/phy.h>
#include <linux/pinctrl/consumer.h>
#include <linux/platform_device.h>
#if IS_ENABLED(CONFIG_TEGRA_BWMGR)
#include <linux/platform/tegra/emc_bwmgr.h>
#endif
#include <linux/reset.h>
#include <linux/sizes.h>
#include <linux/slab.h>
#include <linux/vmalloc.h>
#include <linux/regulator/consumer.h>

#include <soc/tegra/cpuidle.h>
#include <soc/tegra/pmc.h>

#include "../pci.h"

#define INT_PCI_MSI_NR (8 * 32)

#define PCI_CFG_SPACE_SIZE	256
#define PCI_EXT_CFG_SPACE_SIZE	4096

/* register definitions */

#define AFI_AXI_BAR0_SZ	0x00
#define AFI_AXI_BAR1_SZ	0x04
#define AFI_AXI_BAR2_SZ	0x08
#define AFI_AXI_BAR3_SZ	0x0c
#define AFI_AXI_BAR4_SZ	0x10
#define AFI_AXI_BAR5_SZ	0x14

#define AFI_AXI_BAR0_START	0x18
#define AFI_AXI_BAR1_START	0x1c
#define AFI_AXI_BAR2_START	0x20
#define AFI_AXI_BAR3_START	0x24
#define AFI_AXI_BAR4_START	0x28
#define AFI_AXI_BAR5_START	0x2c

#define AFI_FPCI_BAR0	0x30
#define AFI_FPCI_BAR1	0x34
#define AFI_FPCI_BAR2	0x38
#define AFI_FPCI_BAR3	0x3c
#define AFI_FPCI_BAR4	0x40
#define AFI_FPCI_BAR5	0x44

#define AFI_CACHE_BAR0_SZ	0x48
#define AFI_CACHE_BAR0_ST	0x4c
#define AFI_CACHE_BAR1_SZ	0x50
#define AFI_CACHE_BAR1_ST	0x54

#define AFI_MSI_BAR_SZ		0x60
#define AFI_MSI_FPCI_BAR_ST	0x64
#define AFI_MSI_AXI_BAR_ST	0x68

#define AFI_MSI_VEC0		0x6c
#define AFI_MSI_VEC1		0x70
#define AFI_MSI_VEC2		0x74
#define AFI_MSI_VEC3		0x78
#define AFI_MSI_VEC4		0x7c
#define AFI_MSI_VEC5		0x80
#define AFI_MSI_VEC6		0x84
#define AFI_MSI_VEC7		0x88

#define AFI_MSI_EN_VEC0		0x8c
#define AFI_MSI_EN_VEC1		0x90
#define AFI_MSI_EN_VEC2		0x94
#define AFI_MSI_EN_VEC3		0x98
#define AFI_MSI_EN_VEC4		0x9c
#define AFI_MSI_EN_VEC5		0xa0
#define AFI_MSI_EN_VEC6		0xa4
#define AFI_MSI_EN_VEC7		0xa8

#define AFI_CONFIGURATION		0xac
#define  AFI_CONFIGURATION_EN_FPCI		(1 << 0)
#define  AFI_CONFIGURATION_CLKEN_OVERRIDE	(1 << 31)

#define AFI_FPCI_ERROR_MASKS	0xb0

#define AFI_INTR_MASK		0xb4
#define  AFI_INTR_MASK_INT_MASK	(1 << 0)
#define  AFI_INTR_MASK_MSI_MASK	(1 << 8)

#define AFI_INTR_CODE			0xb8
#define  AFI_INTR_CODE_MASK		0xf
#define  AFI_INTR_INI_SLAVE_ERROR	1
#define  AFI_INTR_INI_DECODE_ERROR	2
#define  AFI_INTR_TARGET_ABORT		3
#define  AFI_INTR_MASTER_ABORT		4
#define  AFI_INTR_INVALID_WRITE		5
#define  AFI_INTR_LEGACY		6
#define  AFI_INTR_FPCI_DECODE_ERROR	7
#define  AFI_INTR_AXI_DECODE_ERROR	8
#define  AFI_INTR_FPCI_TIMEOUT		9
#define  AFI_INTR_PE_PRSNT_SENSE	10
#define  AFI_INTR_PE_CLKREQ_SENSE	11
#define  AFI_INTR_CLKCLAMP_SENSE	12
#define  AFI_INTR_RDY4PD_SENSE		13
#define  AFI_INTR_P2P_ERROR		14

#define AFI_INTR_SIGNATURE	0xbc
#define AFI_UPPER_FPCI_ADDRESS	0xc0
#define AFI_SM_INTR_ENABLE	0xc4
#define  AFI_SM_INTR_INTA_ASSERT	(1 << 0)
#define  AFI_SM_INTR_INTB_ASSERT	(1 << 1)
#define  AFI_SM_INTR_INTC_ASSERT	(1 << 2)
#define  AFI_SM_INTR_INTD_ASSERT	(1 << 3)
#define  AFI_SM_INTR_INTA_DEASSERT	(1 << 4)
#define  AFI_SM_INTR_INTB_DEASSERT	(1 << 5)
#define  AFI_SM_INTR_INTC_DEASSERT	(1 << 6)
#define  AFI_SM_INTR_INTD_DEASSERT	(1 << 7)

#define AFI_AFI_INTR_ENABLE		0xc8
#define  AFI_INTR_EN_INI_SLVERR		(1 << 0)
#define  AFI_INTR_EN_INI_DECERR		(1 << 1)
#define  AFI_INTR_EN_TGT_SLVERR		(1 << 2)
#define  AFI_INTR_EN_TGT_DECERR		(1 << 3)
#define  AFI_INTR_EN_TGT_WRERR		(1 << 4)
#define  AFI_INTR_EN_DFPCI_DECERR	(1 << 5)
#define  AFI_INTR_EN_AXI_DECERR		(1 << 6)
#define  AFI_INTR_EN_FPCI_TIMEOUT	(1 << 7)
#define  AFI_INTR_EN_PRSNT_SENSE	(1 << 8)

#define AFI_PCIE_PME		0xf0

#define AFI_PCIE_CONFIG					0x0f8
#define  AFI_PCIE_CONFIG_PCIE_DISABLE(x)		(1 << ((x) + 1))
#define  AFI_PCIE_CONFIG_PCIE_DISABLE_ALL		0xe
#define  AFI_PCIE_CONFIG_SM2TMS0_XBAR_CONFIG_MASK	(0xf << 20)
#define  AFI_PCIE_CONFIG_SM2TMS0_XBAR_CONFIG_SINGLE	(0x0 << 20)
#define  AFI_PCIE_CONFIG_SM2TMS0_XBAR_CONFIG_420	(0x0 << 20)
#define  AFI_PCIE_CONFIG_SM2TMS0_XBAR_CONFIG_X2_X1	(0x0 << 20)
#define  AFI_PCIE_CONFIG_SM2TMS0_XBAR_CONFIG_401	(0x0 << 20)
#define  AFI_PCIE_CONFIG_SM2TMS0_XBAR_CONFIG_DUAL	(0x1 << 20)
#define  AFI_PCIE_CONFIG_SM2TMS0_XBAR_CONFIG_222	(0x1 << 20)
#define  AFI_PCIE_CONFIG_SM2TMS0_XBAR_CONFIG_X4_X1	(0x1 << 20)
#define  AFI_PCIE_CONFIG_SM2TMS0_XBAR_CONFIG_211	(0x1 << 20)
#define  AFI_PCIE_CONFIG_SM2TMS0_XBAR_CONFIG_411	(0x2 << 20)
#define  AFI_PCIE_CONFIG_SM2TMS0_XBAR_CONFIG_111	(0x2 << 20)
#define  AFI_PCIE_CONFIG_PCIE_CLKREQ_GPIO(x)		(1 << ((x) + 29))
#define  AFI_PCIE_CONFIG_PCIE_CLKREQ_GPIO_ALL		(0x7 << 29)

#define AFI_FUSE			0x104
#define  AFI_FUSE_PCIE_T0_GEN2_DIS	(1 << 2)

#define AFI_PEX0_CTRL			0x110
#define AFI_PEX1_CTRL			0x118
#define  AFI_PEX_CTRL_RST		(1 << 0)
#define  AFI_PEX_CTRL_CLKREQ_EN		(1 << 1)
#define  AFI_PEX_CTRL_REFCLK_EN		(1 << 3)
#define  AFI_PEX_CTRL_OVERRIDE_EN	(1 << 4)

#define AFI_PLLE_CONTROL		0x160
#define  AFI_PLLE_CONTROL_BYPASS_PADS2PLLE_CONTROL (1 << 9)
#define  AFI_PLLE_CONTROL_BYPASS_PCIE2PLLE_CONTROL (1 << 8)
#define  AFI_PLLE_CONTROL_PADS2PLLE_CONTROL_EN (1 << 1)
#define  AFI_PLLE_CONTROL_PCIE2PLLE_CONTROL_EN (1 << 0)

#define AFI_PEXBIAS_CTRL_0		0x168

#define RP_INTR_BCR	0x3c
#define  RP_INTR_BCR_INTR_LINE		(0xff << 0)
#define  RP_INTR_BCR_SB_RESET		(0x1 << 22)

#define RP_L1_PM_SUBSTATES_CTL		0xc00
#define  RP_L1_PM_SUBSTATES_CTL_PCI_PM_L1_2		(0x1 << 0)
#define  RP_L1_PM_SUBSTATES_CTL_PCI_PM_L1_1		(0x1 << 1)
#define  RP_L1_PM_SUBSTATES_CTL_ASPM_L1_2		(0x1 << 2)
#define  RP_L1_PM_SUBSTATES_CTL_ASPM_L1_1		(0x1 << 3)
#define  RP_L1_PM_SUBSTATES_CTL_CM_RTIME_MASK		(0xff << 8)
#define  RP_L1_PM_SUBSTATES_CTL_CM_RTIME_SHIFT		8
#define  RP_L1_PM_SUBSTATES_CTL_T_PWRN_SCL_MASK		(0x3 << 16)
#define  RP_L1_PM_SUBSTATES_CTL_T_PWRN_SCL_SHIFT	16
#define  RP_L1_PM_SUBSTATES_CTL_T_PWRN_VAL_MASK		(0x1f << 19)
#define  RP_L1_PM_SUBSTATES_CTL_T_PWRN_VAL_SHIFT	19
#define  RP_L1_PM_SUBSTATES_CTL_HIDE_CAP		(0x1 << 24)

#define RP_L1_PM_SUBSTATES_1_CTL	0xc04
#define  RP_L1_PM_SUBSTATES_1_CTL_PWR_OFF_DLY_MASK	0x1fff
#define  RP_L1_PM_SUBSTATES_1_CTL_PWR_OFF_DLY		0x26
#define  RP_L1SS_1_CTL_CLKREQ_ASSERTED_DLY_MASK		(0x1ff << 13)
#define  RP_L1SS_1_CTL_CLKREQ_ASSERTED_DLY		(0x27 << 13)

#define RP_L1_PM_SUBSTATES_2_CTL	0xc08
#define  RP_L1_PM_SUBSTATES_2_CTL_T_L1_2_DLY_MASK	0x1fff
#define  RP_L1_PM_SUBSTATES_2_CTL_T_L1_2_DLY		0x4d
#define  RP_L1_PM_SUBSTATES_2_CTL_MICROSECOND_MASK	(0xff << 13)
#define  RP_L1_PM_SUBSTATES_2_CTL_MICROSECOND		(0x13 << 13)
#define  RP_L1_PM_SUBSTATES_2_CTL_MICROSECOND_COMP_MASK	(0xf << 21)
#define  RP_L1_PM_SUBSTATES_2_CTL_MICROSECOND_COMP	(0x2 << 21)

#define RP_LTR_REP_VAL			0xc10

#define RP_L1_1_ENTRY_COUNT		0xc14
#define  RP_L1_1_ENTRY_COUNT_RESET	(1 << 31)

#define RP_L1_2_ENTRY_COUNT		0xc18
#define  RP_L1_2_ENTRY_COUNT_RESET	(1 << 31)

#define RP_TIMEOUT0		0xe24
#define  RP_TIMEOUT0_PAD_PWRUP_MASK		0xff
#define  RP_TIMEOUT0_PAD_PWRUP			0xa
#define  RP_TIMEOUT0_PAD_PWRUP_CM_MASK		0xffff00
#define  RP_TIMEOUT0_PAD_PWRUP_CM		(0x180 << 8)
#define  RP_TIMEOUT0_PAD_SPDCHNG_GEN2_MASK	(0xff << 24)
#define  RP_TIMEOUT0_PAD_SPDCHNG_GEN2		(0xa << 24)

#define RP_TIMEOUT1		0xe28
#define  RP_TIMEOUT1_RCVRY_SPD_SUCCESS_EIDLE_MASK	(0xff << 16)
#define  RP_TIMEOUT1_RCVRY_SPD_SUCCESS_EIDLE		(0x10 << 16)
#define  RP_TIMEOUT1_RCVRY_SPD_UNSUCCESS_EIDLE_MASK	(0xff << 24)
#define  RP_TIMEOUT1_RCVRY_SPD_UNSUCCESS_EIDLE		(0x74 << 24)

#define RP_PRBS			0xe34
#define  RP_PRBS_LOCKED			(1 << 16)

#define RP_LANE_PRBS_ERR_COUNT	0xe38

#define RP_LTSSM_DBGREG		0xe44
#define  RP_LTSSM_DBGREG_LINKFSM16	(1 << 16)

#define RP_LTSSM_TRACE_CONTROL	0xe50
#define  LTSSM_TRACE_CONTROL_CLEAR_STORE_EN			(1 << 0)
#define  LTSSM_TRACE_CONTROL_CLEAR_RAM				(1 << 2)
#define  LTSSM_TRACE_CONTROL_TRIG_ON_EVENT			(1 << 3)
#define  LTSSM_TRACE_CONTROL_TRIG_LTSSM_MAJOR_OFFSET		4
#define  LTSSM_TRACE_CONTROL_TRIG_PTX_LTSSM_MINOR_OFFSET	8
#define  LTSSM_TRACE_CONTROL_TRIG_PRX_LTSSM_MAJOR_OFFSET	11

#define RP_LTSSM_TRACE_STATUS	0xe54
#define  LTSSM_TRACE_STATUS_PRX_MINOR(reg)		(((reg) >> 19) & 0x7)
#define  LTSSM_TRACE_STATUS_PTX_MINOR(reg)		(((reg) >> 16) & 0x7)
#define  LTSSM_TRACE_STATUS_MAJOR(reg)			(((reg) >> 12) & 0xf)
#define  LTSSM_TRACE_STATUS_READ_DATA_VALID(reg)	(((reg) >> 11) & 0x1)
#define  LTSSM_TRACE_STATUS_READ_ADDR(reg)		((reg) << 6)
#define  LTSSM_TRACE_STATUS_WRITE_POINTER(reg)		(((reg) >> 1) & 0x1f)
#define  LTSSM_TRACE_STATUS_RAM_FULL(reg)		(reg & 0x1)

#define RP_ECTL_1_R1	0x00000e80
#define  RP_ECTL_1_R1_TX_DRV_AMP_1C_MASK	0x3f

#define RP_ECTL_2_R1	0x00000e84
#define  RP_ECTL_2_R1_RX_CTLE_1C_MASK		0xffff

#define RP_ECTL_4_R1	0x00000e8c
#define  RP_ECTL_4_R1_RX_CDR_CTRL_1C_MASK	(0xffff << 16)
#define  RP_ECTL_4_R1_RX_CDR_CTRL_1C_SHIFT	16

#define RP_ECTL_5_R1	0x00000e90
#define  RP_ECTL_5_R1_RX_EQ_CTRL_L_1C_MASK	0xffffffff

#define RP_ECTL_6_R1	0x00000e94
#define  RP_ECTL_6_R1_RX_EQ_CTRL_H_1C_MASK	0xffffffff

#define RP_ECTL_1_R2	0x00000ea0
#define  RP_ECTL_1_R2_TX_DRV_AMP_1C_MASK	0x3f

#define RP_ECTL_2_R2	0x00000ea4
#define  RP_ECTL_2_R2_RX_CTLE_1C_MASK	0xffff

#define RP_ECTL_4_R2	0x00000eac
#define  RP_ECTL_4_R2_RX_CDR_CTRL_1C_MASK	(0xffff << 16)
#define  RP_ECTL_4_R2_RX_CDR_CTRL_1C_SHIFT	16

#define RP_ECTL_5_R2	0x00000eb0
#define  RP_ECTL_5_R2_RX_EQ_CTRL_L_1C_MASK	0xffffffff

#define RP_ECTL_6_R2	0x00000eb4
#define  RP_ECTL_6_R2_RX_EQ_CTRL_H_1C_MASK	0xffffffff

#define RP_VEND_XP	0x00000f00
#define  RP_VEND_XP_DL_UP			(1 << 30)
#define  RP_VEND_XP_OPPORTUNISTIC_ACK		(1 << 27)
#define  RP_VEND_XP_OPPORTUNISTIC_UPDATEFC	(1 << 28)
#define  RP_VEND_XP_UPDATE_FC_THRESHOLD_MASK	(0xff << 18)
#define  RP_VEND_XP_PRBS_STAT			(0xffff << 2)
#define  RP_VEND_XP_PRBS_EN			(1 << 1)

#define RP_VEND_XP1	0xf04
#define  RP_VEND_XP1_LINK_PVT_CTL_IGNORE_L0S		(1 << 23)
#define  RP_VEND_XP1_LINK_PVT_CTL_L1_ASPM_SUPPORT	(1 << 21)
#define  RP_VEND_XP1_RNCTRL_MAXWIDTH_MASK		(0x3f << 0)
#define  RP_VEND_XP1_RNCTRL_EN				(1 << 7)

#define RP_XP_REF	0xf30
#define  RP_XP_REF_MICROSECOND_LIMIT_MASK	0xff
#define  RP_XP_REF_MICROSECOND_LIMIT		0x14
#define  RP_XP_REF_MICROSECOND_ENABLE		(1 << 8)
#define  RP_XP_REF_CPL_TO_OVERRIDE		(1 << 13)
#define  RP_XP_REF_CPL_TO_CUSTOM_VALUE_MASK	(0x1ffff << 14)
#define  RP_XP_REF_CPL_TO_CUSTOM_VALUE		(0x1770 << 14)

#define RP_VEND_CTL0	0x00000f44
#define  RP_VEND_CTL0_DSK_RST_PULSE_WIDTH_MASK	(0xf << 12)
#define  RP_VEND_CTL0_DSK_RST_PULSE_WIDTH	(0x9 << 12)

#define RP_VEND_CTL1	0x00000f48
#define  RP_VEND_CTL1_ERPT	(1 << 13)

#define RP_VEND_XP_BIST	0x00000f4c
#define  RP_VEND_XP_BIST_GOTO_L1_L2_AFTER_DLLP_DONE	(1 << 28)

#define RP_VEND_CTL2 0x00000fa8
#define  RP_VEND_CTL2_PCA_ENABLE (1 << 7)

#define RP_PRIV_XP_CONFIG	0xfac
#define  RP_PRIV_XP_CONFIG_LOW_PWR_DURATION_MASK	0x3
#define  RP_PRIV_XP_DURATION_IN_LOW_PWR_100NS		0xfb0

#define RP_PRIV_MISC	0x00000fe0
#define  RP_PRIV_MISC_PRSNT_MAP_EP_PRSNT		(0xe << 0)
#define  RP_PRIV_MISC_PRSNT_MAP_EP_ABSNT		(0xf << 0)
#define  RP_PRIV_MISC_CTLR_CLK_CLAMP_THRESHOLD_MASK	(0x7f << 16)
#define  RP_PRIV_MISC_CTLR_CLK_CLAMP_THRESHOLD		(0xf << 16)
#define  RP_PRIV_MISC_CTLR_CLK_CLAMP_ENABLE		(1 << 23)
#define  RP_PRIV_MISC_TMS_CLK_CLAMP_THRESHOLD_MASK	(0x7f << 24)
#define  RP_PRIV_MISC_TMS_CLK_CLAMP_THRESHOLD		(0xf << 24)
#define  RP_PRIV_MISC_TMS_CLK_CLAMP_ENABLE		(1 << 31)

#define RP_XP_CTL_1	0xfec
#define  RP_XP_CTL_1_OLD_IOBIST_EN	(1 << 25)

#define RP_VEND_XP_PAD_PWRDN	0x00000f50
#define  RP_VEND_XP_PAD_PWRDN_L1_EN			(1 << 0)
#define  RP_VEND_XP_PAD_PWRDN_DYNAMIC_EN		(1 << 1)
#define  RP_VEND_XP_PAD_PWRDN_DISABLED_EN		(1 << 2)
#define  RP_VEND_XP_PAD_PWRDN_L1_CLKREQ_EN		(1 << 15)
#define  RP_VEND_XP_PAD_PWRDN_SLEEP_MODE_DYNAMIC_L1PP	(3 << 5)
#define  RP_VEND_XP_PAD_PWRDN_SLEEP_MODE_L1_L1PP	(3 << 3)
#define  RP_VEND_XP_PAD_PWRDN_SLEEP_MODE_L1_CLKREQ_L1PP	(3 << 16)

#define RP_PRIV_XP_RX_L0S_ENTRY_COUNT	0xf8C
#define RP_PRIV_XP_TX_L0S_ENTRY_COUNT	0xf90
#define RP_PRIV_XP_TX_L1_ENTRY_COUNT	0xf94

#define RP_LINK_CONTROL_STATUS			0x00000090
#define  RP_LINK_CONTROL_STATUS_DL_LINK_ACTIVE	0x20000000
#define  RP_LINK_CONTROL_STATUS_LINKSTAT_MASK	0x3fff0000
#define  RP_LINK_CONTROL_STATUS_NEG_LINK_WIDTH	(0x3f << 20)
#define  RP_LINK_CONTROL_STATUS_LINK_SPEED	(0xf << 16)
#define  RP_LINK_CONTROL_STATUS_L1_ENABLED	(1 << 1)
#define  RP_LINK_CONTROL_STATUS_L0s_ENABLED	(1 << 0)

#define RP_LINK_CONTROL_STATUS_2		0x000000b0

#define RP_L1_PM_SUBSTATES_CAP	0x144

#define RP_L1_PM_SS_CONTROL	0x148
#define  RP_L1_PM_SS_CONTROL_ASPM_L11_ENABLE	0x8
#define  RP_L1_PM_SS_CONTROL_ASPM_L12_ENABLE	0x4

#define PADS_CTL_SEL		0x0000009c

#define PADS_CTL		0x000000a0
#define  PADS_CTL_IDDQ_1L	(1 << 0)
#define  PADS_CTL_TX_DATA_EN_1L	(1 << 6)
#define  PADS_CTL_RX_DATA_EN_1L	(1 << 10)

#define PADS_PLL_CTL_TEGRA20			0x000000b8
#define PADS_PLL_CTL_TEGRA30			0x000000b4
#define  PADS_PLL_CTL_RST_B4SM			(1 << 1)
#define  PADS_PLL_CTL_LOCKDET			(1 << 8)
#define  PADS_PLL_CTL_REFCLK_MASK		(0x3 << 16)
#define  PADS_PLL_CTL_REFCLK_INTERNAL_CML	(0 << 16)
#define  PADS_PLL_CTL_REFCLK_INTERNAL_CMOS	(1 << 16)
#define  PADS_PLL_CTL_REFCLK_EXTERNAL		(2 << 16)
#define  PADS_PLL_CTL_TXCLKREF_MASK		(0x1 << 20)
#define  PADS_PLL_CTL_TXCLKREF_DIV10		(0 << 20)
#define  PADS_PLL_CTL_TXCLKREF_DIV5		(1 << 20)
#define  PADS_PLL_CTL_TXCLKREF_BUF_EN		(1 << 22)

#define PADS_REFCLK_CFG0			0x000000c8
#define PADS_REFCLK_CFG1			0x000000cc
#define PADS_REFCLK_BIAS			0x000000d0

/*
 * Fields in PADS_REFCLK_CFG*. Those registers form an array of 16-bit
 * entries, one entry per PCIe port. These field definitions and desired
 * values aren't in the TRM, but do come from NVIDIA.
 */
#define PADS_REFCLK_CFG_TERM_SHIFT		2  /* 6:2 */
#define PADS_REFCLK_CFG_E_TERM_SHIFT		7
#define PADS_REFCLK_CFG_PREDI_SHIFT		8  /* 11:8 */
#define PADS_REFCLK_CFG_DRVI_SHIFT		12 /* 15:12 */

#define PME_ACK_TIMEOUT 10000
#define LINK_RETRAIN_TIMEOUT 100000 /* in usec */

struct tegra_msi {
	struct msi_controller chip;
	DECLARE_BITMAP(used, INT_PCI_MSI_NR);
	struct irq_domain *domain;
	struct mutex lock;
	void *virt;
	dma_addr_t phys;
	int irq;
};

/* used to differentiate between Tegra SoC generations */
struct tegra_pcie_port_soc {
	struct {
		u8 turnoff_bit;
		u8 ack_bit;
	} pme;
};

struct pcie_dvfs {
	u32 afi_clk;
	u32 emc_clk;
};

struct tegra_pcie_soc {
	unsigned int num_ports;
	const struct tegra_pcie_port_soc *ports;
	unsigned int msi_base_shift;
	unsigned long afi_pex2_ctrl;
	u32 pads_pll_ctl;
	u32 tx_ref_sel;
	u32 pads_refclk_cfg0;
	u32 pads_refclk_cfg1;
	u32 update_fc_threshold;
	bool has_pex_clkreq_en;
	bool has_pex_bias_ctrl;
	bool has_intr_prsnt_sense;
	bool has_cml_clk;
	bool has_gen2;
	bool force_pca_enable;
	bool program_uphy;
	bool update_clamp_threshold;
	bool program_deskew_time;
	bool update_fc_timer;
	bool has_cache_bars;
	bool enable_wrap;
	bool has_aspm_l1;
	bool has_aspm_l1ss;
	bool l1ss_rp_wake_fixup;
	bool dvfs_mselect;
	bool dvfs_afi;
	struct pcie_dvfs dfs_tbl[10][2];
	struct {
		struct {
			u32 rp_ectl_1_r1;
			u32 rp_ectl_2_r1;
			u32 rp_ectl_4_r1;
			u32 rp_ectl_5_r1;
			u32 rp_ectl_6_r1;
			u32 rp_ectl_1_r2;
			u32 rp_ectl_2_r2;
			u32 rp_ectl_4_r2;
			u32 rp_ectl_5_r2;
			u32 rp_ectl_6_r2;
		} regs;
		bool enable;
	} ectl;
};

static inline struct tegra_msi *to_tegra_msi(struct msi_controller *chip)
{
	return container_of(chip, struct tegra_msi, chip);
}

struct tegra_pcie {
	struct device *dev;

	void __iomem *pads;
	void __iomem *afi;
	void __iomem *cfg;
	int irq;

	struct resource cs;

	struct clk *pex_clk;
	struct clk *afi_clk;
	struct clk *pll_e;
	struct clk *cml_clk;

	struct reset_control *pex_rst;
	struct reset_control *afi_rst;
	struct reset_control *pcie_xrst;

#if IS_ENABLED(CONFIG_TEGRA_BWMGR)
	struct tegra_bwmgr_client *emc_bwmgr;
#endif

	bool legacy_phy;
	struct phy *phy;

	struct tegra_msi msi;

	struct list_head ports;
	u32 xbar_config;

	struct regulator_bulk_data *supplies;
	unsigned int num_supplies;

	int pex_wake;

	const struct tegra_pcie_soc *soc;
	struct dentry *debugfs;
};

struct tegra_pcie_port {
	struct tegra_pcie *pcie;
	struct device_node *np;
	struct list_head list;
	struct resource regs;
	void __iomem *base;
	unsigned int index;
	unsigned int lanes;
	unsigned int loopback_stat;
	unsigned int aspm_state;
	bool supports_clkreq;

	int n_gpios;
	int *gpios;
	bool has_mxm_port;
	int pwr_gd_gpio;

	struct phy **phys;

	struct gpio_desc *reset_gpio;
	struct dentry *port_debugfs;
};

struct tegra_pcie_bus {
	struct list_head list;
	unsigned int nr;
};

static bool is_gen2_speed;
static u16 bdf;
static u16 config_offset;
static u32 config_val;
static u16 config_aspm_state;

static inline void afi_writel(struct tegra_pcie *pcie, u32 value,
			      unsigned long offset)
{
	writel(value, pcie->afi + offset);
}

static inline u32 afi_readl(struct tegra_pcie *pcie, unsigned long offset)
{
	return readl(pcie->afi + offset);
}

static inline void pads_writel(struct tegra_pcie *pcie, u32 value,
			       unsigned long offset)
{
	writel(value, pcie->pads + offset);
}

static inline u32 pads_readl(struct tegra_pcie *pcie, unsigned long offset)
{
	return readl(pcie->pads + offset);
}

static bool tegra_pcie_link_up(struct tegra_pcie_port *port)
{
	u32 value;

	value = readl(port->base + RP_LINK_CONTROL_STATUS);
	return !!(value & RP_LINK_CONTROL_STATUS_DL_LINK_ACTIVE);
}

/*
 * The configuration space mapping on Tegra is somewhat similar to the ECAM
 * defined by PCIe. However it deviates a bit in how the 4 bits for extended
 * register accesses are mapped:
 *
 *    [27:24] extended register number
 *    [23:16] bus number
 *    [15:11] device number
 *    [10: 8] function number
 *    [ 7: 0] register number
 *
 * Mapping the whole extended configuration space would require 256 MiB of
 * virtual address space, only a small part of which will actually be used.
 *
 * To work around this, a 4 KiB region is used to generate the required
 * configuration transaction with relevant B:D:F and register offset values.
 * This is achieved by dynamically programming base address and size of
 * AFI_AXI_BAR used for end point config space mapping to make sure that the
 * address (access to which generates correct config transaction) falls in
 * this 4 KiB region.
 */
static unsigned int tegra_pcie_conf_offset(u8 bus, unsigned int devfn,
					   unsigned int where)
{
	return ((where & 0xf00) << 16) | (bus << 16) | (PCI_SLOT(devfn) << 11) |
	       (PCI_FUNC(devfn) << 8) | (where & 0xff);
}

static void __iomem *tegra_pcie_map_bus(struct pci_bus *bus,
					unsigned int devfn,
					int where)
{
	struct tegra_pcie *pcie = bus->sysdata;
	void __iomem *addr = NULL;

	if (bus->number == 0) {
		unsigned int slot = PCI_SLOT(devfn);
		struct tegra_pcie_port *port;

		list_for_each_entry(port, &pcie->ports, list) {
			if (port->index + 1 == slot) {
				addr = port->base + (where & ~3);
				break;
			}
		}
	} else {
		unsigned int offset;
		u32 base;

		offset = tegra_pcie_conf_offset(bus->number, devfn, where);

		/* move 4 KiB window to offset within the FPCI region */
		base = 0xfe100000 + ((offset & ~(SZ_4K - 1)) >> 8);
		afi_writel(pcie, base, AFI_FPCI_BAR0);

		/* move to correct offset within the 4 KiB page */
		addr = pcie->cfg + (offset & (SZ_4K - 1));
	}

	return addr;
}

static int tegra_pcie_config_read(struct pci_bus *bus, unsigned int devfn,
				  int where, int size, u32 *value)
{
	struct tegra_pcie *pcie = bus->sysdata;
	struct pci_dev *bridge;
	struct tegra_pcie_port *port;

	if (bus->number == 0)
		return pci_generic_config_read32(bus, devfn, where, size,
						 value);

	bridge = pcie_find_root_port(bus->self);

	list_for_each_entry(port, &pcie->ports, list)
		if (port->index + 1 == PCI_SLOT(bridge->devfn))
			break;

	/* If there is no link, then there is no device */
	if (!tegra_pcie_link_up(port)) {
		*value = 0xffffffff;
		return PCIBIOS_DEVICE_NOT_FOUND;
	}

	return pci_generic_config_read(bus, devfn, where, size, value);
}

static int tegra_pcie_config_write(struct pci_bus *bus, unsigned int devfn,
				   int where, int size, u32 value)
{
	struct tegra_pcie *pcie = bus->sysdata;
	struct tegra_pcie_port *port;
	struct pci_dev *bridge;

	if (bus->number == 0)
		return pci_generic_config_write32(bus, devfn, where, size,
						  value);

	bridge = pcie_find_root_port(bus->self);

	list_for_each_entry(port, &pcie->ports, list)
		if (port->index + 1 == PCI_SLOT(bridge->devfn))
			break;

	/* If there is no link, then there is no device */
	if (!tegra_pcie_link_up(port))
		return PCIBIOS_DEVICE_NOT_FOUND;

	return pci_generic_config_write(bus, devfn, where, size, value);
}

static struct pci_ops tegra_pcie_ops = {
	.map_bus = tegra_pcie_map_bus,
	.read = tegra_pcie_config_read,
	.write = tegra_pcie_config_write,
};

static unsigned long tegra_pcie_port_get_pex_ctrl(struct tegra_pcie_port *port)
{
	const struct tegra_pcie_soc *soc = port->pcie->soc;
	unsigned long ret = 0;

	switch (port->index) {
	case 0:
		ret = AFI_PEX0_CTRL;
		break;

	case 1:
		ret = AFI_PEX1_CTRL;
		break;

	case 2:
		ret = soc->afi_pex2_ctrl;
		break;
	}

	return ret;
}

static void tegra_pcie_port_reset(struct tegra_pcie_port *port)
{
	unsigned long ctrl = tegra_pcie_port_get_pex_ctrl(port);
	unsigned long value;

	/* pulse reset signal */
	if (port->reset_gpio) {
		gpiod_set_value(port->reset_gpio, 1);
	} else {
		value = afi_readl(port->pcie, ctrl);
		value &= ~AFI_PEX_CTRL_RST;
		afi_writel(port->pcie, value, ctrl);
	}

	usleep_range(1000, 2000);

	if (port->reset_gpio) {
		gpiod_set_value(port->reset_gpio, 0);
	} else {
		value = afi_readl(port->pcie, ctrl);
		value |= AFI_PEX_CTRL_RST;
		afi_writel(port->pcie, value, ctrl);
	}
}

static void disable_aspm_l0s(struct tegra_pcie_port *port)
{
	u32 val = 0;

	val = readl(port->base + RP_VEND_XP1);
	val |= RP_VEND_XP1_LINK_PVT_CTL_IGNORE_L0S;
	writel(val, port->base + RP_VEND_XP1);
}

static void disable_aspm_l10(struct tegra_pcie_port *port)
{
	u32 val = 0;

	val = readl(port->base + RP_VEND_XP1);
	val &= ~RP_VEND_XP1_LINK_PVT_CTL_L1_ASPM_SUPPORT;
	writel(val, port->base + RP_VEND_XP1);
}

static void disable_aspm_l11(struct tegra_pcie_port *port)
{
	u32 val = 0;

	val = readl(port->base + RP_L1_PM_SUBSTATES_CTL);
	val &= ~RP_L1_PM_SUBSTATES_CTL_PCI_PM_L1_1;
	val &= ~RP_L1_PM_SUBSTATES_CTL_ASPM_L1_1;
	writel(val, port->base + RP_L1_PM_SUBSTATES_CTL);
}

static void disable_aspm_l12(struct tegra_pcie_port *port)
{
	u32 val = 0;

	val = readl(port->base + RP_L1_PM_SUBSTATES_CTL);
	val &= ~RP_L1_PM_SUBSTATES_CTL_PCI_PM_L1_2;
	val &= ~RP_L1_PM_SUBSTATES_CTL_ASPM_L1_2;
	writel(val, port->base + RP_L1_PM_SUBSTATES_CTL);
}

static void tegra_pcie_enable_rp_features(struct tegra_pcie_port *port)
{
	const struct tegra_pcie_soc *soc = port->pcie->soc;
	u32 value;

	/* Enable AER capability */
	value = readl(port->base + RP_VEND_CTL1);
	value |= RP_VEND_CTL1_ERPT;
	writel(value, port->base + RP_VEND_CTL1);

	/* Optimal settings to enhance bandwidth */
	value = readl(port->base + RP_VEND_XP);
	value |= RP_VEND_XP_OPPORTUNISTIC_ACK;
	value |= RP_VEND_XP_OPPORTUNISTIC_UPDATEFC;
	writel(value, port->base + RP_VEND_XP);

	/*
	 * LTSSM will wait for DLLP to finish before entering L1 or L2,
	 * to avoid truncation of PM messages which results in receiver errors
	 */
	value = readl(port->base + RP_VEND_XP_BIST);
	value |= RP_VEND_XP_BIST_GOTO_L1_L2_AFTER_DLLP_DONE;
	writel(value, port->base + RP_VEND_XP_BIST);

	value = readl(port->base + RP_PRIV_MISC);
	value |= RP_PRIV_MISC_CTLR_CLK_CLAMP_ENABLE;
	value |= RP_PRIV_MISC_TMS_CLK_CLAMP_ENABLE;

	if (soc->update_clamp_threshold) {
		value &= ~(RP_PRIV_MISC_CTLR_CLK_CLAMP_THRESHOLD_MASK |
				RP_PRIV_MISC_TMS_CLK_CLAMP_THRESHOLD_MASK);
		value |= RP_PRIV_MISC_CTLR_CLK_CLAMP_THRESHOLD |
			RP_PRIV_MISC_TMS_CLK_CLAMP_THRESHOLD;
	}

	writel(value, port->base + RP_PRIV_MISC);

	if (soc->has_aspm_l1) {
		/* Advertise ASPM-L1 state capability*/
		value = readl(port->base + RP_VEND_XP1);
		value |= RP_VEND_XP1_LINK_PVT_CTL_L1_ASPM_SUPPORT;
		writel(value, port->base + RP_VEND_XP1);

		/* Power saving configuration for L1 sleep/idle */
		value = readl(port->base + RP_VEND_XP_PAD_PWRDN);
		value |= RP_VEND_XP_PAD_PWRDN_DISABLED_EN;
		value |= RP_VEND_XP_PAD_PWRDN_DYNAMIC_EN;
		value |= RP_VEND_XP_PAD_PWRDN_L1_EN;
		value |= RP_VEND_XP_PAD_PWRDN_L1_CLKREQ_EN;
		value |= RP_VEND_XP_PAD_PWRDN_SLEEP_MODE_DYNAMIC_L1PP;
		value |= RP_VEND_XP_PAD_PWRDN_SLEEP_MODE_L1_L1PP;
		value |= RP_VEND_XP_PAD_PWRDN_SLEEP_MODE_L1_CLKREQ_L1PP;
		writel(value, port->base + RP_VEND_XP_PAD_PWRDN);

		if (port->aspm_state & 0x1)
			disable_aspm_l0s(port);
		if (port->aspm_state & 0x2)
			disable_aspm_l10(port);
	}

	if (soc->has_aspm_l1ss) {
		if (port->aspm_state & 0x2) {
			disable_aspm_l11(port);
			disable_aspm_l12(port);
		}
		if (port->aspm_state & 0x4)
			disable_aspm_l11(port);
		if (port->aspm_state & 0x8)
			disable_aspm_l12(port);

		/* Disable L1SS capability if CLKREQ# is not present */
		if (!port->supports_clkreq) {
			value = readl(port->base + RP_L1_PM_SUBSTATES_CTL);
			value |= RP_L1_PM_SUBSTATES_CTL_HIDE_CAP;
			writel(value, port->base + RP_L1_PM_SUBSTATES_CTL);
		}
	}
}

static void tegra_pcie_program_ectl_settings(struct tegra_pcie_port *port)
{
	const struct tegra_pcie_soc *soc = port->pcie->soc;
	u32 value;

	value = readl(port->base + RP_ECTL_1_R1);
	value &= ~RP_ECTL_1_R1_TX_DRV_AMP_1C_MASK;
	value |= soc->ectl.regs.rp_ectl_1_r1;
	writel(value, port->base + RP_ECTL_1_R1);

	value = readl(port->base + RP_ECTL_2_R1);
	value &= ~RP_ECTL_2_R1_RX_CTLE_1C_MASK;
	value |= soc->ectl.regs.rp_ectl_2_r1;
	writel(value, port->base + RP_ECTL_2_R1);

	value = readl(port->base + RP_ECTL_4_R1);
	value &= ~RP_ECTL_4_R1_RX_CDR_CTRL_1C_MASK;
	value |= soc->ectl.regs.rp_ectl_4_r1 <<
				RP_ECTL_4_R1_RX_CDR_CTRL_1C_SHIFT;
	writel(value, port->base + RP_ECTL_4_R1);

	value = readl(port->base + RP_ECTL_5_R1);
	value &= ~RP_ECTL_5_R1_RX_EQ_CTRL_L_1C_MASK;
	value |= soc->ectl.regs.rp_ectl_5_r1;
	writel(value, port->base + RP_ECTL_5_R1);

	value = readl(port->base + RP_ECTL_6_R1);
	value &= ~RP_ECTL_6_R1_RX_EQ_CTRL_H_1C_MASK;
	value |= soc->ectl.regs.rp_ectl_6_r1;
	writel(value, port->base + RP_ECTL_6_R1);

	value = readl(port->base + RP_ECTL_1_R2);
	value &= ~RP_ECTL_1_R2_TX_DRV_AMP_1C_MASK;
	value |= soc->ectl.regs.rp_ectl_1_r2;
	writel(value, port->base + RP_ECTL_1_R2);

	value = readl(port->base + RP_ECTL_2_R2);
	value &= ~RP_ECTL_2_R2_RX_CTLE_1C_MASK;
	value |= soc->ectl.regs.rp_ectl_2_r2;
	writel(value, port->base + RP_ECTL_2_R2);

	value = readl(port->base + RP_ECTL_4_R2);
	value &= ~RP_ECTL_4_R2_RX_CDR_CTRL_1C_MASK;
	value |= soc->ectl.regs.rp_ectl_4_r2 <<
				RP_ECTL_4_R2_RX_CDR_CTRL_1C_SHIFT;
	writel(value, port->base + RP_ECTL_4_R2);

	value = readl(port->base + RP_ECTL_5_R2);
	value &= ~RP_ECTL_5_R2_RX_EQ_CTRL_L_1C_MASK;
	value |= soc->ectl.regs.rp_ectl_5_r2;
	writel(value, port->base + RP_ECTL_5_R2);

	value = readl(port->base + RP_ECTL_6_R2);
	value &= ~RP_ECTL_6_R2_RX_EQ_CTRL_H_1C_MASK;
	value |= soc->ectl.regs.rp_ectl_6_r2;
	writel(value, port->base + RP_ECTL_6_R2);
}

static void tegra_pcie_enable_wrap(void)
{
	u32 val;
	void __iomem *msel_base;

#define MSELECT_CONFIG_BASE     0x50060000
#define MSELECT_CONFIG_WRAP_TO_INCR_SLAVE1      BIT(28)
#define MSELECT_CONFIG_ERR_RESP_EN_SLAVE1       BIT(24)

	/* Config MSELECT to support wrap trans for normal NC & GRE mapping */
	msel_base = ioremap(MSELECT_CONFIG_BASE, 4);
	val = readl(msel_base);
	/* Enable WRAP_TO_INCR_SLAVE1 */
	val |= MSELECT_CONFIG_WRAP_TO_INCR_SLAVE1;
	/* Disable ERR_RESP_EN_SLAVE1 */
	val &= ~MSELECT_CONFIG_ERR_RESP_EN_SLAVE1;
	writel(val, msel_base);
	iounmap(msel_base);
}

static void tegra_pcie_apply_sw_fixup(struct tegra_pcie_port *port)
{
	const struct tegra_pcie_soc *soc = port->pcie->soc;
	u32 value;

	/*
	 * Sometimes link speed change from Gen2 to Gen1 fails due to
	 * instability in deskew logic on lane-0. Increase the deskew
	 * retry time to resolve this issue.
	 */
	if (soc->program_deskew_time) {
		value = readl(port->base + RP_VEND_CTL0);
		value &= ~RP_VEND_CTL0_DSK_RST_PULSE_WIDTH_MASK;
		value |= RP_VEND_CTL0_DSK_RST_PULSE_WIDTH;
		writel(value, port->base + RP_VEND_CTL0);
	}

	if (soc->update_fc_timer) {
		value = readl(port->base + RP_VEND_XP);
		value &= ~RP_VEND_XP_UPDATE_FC_THRESHOLD_MASK;
		value |= soc->update_fc_threshold;
		writel(value, port->base + RP_VEND_XP);
	}

	/*
	 * PCIe link doesn't come up with few legacy PCIe endpoints if
	 * root port advertises both Gen-1 and Gen-2 speeds in Tegra.
	 * Hence, the strategy followed here is to initially advertise
	 * only Gen-1 and after link is up, retrain link to Gen-2 speed
	 */
	value = readl(port->base + RP_LINK_CONTROL_STATUS_2);
	value &= ~PCI_EXP_LNKSTA_CLS;
	value |= PCI_EXP_LNKSTA_CLS_2_5GB;
	writel(value, port->base + RP_LINK_CONTROL_STATUS_2);

	if (soc->enable_wrap)
		tegra_pcie_enable_wrap();

	if (soc->has_aspm_l1ss) {
		/* Set port Common_Mode_Restore_Time to 30us */
		value = readl(port->base + RP_L1_PM_SUBSTATES_CTL);
		value &= ~RP_L1_PM_SUBSTATES_CTL_CM_RTIME_MASK;
		value |= (0x1E << RP_L1_PM_SUBSTATES_CTL_CM_RTIME_SHIFT);
		writel(value, port->base + RP_L1_PM_SUBSTATES_CTL);

		/* set port T_POWER_ON to 70us */
		value = readl(port->base + RP_L1_PM_SUBSTATES_CTL);
		value &= ~(RP_L1_PM_SUBSTATES_CTL_T_PWRN_SCL_MASK |
				RP_L1_PM_SUBSTATES_CTL_T_PWRN_VAL_MASK);
		value |= (1 << RP_L1_PM_SUBSTATES_CTL_T_PWRN_SCL_SHIFT) |
			(7 << RP_L1_PM_SUBSTATES_CTL_T_PWRN_VAL_SHIFT);
		writel(value, port->base + RP_L1_PM_SUBSTATES_CTL);

		/* Following is based on clk_m being 19.2 MHz */
		value = readl(port->base + RP_TIMEOUT0);
		value &= ~RP_TIMEOUT0_PAD_PWRUP_MASK;
		value |= RP_TIMEOUT0_PAD_PWRUP;
		value &= ~RP_TIMEOUT0_PAD_PWRUP_CM_MASK;
		value |= RP_TIMEOUT0_PAD_PWRUP_CM;
		value &= ~RP_TIMEOUT0_PAD_SPDCHNG_GEN2_MASK;
		value |= RP_TIMEOUT0_PAD_SPDCHNG_GEN2;
		writel(value, port->base + RP_TIMEOUT0);

		value = readl(port->base + RP_TIMEOUT1);
		value &= ~RP_TIMEOUT1_RCVRY_SPD_SUCCESS_EIDLE_MASK;
		value |= RP_TIMEOUT1_RCVRY_SPD_SUCCESS_EIDLE;
		value &= ~RP_TIMEOUT1_RCVRY_SPD_UNSUCCESS_EIDLE_MASK;
		value |= RP_TIMEOUT1_RCVRY_SPD_UNSUCCESS_EIDLE;
		writel(value, port->base + RP_TIMEOUT1);

		value = readl(port->base + RP_XP_REF);
		value &= ~RP_XP_REF_MICROSECOND_LIMIT_MASK;
		value |= RP_XP_REF_MICROSECOND_LIMIT;
		value |= RP_XP_REF_MICROSECOND_ENABLE;
		value |= RP_XP_REF_CPL_TO_OVERRIDE;
		value &= ~RP_XP_REF_CPL_TO_CUSTOM_VALUE_MASK;
		value |= RP_XP_REF_CPL_TO_CUSTOM_VALUE;
		writel(value, port->base + RP_XP_REF);

		value = readl(port->base + RP_L1_PM_SUBSTATES_1_CTL);
		value &= ~RP_L1_PM_SUBSTATES_1_CTL_PWR_OFF_DLY_MASK;
		value |= RP_L1_PM_SUBSTATES_1_CTL_PWR_OFF_DLY;
		writel(value, port->base + RP_L1_PM_SUBSTATES_1_CTL);

		value = readl(port->base + RP_L1_PM_SUBSTATES_2_CTL);
		value &= ~RP_L1_PM_SUBSTATES_2_CTL_T_L1_2_DLY_MASK;
		value |= RP_L1_PM_SUBSTATES_2_CTL_T_L1_2_DLY;
		value &= ~RP_L1_PM_SUBSTATES_2_CTL_MICROSECOND_MASK;
		value |= RP_L1_PM_SUBSTATES_2_CTL_MICROSECOND;
		value &= ~RP_L1_PM_SUBSTATES_2_CTL_MICROSECOND_COMP_MASK;
		value |= RP_L1_PM_SUBSTATES_2_CTL_MICROSECOND_COMP;
		writel(value, port->base + RP_L1_PM_SUBSTATES_2_CTL);
	}

	if (soc->l1ss_rp_wake_fixup) {
		/*
		 * Set CLKREQ asserted delay greater than Power_Off
		 * time (2us) to avoid RP wakeup in L1.2.ENTRY
		 */
		value = readl(port->base + RP_L1_PM_SUBSTATES_1_CTL);
		value &= ~RP_L1SS_1_CTL_CLKREQ_ASSERTED_DLY_MASK;
		value |= RP_L1SS_1_CTL_CLKREQ_ASSERTED_DLY;
		writel(value, port->base + RP_L1_PM_SUBSTATES_1_CTL);
	}
}

static void tegra_pcie_port_enable(struct tegra_pcie_port *port)
{
	unsigned long ctrl = tegra_pcie_port_get_pex_ctrl(port);
	const struct tegra_pcie_soc *soc = port->pcie->soc;
	unsigned long value;

	/* enable reference clock */
	value = afi_readl(port->pcie, ctrl);
	value |= AFI_PEX_CTRL_REFCLK_EN;

	if (soc->has_pex_clkreq_en) {
		if (port->supports_clkreq)
			value &= ~AFI_PEX_CTRL_CLKREQ_EN;
		else
			value |= AFI_PEX_CTRL_CLKREQ_EN;
	}

	value |= AFI_PEX_CTRL_OVERRIDE_EN;

	afi_writel(port->pcie, value, ctrl);

	tegra_pcie_port_reset(port);

	/*
	 * On platforms where MXM is not directly connected to Tegra root port,
	 * 200 ms delay (worst case) is required after reset, to ensure linkup
	 * between PCIe switch and MXM
	 */
	if (port->has_mxm_port)
		mdelay(200);

	if (soc->force_pca_enable) {
		value = readl(port->base + RP_VEND_CTL2);
		value |= RP_VEND_CTL2_PCA_ENABLE;
		writel(value, port->base + RP_VEND_CTL2);
	}

	tegra_pcie_enable_rp_features(port);

	if (soc->ectl.enable)
		tegra_pcie_program_ectl_settings(port);

	tegra_pcie_apply_sw_fixup(port);
}

static void tegra_pcie_port_disable(struct tegra_pcie_port *port)
{
	unsigned long ctrl = tegra_pcie_port_get_pex_ctrl(port);
	const struct tegra_pcie_soc *soc = port->pcie->soc;
	unsigned long value;

	/* assert port reset */
	value = afi_readl(port->pcie, ctrl);
	value &= ~AFI_PEX_CTRL_RST;
	afi_writel(port->pcie, value, ctrl);

	/* disable reference clock */
	value = afi_readl(port->pcie, ctrl);

	if (soc->has_pex_clkreq_en)
		value &= ~AFI_PEX_CTRL_CLKREQ_EN;

	value &= ~AFI_PEX_CTRL_REFCLK_EN;
	afi_writel(port->pcie, value, ctrl);

	/* disable PCIe port and set CLKREQ# as GPIO to allow PLLE power down */
	value = afi_readl(port->pcie, AFI_PCIE_CONFIG);
	value |= AFI_PCIE_CONFIG_PCIE_DISABLE(port->index);
	value |= AFI_PCIE_CONFIG_PCIE_CLKREQ_GPIO(port->index);
	afi_writel(port->pcie, value, AFI_PCIE_CONFIG);
}

static void tegra_pcie_port_free(struct tegra_pcie_port *port)
{
	struct tegra_pcie *pcie = port->pcie;
	struct device *dev = pcie->dev;

	devm_iounmap(dev, port->base);
	devm_release_mem_region(dev, port->regs.start,
				resource_size(&port->regs));
	list_del(&port->list);
	devm_kfree(dev, port);
}

/* Tegra PCIE root complex wrongly reports device class */
static void tegra_pcie_fixup_class(struct pci_dev *dev)
{
	dev->class = PCI_CLASS_BRIDGE_PCI << 8;
}
DECLARE_PCI_FIXUP_EARLY(PCI_VENDOR_ID_NVIDIA, 0x0bf0, tegra_pcie_fixup_class);
DECLARE_PCI_FIXUP_EARLY(PCI_VENDOR_ID_NVIDIA, 0x0bf1, tegra_pcie_fixup_class);
DECLARE_PCI_FIXUP_EARLY(PCI_VENDOR_ID_NVIDIA, 0x0e1c, tegra_pcie_fixup_class);
DECLARE_PCI_FIXUP_EARLY(PCI_VENDOR_ID_NVIDIA, 0x0e1d, tegra_pcie_fixup_class);

/* Tegra20 and Tegra30 PCIE requires relaxed ordering */
static void tegra_pcie_relax_enable(struct pci_dev *dev)
{
	pcie_capability_set_word(dev, PCI_EXP_DEVCTL, PCI_EXP_DEVCTL_RELAX_EN);
}
DECLARE_PCI_FIXUP_FINAL(PCI_VENDOR_ID_NVIDIA, 0x0bf0, tegra_pcie_relax_enable);
DECLARE_PCI_FIXUP_FINAL(PCI_VENDOR_ID_NVIDIA, 0x0bf1, tegra_pcie_relax_enable);
DECLARE_PCI_FIXUP_FINAL(PCI_VENDOR_ID_NVIDIA, 0x0e1c, tegra_pcie_relax_enable);
DECLARE_PCI_FIXUP_FINAL(PCI_VENDOR_ID_NVIDIA, 0x0e1d, tegra_pcie_relax_enable);

static int tegra_pcie_map_irq(const struct pci_dev *pdev, u8 slot, u8 pin)
{
	struct tegra_pcie *pcie = pdev->bus->sysdata;
	int irq;

	tegra_cpuidle_pcie_irqs_in_use();

	irq = of_irq_parse_and_map_pci(pdev, slot, pin);
	if (!irq)
		irq = pcie->irq;

	return irq;
}

static irqreturn_t tegra_pcie_isr(int irq, void *arg)
{
	const char *err_msg[] = {
		"Unknown",
		"AXI slave error",
		"AXI decode error",
		"Target abort",
		"Master abort",
		"Invalid write",
		"Legacy interrupt",
		"Response decoding error",
		"AXI response decoding error",
		"Transaction timeout",
		"Slot present pin change",
		"Slot clock request change",
		"TMS clock ramp change",
		"TMS ready for power down",
		"Peer2Peer error",
	};
	struct tegra_pcie *pcie = arg;
	struct device *dev = pcie->dev;
	u32 code, signature;

	code = afi_readl(pcie, AFI_INTR_CODE) & AFI_INTR_CODE_MASK;
	signature = afi_readl(pcie, AFI_INTR_SIGNATURE);
	afi_writel(pcie, 0, AFI_INTR_CODE);

	if (code == AFI_INTR_LEGACY)
		return IRQ_NONE;

	if (code >= ARRAY_SIZE(err_msg))
		code = 0;

	/*
	 * do not pollute kernel log with master abort reports since they
	 * happen a lot during enumeration
	 */
	if (code == AFI_INTR_MASTER_ABORT || code == AFI_INTR_PE_PRSNT_SENSE)
		dev_dbg(dev, "%s, signature: %08x\n", err_msg[code], signature);
	else
		dev_err(dev, "%s, signature: %08x\n", err_msg[code], signature);

	if (code == AFI_INTR_TARGET_ABORT || code == AFI_INTR_MASTER_ABORT ||
	    code == AFI_INTR_FPCI_DECODE_ERROR) {
		u32 fpci = afi_readl(pcie, AFI_UPPER_FPCI_ADDRESS) & 0xff;
		u64 address = (u64)fpci << 32 | (signature & 0xfffffffc);

		if (code == AFI_INTR_MASTER_ABORT)
			dev_dbg(dev, "  FPCI address: %10llx\n", address);
		else
			dev_err(dev, "  FPCI address: %10llx\n", address);
	}

	return IRQ_HANDLED;
}

/*
 * FPCI map is as follows:
 * - 0xfdfc000000: I/O space
 * - 0xfdfe000000: type 0 configuration space
 * - 0xfdff000000: type 1 configuration space
 * - 0xfe00000000: type 0 extended configuration space
 * - 0xfe10000000: type 1 extended configuration space
 */
static void tegra_pcie_setup_translations(struct tegra_pcie *pcie)
{
	u32 size;
	struct resource_entry *entry;
	struct pci_host_bridge *bridge = pci_host_bridge_from_priv(pcie);

	/* Bar 0: type 1 extended configuration space */
	size = resource_size(&pcie->cs);
	afi_writel(pcie, pcie->cs.start, AFI_AXI_BAR0_START);
	afi_writel(pcie, size >> 12, AFI_AXI_BAR0_SZ);

	resource_list_for_each_entry(entry, &bridge->windows) {
		u32 fpci_bar, axi_address;
		struct resource *res = entry->res;

		size = resource_size(res);

		switch (resource_type(res)) {
		case IORESOURCE_IO:
			/* Bar 1: downstream IO bar */
			fpci_bar = 0xfdfc0000;
			axi_address = pci_pio_to_address(res->start);
			afi_writel(pcie, axi_address, AFI_AXI_BAR1_START);
			afi_writel(pcie, size >> 12, AFI_AXI_BAR1_SZ);
			afi_writel(pcie, fpci_bar, AFI_FPCI_BAR1);
			break;
		case IORESOURCE_MEM:
			fpci_bar = (((res->start >> 12) & 0x0fffffff) << 4) | 0x1;
			axi_address = res->start;

			if (res->flags & IORESOURCE_PREFETCH) {
				/* Bar 2: prefetchable memory BAR */
				afi_writel(pcie, axi_address, AFI_AXI_BAR2_START);
				afi_writel(pcie, size >> 12, AFI_AXI_BAR2_SZ);
				afi_writel(pcie, fpci_bar, AFI_FPCI_BAR2);

			} else {
				/* Bar 3: non prefetchable memory BAR */
				afi_writel(pcie, axi_address, AFI_AXI_BAR3_START);
				afi_writel(pcie, size >> 12, AFI_AXI_BAR3_SZ);
				afi_writel(pcie, fpci_bar, AFI_FPCI_BAR3);
			}
			break;
		}
	}

	/* NULL out the remaining BARs as they are not used */
	afi_writel(pcie, 0, AFI_AXI_BAR4_START);
	afi_writel(pcie, 0, AFI_AXI_BAR4_SZ);
	afi_writel(pcie, 0, AFI_FPCI_BAR4);

	afi_writel(pcie, 0, AFI_AXI_BAR5_START);
	afi_writel(pcie, 0, AFI_AXI_BAR5_SZ);
	afi_writel(pcie, 0, AFI_FPCI_BAR5);

	if (pcie->soc->has_cache_bars) {
		/* map all upstream transactions as uncached */
		afi_writel(pcie, 0, AFI_CACHE_BAR0_ST);
		afi_writel(pcie, 0, AFI_CACHE_BAR0_SZ);
		afi_writel(pcie, 0, AFI_CACHE_BAR1_ST);
		afi_writel(pcie, 0, AFI_CACHE_BAR1_SZ);
	}

	/* MSI translations are setup only when needed */
	afi_writel(pcie, 0, AFI_MSI_FPCI_BAR_ST);
	afi_writel(pcie, 0, AFI_MSI_BAR_SZ);
	afi_writel(pcie, 0, AFI_MSI_AXI_BAR_ST);
	afi_writel(pcie, 0, AFI_MSI_BAR_SZ);
}

static int tegra_pcie_pll_wait(struct tegra_pcie *pcie, unsigned long timeout)
{
	const struct tegra_pcie_soc *soc = pcie->soc;
	u32 value;

	timeout = jiffies + msecs_to_jiffies(timeout);

	while (time_before(jiffies, timeout)) {
		value = pads_readl(pcie, soc->pads_pll_ctl);
		if (value & PADS_PLL_CTL_LOCKDET)
			return 0;
	}

	return -ETIMEDOUT;
}

static int tegra_pcie_phy_enable(struct tegra_pcie *pcie)
{
	struct device *dev = pcie->dev;
	const struct tegra_pcie_soc *soc = pcie->soc;
	u32 value;
	int err;

	/* initialize internal PHY, enable up to 16 PCIE lanes */
	pads_writel(pcie, 0x0, PADS_CTL_SEL);

	/* override IDDQ to 1 on all 4 lanes */
	value = pads_readl(pcie, PADS_CTL);
	value |= PADS_CTL_IDDQ_1L;
	pads_writel(pcie, value, PADS_CTL);

	/*
	 * Set up PHY PLL inputs select PLLE output as refclock,
	 * set TX ref sel to div10 (not div5).
	 */
	value = pads_readl(pcie, soc->pads_pll_ctl);
	value &= ~(PADS_PLL_CTL_REFCLK_MASK | PADS_PLL_CTL_TXCLKREF_MASK);
	value |= PADS_PLL_CTL_REFCLK_INTERNAL_CML | soc->tx_ref_sel;
	pads_writel(pcie, value, soc->pads_pll_ctl);

	/* reset PLL */
	value = pads_readl(pcie, soc->pads_pll_ctl);
	value &= ~PADS_PLL_CTL_RST_B4SM;
	pads_writel(pcie, value, soc->pads_pll_ctl);

	usleep_range(20, 100);

	/* take PLL out of reset  */
	value = pads_readl(pcie, soc->pads_pll_ctl);
	value |= PADS_PLL_CTL_RST_B4SM;
	pads_writel(pcie, value, soc->pads_pll_ctl);

	/* wait for the PLL to lock */
	err = tegra_pcie_pll_wait(pcie, 500);
	if (err < 0) {
		dev_err(dev, "PLL failed to lock: %d\n", err);
		return err;
	}

	/* turn off IDDQ override */
	value = pads_readl(pcie, PADS_CTL);
	value &= ~PADS_CTL_IDDQ_1L;
	pads_writel(pcie, value, PADS_CTL);

	/* enable TX/RX data */
	value = pads_readl(pcie, PADS_CTL);
	value |= PADS_CTL_TX_DATA_EN_1L | PADS_CTL_RX_DATA_EN_1L;
	pads_writel(pcie, value, PADS_CTL);

	return 0;
}

static int tegra_pcie_phy_disable(struct tegra_pcie *pcie)
{
	const struct tegra_pcie_soc *soc = pcie->soc;
	u32 value;

	/* disable TX/RX data */
	value = pads_readl(pcie, PADS_CTL);
	value &= ~(PADS_CTL_TX_DATA_EN_1L | PADS_CTL_RX_DATA_EN_1L);
	pads_writel(pcie, value, PADS_CTL);

	/* override IDDQ */
	value = pads_readl(pcie, PADS_CTL);
	value |= PADS_CTL_IDDQ_1L;
	pads_writel(pcie, value, PADS_CTL);

	/* reset PLL */
	value = pads_readl(pcie, soc->pads_pll_ctl);
	value &= ~PADS_PLL_CTL_RST_B4SM;
	pads_writel(pcie, value, soc->pads_pll_ctl);

	usleep_range(20, 100);

	return 0;
}

static int tegra_pcie_port_phy_power_on(struct tegra_pcie_port *port)
{
	struct device *dev = port->pcie->dev;
	unsigned int i;
	int err;

	for (i = 0; i < port->lanes; i++) {
		err = phy_power_on(port->phys[i]);
		if (err < 0) {
			dev_err(dev, "failed to power on PHY#%u: %d\n", i, err);
			return err;
		}
	}

	return 0;
}

static int tegra_pcie_port_phy_power_off(struct tegra_pcie_port *port)
{
	struct device *dev = port->pcie->dev;
	unsigned int i;
	int err;

	for (i = 0; i < port->lanes; i++) {
		err = phy_power_off(port->phys[i]);
		if (err < 0) {
			dev_err(dev, "failed to power off PHY#%u: %d\n", i,
				err);
			return err;
		}
	}

	return 0;
}

static int tegra_pcie_phy_power_on(struct tegra_pcie *pcie)
{
	struct device *dev = pcie->dev;
	struct tegra_pcie_port *port;
	int err;

	if (pcie->legacy_phy) {
		if (pcie->phy)
			err = phy_power_on(pcie->phy);
		else
			err = tegra_pcie_phy_enable(pcie);

		if (err < 0)
			dev_err(dev, "failed to power on PHY: %d\n", err);

		return err;
	}

	list_for_each_entry(port, &pcie->ports, list) {
		err = tegra_pcie_port_phy_power_on(port);
		if (err < 0) {
			dev_err(dev,
				"failed to power on PCIe port %u PHY: %d\n",
				port->index, err);
			return err;
		}
	}

	return 0;
}

static int tegra_pcie_phy_power_off(struct tegra_pcie *pcie)
{
	struct device *dev = pcie->dev;
	struct tegra_pcie_port *port;
	int err;

	if (pcie->legacy_phy) {
		if (pcie->phy)
			err = phy_power_off(pcie->phy);
		else
			err = tegra_pcie_phy_disable(pcie);

		if (err < 0)
			dev_err(dev, "failed to power off PHY: %d\n", err);

		return err;
	}

	list_for_each_entry(port, &pcie->ports, list) {
		err = tegra_pcie_port_phy_power_off(port);
		if (err < 0) {
			dev_err(dev,
				"failed to power off PCIe port %u PHY: %d\n",
				port->index, err);
			return err;
		}
	}

	return 0;
}

static void tegra_pcie_enable_controller(struct tegra_pcie *pcie)
{
	const struct tegra_pcie_soc *soc = pcie->soc;
	struct tegra_pcie_port *port;
	unsigned long value;

	/* enable PLL power down */
	if (soc->has_aspm_l1ss) {
		value = afi_readl(pcie, AFI_PLLE_CONTROL);
		value &= ~AFI_PLLE_CONTROL_BYPASS_PADS2PLLE_CONTROL;
		value |= AFI_PLLE_CONTROL_PADS2PLLE_CONTROL_EN;

		list_for_each_entry(port, &pcie->ports, list) {
			if (!port->supports_clkreq) {
				value &= ~AFI_PLLE_CONTROL_PADS2PLLE_CONTROL_EN;
				break;
			}
		}

		value &= ~AFI_PLLE_CONTROL_BYPASS_PCIE2PLLE_CONTROL;
		value |= AFI_PLLE_CONTROL_PCIE2PLLE_CONTROL_EN;
		afi_writel(pcie, value, AFI_PLLE_CONTROL);
	}

	/* power down PCIe slot clock bias pad */
	if (soc->has_pex_bias_ctrl)
		afi_writel(pcie, 0, AFI_PEXBIAS_CTRL_0);

	/* configure mode and disable all ports */
	value = afi_readl(pcie, AFI_PCIE_CONFIG);
	value &= ~AFI_PCIE_CONFIG_SM2TMS0_XBAR_CONFIG_MASK;
	value |= AFI_PCIE_CONFIG_PCIE_DISABLE_ALL | pcie->xbar_config;
	value |= AFI_PCIE_CONFIG_PCIE_CLKREQ_GPIO_ALL;

	list_for_each_entry(port, &pcie->ports, list) {
		value &= ~AFI_PCIE_CONFIG_PCIE_DISABLE(port->index);
		value &= ~AFI_PCIE_CONFIG_PCIE_CLKREQ_GPIO(port->index);
	}

	afi_writel(pcie, value, AFI_PCIE_CONFIG);

	if (soc->has_gen2) {
		value = afi_readl(pcie, AFI_FUSE);
		value &= ~AFI_FUSE_PCIE_T0_GEN2_DIS;
		afi_writel(pcie, value, AFI_FUSE);
	} else {
		value = afi_readl(pcie, AFI_FUSE);
		value |= AFI_FUSE_PCIE_T0_GEN2_DIS;
		afi_writel(pcie, value, AFI_FUSE);
	}

	/* Disable AFI dynamic clock gating and enable PCIe */
	value = afi_readl(pcie, AFI_CONFIGURATION);
	value |= AFI_CONFIGURATION_EN_FPCI;
	value |= AFI_CONFIGURATION_CLKEN_OVERRIDE;
	afi_writel(pcie, value, AFI_CONFIGURATION);

	value = AFI_INTR_EN_INI_SLVERR | AFI_INTR_EN_INI_DECERR |
		AFI_INTR_EN_TGT_SLVERR | AFI_INTR_EN_TGT_DECERR |
		AFI_INTR_EN_TGT_WRERR | AFI_INTR_EN_DFPCI_DECERR;

	if (soc->has_intr_prsnt_sense)
		value |= AFI_INTR_EN_PRSNT_SENSE;

	afi_writel(pcie, value, AFI_AFI_INTR_ENABLE);
	afi_writel(pcie, 0xffffffff, AFI_SM_INTR_ENABLE);

	/* don't enable MSI for now, only when needed */
	afi_writel(pcie, AFI_INTR_MASK_INT_MASK, AFI_INTR_MASK);

	/* disable all exceptions */
	afi_writel(pcie, 0, AFI_FPCI_ERROR_MASKS);
}

static void tegra_pcie_power_off(struct tegra_pcie *pcie)
{
	struct device *dev = pcie->dev;
	const struct tegra_pcie_soc *soc = pcie->soc;
	int err;

	reset_control_assert(pcie->afi_rst);

	clk_disable_unprepare(pcie->pll_e);
	if (soc->has_cml_clk)
		clk_disable_unprepare(pcie->cml_clk);
	clk_disable_unprepare(pcie->afi_clk);

	if (!dev->pm_domain)
		tegra_powergate_power_off(TEGRA_POWERGATE_PCIE);

	err = regulator_bulk_disable(pcie->num_supplies, pcie->supplies);
	if (err < 0)
		dev_warn(dev, "failed to disable regulators: %d\n", err);
}

static int tegra_pcie_power_on(struct tegra_pcie *pcie)
{
	struct device *dev = pcie->dev;
	const struct tegra_pcie_soc *soc = pcie->soc;
	int err;

	reset_control_assert(pcie->pcie_xrst);
	reset_control_assert(pcie->afi_rst);
	reset_control_assert(pcie->pex_rst);

	if (!dev->pm_domain)
		tegra_powergate_power_off(TEGRA_POWERGATE_PCIE);

	/* enable regulators */
	err = regulator_bulk_enable(pcie->num_supplies, pcie->supplies);
	if (err < 0)
		dev_err(dev, "failed to enable regulators: %d\n", err);

	if (!dev->pm_domain) {
		err = tegra_powergate_power_on(TEGRA_POWERGATE_PCIE);
		if (err) {
			dev_err(dev, "failed to power ungate: %d\n", err);
			goto regulator_disable;
		}
		err = tegra_powergate_remove_clamping(TEGRA_POWERGATE_PCIE);
		if (err) {
			dev_err(dev, "failed to remove clamp: %d\n", err);
			goto powergate;
		}
	}

	err = clk_prepare_enable(pcie->afi_clk);
	if (err < 0) {
		dev_err(dev, "failed to enable AFI clock: %d\n", err);
		goto powergate;
	}

	if (soc->has_cml_clk) {
		err = clk_prepare_enable(pcie->cml_clk);
		if (err < 0) {
			dev_err(dev, "failed to enable CML clock: %d\n", err);
			goto disable_afi_clk;
		}
	}

	err = clk_prepare_enable(pcie->pll_e);
	if (err < 0) {
		dev_err(dev, "failed to enable PLLE clock: %d\n", err);
		goto disable_cml_clk;
	}

	reset_control_deassert(pcie->afi_rst);

	return 0;

disable_cml_clk:
	if (soc->has_cml_clk)
		clk_disable_unprepare(pcie->cml_clk);
disable_afi_clk:
	clk_disable_unprepare(pcie->afi_clk);
powergate:
	if (!dev->pm_domain)
		tegra_powergate_power_off(TEGRA_POWERGATE_PCIE);
regulator_disable:
	regulator_bulk_disable(pcie->num_supplies, pcie->supplies);

	return err;
}

static void tegra_pcie_apply_pad_settings(struct tegra_pcie *pcie)
{
	const struct tegra_pcie_soc *soc = pcie->soc;

	/* Configure the reference clock driver */
	pads_writel(pcie, soc->pads_refclk_cfg0, PADS_REFCLK_CFG0);

	if (soc->num_ports > 2)
		pads_writel(pcie, soc->pads_refclk_cfg1, PADS_REFCLK_CFG1);
}

static int tegra_pcie_clocks_get(struct tegra_pcie *pcie)
{
	struct device *dev = pcie->dev;
	const struct tegra_pcie_soc *soc = pcie->soc;

	pcie->pex_clk = devm_clk_get(dev, "pex");
	if (IS_ERR(pcie->pex_clk))
		return PTR_ERR(pcie->pex_clk);

	pcie->afi_clk = devm_clk_get(dev, "afi");
	if (IS_ERR(pcie->afi_clk))
		return PTR_ERR(pcie->afi_clk);

	pcie->pll_e = devm_clk_get(dev, "pll_e");
	if (IS_ERR(pcie->pll_e))
		return PTR_ERR(pcie->pll_e);

	if (soc->has_cml_clk) {
		pcie->cml_clk = devm_clk_get(dev, "cml");
		if (IS_ERR(pcie->cml_clk))
			return PTR_ERR(pcie->cml_clk);
	}

	return 0;
}

static int tegra_pcie_resets_get(struct tegra_pcie *pcie)
{
	struct device *dev = pcie->dev;

	pcie->pex_rst = devm_reset_control_get_exclusive(dev, "pex");
	if (IS_ERR(pcie->pex_rst))
		return PTR_ERR(pcie->pex_rst);

	pcie->afi_rst = devm_reset_control_get_exclusive(dev, "afi");
	if (IS_ERR(pcie->afi_rst))
		return PTR_ERR(pcie->afi_rst);

	pcie->pcie_xrst = devm_reset_control_get_exclusive(dev, "pcie_x");
	if (IS_ERR(pcie->pcie_xrst))
		return PTR_ERR(pcie->pcie_xrst);

	return 0;
}

static int tegra_pcie_phys_get_legacy(struct tegra_pcie *pcie)
{
	struct device *dev = pcie->dev;
	int err;

	pcie->phy = devm_phy_optional_get(dev, "pcie");
	if (IS_ERR(pcie->phy)) {
		err = PTR_ERR(pcie->phy);
		dev_err(dev, "failed to get PHY: %d\n", err);
		return err;
	}

	err = phy_init(pcie->phy);
	if (err < 0) {
		dev_err(dev, "failed to initialize PHY: %d\n", err);
		return err;
	}

	pcie->legacy_phy = true;

	return 0;
}

static struct phy *devm_of_phy_optional_get_index(struct device *dev,
						  struct device_node *np,
						  const char *consumer,
						  unsigned int index)
{
	struct phy *phy;
	char *name;

	name = kasprintf(GFP_KERNEL, "%s-%u", consumer, index);
	if (!name)
		return ERR_PTR(-ENOMEM);

	phy = devm_of_phy_get(dev, np, name);
	kfree(name);

	if (PTR_ERR(phy) == -ENODEV)
		phy = NULL;

	return phy;
}

static int tegra_pcie_port_get_phys(struct tegra_pcie_port *port)
{
	struct device *dev = port->pcie->dev;
	struct phy *phy;
	unsigned int i;
	int err;

	port->phys = devm_kcalloc(dev, sizeof(phy), port->lanes, GFP_KERNEL);
	if (!port->phys)
		return -ENOMEM;

	for (i = 0; i < port->lanes; i++) {
		phy = devm_of_phy_optional_get_index(dev, port->np, "pcie", i);
		if (IS_ERR(phy)) {
			dev_err(dev, "failed to get PHY#%u: %ld\n", i,
				PTR_ERR(phy));
			return PTR_ERR(phy);
		}

		err = phy_init(phy);
		if (err < 0) {
			dev_err(dev, "failed to initialize PHY#%u: %d\n", i,
				err);
			return err;
		}

		port->phys[i] = phy;
	}

	return 0;
}

static int tegra_pcie_phys_get(struct tegra_pcie *pcie)
{
	const struct tegra_pcie_soc *soc = pcie->soc;
	struct device_node *np = pcie->dev->of_node;
	struct tegra_pcie_port *port;
	int err;

	if (!soc->has_gen2 || of_find_property(np, "phys", NULL) != NULL)
		return tegra_pcie_phys_get_legacy(pcie);

	list_for_each_entry(port, &pcie->ports, list) {
		err = tegra_pcie_port_get_phys(port);
		if (err < 0)
			return err;
	}

	return 0;
}

static void tegra_pcie_phys_put(struct tegra_pcie *pcie)
{
	struct tegra_pcie_port *port;
	struct device *dev = pcie->dev;
	int err, i;

	if (pcie->legacy_phy) {
		err = phy_exit(pcie->phy);
		if (err < 0)
			dev_err(dev, "failed to teardown PHY: %d\n", err);
		return;
	}

	list_for_each_entry(port, &pcie->ports, list) {
		for (i = 0; i < port->lanes; i++) {
			err = phy_exit(port->phys[i]);
			if (err < 0)
				dev_err(dev, "failed to teardown PHY#%u: %d\n",
					i, err);
		}
	}
}


static int tegra_pcie_get_resources(struct tegra_pcie *pcie)
{
	struct device *dev = pcie->dev;
	struct platform_device *pdev = to_platform_device(dev);
	struct resource *res;
	const struct tegra_pcie_soc *soc = pcie->soc;
	int err;

	err = tegra_pcie_clocks_get(pcie);
	if (err) {
		dev_err(dev, "failed to get clocks: %d\n", err);
		return err;
	}

	err = tegra_pcie_resets_get(pcie);
	if (err) {
		dev_err(dev, "failed to get resets: %d\n", err);
		return err;
	}

	if (soc->program_uphy) {
		err = tegra_pcie_phys_get(pcie);
		if (err < 0) {
			dev_err(dev, "failed to get PHYs: %d\n", err);
			return err;
		}
	}

	pcie->pads = devm_platform_ioremap_resource_byname(pdev, "pads");
	if (IS_ERR(pcie->pads)) {
		err = PTR_ERR(pcie->pads);
		goto phys_put;
	}

	pcie->afi = devm_platform_ioremap_resource_byname(pdev, "afi");
	if (IS_ERR(pcie->afi)) {
		err = PTR_ERR(pcie->afi);
		goto phys_put;
	}

	/* request configuration space, but remap later, on demand */
	res = platform_get_resource_byname(pdev, IORESOURCE_MEM, "cs");
	if (!res) {
		err = -EADDRNOTAVAIL;
		goto phys_put;
	}

	pcie->cs = *res;

	/* constrain configuration space to 4 KiB */
	pcie->cs.end = pcie->cs.start + SZ_4K - 1;

	pcie->cfg = devm_ioremap_resource(dev, &pcie->cs);
	if (IS_ERR(pcie->cfg)) {
		err = PTR_ERR(pcie->cfg);
		goto phys_put;
	}

	/* request interrupt */
	err = platform_get_irq_byname(pdev, "intr");
	if (err < 0)
		goto phys_put;

	pcie->irq = err;

	err = request_irq(pcie->irq, tegra_pcie_isr, IRQF_SHARED, "PCIE", pcie);
	if (err) {
		dev_err(dev, "failed to register IRQ: %d\n", err);
		goto phys_put;
	}

	return 0;

phys_put:
	if (soc->program_uphy)
		tegra_pcie_phys_put(pcie);
	return err;
}

static int tegra_pcie_put_resources(struct tegra_pcie *pcie)
{
	const struct tegra_pcie_soc *soc = pcie->soc;

	if (pcie->irq > 0)
		free_irq(pcie->irq, pcie);

	if (soc->program_uphy)
		tegra_pcie_phys_put(pcie);

	return 0;
}

static void tegra_pcie_config_plat(struct tegra_pcie *pcie, bool set)
{
	struct tegra_pcie_port *port;
	int count;

	list_for_each_entry(port, &pcie->ports, list) {
		for (count = 0; count < port->n_gpios; ++count)
			gpiod_set_value(gpio_to_desc(port->gpios[count]), set);
	}
}

static void tegra_pcie_pme_turnoff(struct tegra_pcie_port *port)
{
	struct tegra_pcie *pcie = port->pcie;
	const struct tegra_pcie_soc *soc = pcie->soc;
	int err;
	u32 val;
	u8 ack_bit;

	val = afi_readl(pcie, AFI_PCIE_PME);
	val |= (0x1 << soc->ports[port->index].pme.turnoff_bit);
	afi_writel(pcie, val, AFI_PCIE_PME);

	ack_bit = soc->ports[port->index].pme.ack_bit;
	err = readl_poll_timeout(pcie->afi + AFI_PCIE_PME, val,
				 val & (0x1 << ack_bit), 1, PME_ACK_TIMEOUT);
	if (err)
		dev_err(pcie->dev, "PME Ack is not received on port: %d\n",
			port->index);

	usleep_range(10000, 11000);

	val = afi_readl(pcie, AFI_PCIE_PME);
	val &= ~(0x1 << soc->ports[port->index].pme.turnoff_bit);
	afi_writel(pcie, val, AFI_PCIE_PME);

	/* PCIe link is in L2, bypass CLKREQ# control over PLLE power down */
	val = afi_readl(pcie, AFI_PLLE_CONTROL);
	val |= AFI_PLLE_CONTROL_BYPASS_PADS2PLLE_CONTROL;
	afi_writel(pcie, val, AFI_PLLE_CONTROL);
}

static int tegra_msi_alloc(struct tegra_msi *chip)
{
	int msi;

	mutex_lock(&chip->lock);

	msi = find_first_zero_bit(chip->used, INT_PCI_MSI_NR);
	if (msi < INT_PCI_MSI_NR)
		set_bit(msi, chip->used);
	else
		msi = -ENOSPC;

	mutex_unlock(&chip->lock);

	return msi;
}

static void tegra_msi_free(struct tegra_msi *chip, unsigned long irq)
{
	struct device *dev = chip->chip.dev;

	mutex_lock(&chip->lock);

	if (!test_bit(irq, chip->used))
		dev_err(dev, "trying to free unused MSI#%lu\n", irq);
	else
		clear_bit(irq, chip->used);

	mutex_unlock(&chip->lock);
}

static irqreturn_t tegra_pcie_msi_irq(int irq, void *data)
{
	struct tegra_pcie *pcie = data;
	struct device *dev = pcie->dev;
	struct tegra_msi *msi = &pcie->msi;
	unsigned int i, processed = 0;

	for (i = 0; i < 8; i++) {
		unsigned long reg = afi_readl(pcie, AFI_MSI_VEC0 + i * 4);

		while (reg) {
			unsigned int offset = find_first_bit(&reg, 32);
			unsigned int index = i * 32 + offset;
			unsigned int irq;

			/* clear the interrupt */
			afi_writel(pcie, 1 << offset, AFI_MSI_VEC0 + i * 4);

			irq = irq_find_mapping(msi->domain, index);
			if (irq) {
				if (test_bit(index, msi->used))
					generic_handle_irq(irq);
				else
					dev_info(dev, "unhandled MSI\n");
			} else {
				/*
				 * that's weird who triggered this?
				 * just clear it
				 */
				dev_info(dev, "unexpected MSI\n");
			}

			/* see if there's any more pending in this vector */
			reg = afi_readl(pcie, AFI_MSI_VEC0 + i * 4);

			processed++;
		}
	}

	return processed > 0 ? IRQ_HANDLED : IRQ_NONE;
}

static int tegra_msi_setup_irq(struct msi_controller *chip,
			       struct pci_dev *pdev, struct msi_desc *desc)
{
	struct tegra_msi *msi = to_tegra_msi(chip);
	struct msi_msg msg;
	unsigned int irq;
	int hwirq;

	hwirq = tegra_msi_alloc(msi);
	if (hwirq < 0)
		return hwirq;

	irq = irq_create_mapping(msi->domain, hwirq);
	if (!irq) {
		tegra_msi_free(msi, hwirq);
		return -EINVAL;
	}

	irq_set_msi_desc(irq, desc);

	msg.address_lo = lower_32_bits(msi->phys);
	msg.address_hi = upper_32_bits(msi->phys);
	msg.data = hwirq;

	pci_write_msi_msg(irq, &msg);

	return 0;
}

static void tegra_msi_teardown_irq(struct msi_controller *chip,
				   unsigned int irq)
{
	struct tegra_msi *msi = to_tegra_msi(chip);
	struct irq_data *d = irq_get_irq_data(irq);
	irq_hw_number_t hwirq = irqd_to_hwirq(d);

	irq_dispose_mapping(irq);
	tegra_msi_free(msi, hwirq);
}

static struct irq_chip tegra_msi_irq_chip = {
	.name = "Tegra PCIe MSI",
	.irq_enable = pci_msi_unmask_irq,
	.irq_disable = pci_msi_mask_irq,
	.irq_mask = pci_msi_mask_irq,
	.irq_unmask = pci_msi_unmask_irq,
};

static int tegra_msi_map(struct irq_domain *domain, unsigned int irq,
			 irq_hw_number_t hwirq)
{
	irq_set_chip_and_handler(irq, &tegra_msi_irq_chip, handle_simple_irq);
	irq_set_chip_data(irq, domain->host_data);

	tegra_cpuidle_pcie_irqs_in_use();

	return 0;
}

static const struct irq_domain_ops msi_domain_ops = {
	.map = tegra_msi_map,
};

static int tegra_pcie_msi_setup(struct tegra_pcie *pcie)
{
	struct pci_host_bridge *host = pci_host_bridge_from_priv(pcie);
	struct platform_device *pdev = to_platform_device(pcie->dev);
	struct tegra_msi *msi = &pcie->msi;
	struct device *dev = pcie->dev;
	int err;

	mutex_init(&msi->lock);

	msi->chip.dev = dev;
	msi->chip.setup_irq = tegra_msi_setup_irq;
	msi->chip.teardown_irq = tegra_msi_teardown_irq;

	msi->domain = irq_domain_add_linear(dev->of_node, INT_PCI_MSI_NR,
					    &msi_domain_ops, &msi->chip);
	if (!msi->domain) {
		dev_err(dev, "failed to create IRQ domain\n");
		return -ENOMEM;
	}

	err = platform_get_irq_byname(pdev, "msi");
	if (err < 0)
		goto free_irq_domain;

	msi->irq = err;

	err = request_irq(msi->irq, tegra_pcie_msi_irq, IRQF_NO_THREAD,
			  tegra_msi_irq_chip.name, pcie);
	if (err < 0) {
		dev_err(dev, "failed to request IRQ: %d\n", err);
		goto free_irq_domain;
	}

	/* Though the PCIe controller can address >32-bit address space, to
	 * facilitate endpoints that support only 32-bit MSI target address,
	 * the mask is set to 32-bit to make sure that MSI target address is
	 * always a 32-bit address
	 */
	err = dma_set_coherent_mask(dev, DMA_BIT_MASK(32));
	if (err < 0) {
		dev_err(dev, "failed to set DMA coherent mask: %d\n", err);
		goto free_irq;
	}

	msi->virt = dma_alloc_attrs(dev, PAGE_SIZE, &msi->phys, GFP_KERNEL,
				    DMA_ATTR_NO_KERNEL_MAPPING);
	if (!msi->virt) {
		dev_err(dev, "failed to allocate DMA memory for MSI\n");
		err = -ENOMEM;
		goto free_irq;
	}

	host->msi = &msi->chip;

	return 0;

free_irq:
	free_irq(msi->irq, pcie);
free_irq_domain:
	irq_domain_remove(msi->domain);
	return err;
}

static void tegra_pcie_enable_msi(struct tegra_pcie *pcie)
{
	const struct tegra_pcie_soc *soc = pcie->soc;
	struct tegra_msi *msi = &pcie->msi;
	u32 reg;

	afi_writel(pcie, msi->phys >> soc->msi_base_shift, AFI_MSI_FPCI_BAR_ST);
	afi_writel(pcie, msi->phys, AFI_MSI_AXI_BAR_ST);
	/* this register is in 4K increments */
	afi_writel(pcie, 1, AFI_MSI_BAR_SZ);

	/* enable all MSI vectors */
	afi_writel(pcie, 0xffffffff, AFI_MSI_EN_VEC0);
	afi_writel(pcie, 0xffffffff, AFI_MSI_EN_VEC1);
	afi_writel(pcie, 0xffffffff, AFI_MSI_EN_VEC2);
	afi_writel(pcie, 0xffffffff, AFI_MSI_EN_VEC3);
	afi_writel(pcie, 0xffffffff, AFI_MSI_EN_VEC4);
	afi_writel(pcie, 0xffffffff, AFI_MSI_EN_VEC5);
	afi_writel(pcie, 0xffffffff, AFI_MSI_EN_VEC6);
	afi_writel(pcie, 0xffffffff, AFI_MSI_EN_VEC7);

	/* and unmask the MSI interrupt */
	reg = afi_readl(pcie, AFI_INTR_MASK);
	reg |= AFI_INTR_MASK_MSI_MASK;
	afi_writel(pcie, reg, AFI_INTR_MASK);
}

static void tegra_pcie_msi_teardown(struct tegra_pcie *pcie)
{
	struct tegra_msi *msi = &pcie->msi;
	unsigned int i, irq;

	dma_free_attrs(pcie->dev, PAGE_SIZE, msi->virt, msi->phys,
		       DMA_ATTR_NO_KERNEL_MAPPING);

	if (msi->irq > 0)
		free_irq(msi->irq, pcie);

	for (i = 0; i < INT_PCI_MSI_NR; i++) {
		irq = irq_find_mapping(msi->domain, i);
		if (irq > 0)
			irq_dispose_mapping(irq);
	}

	irq_domain_remove(msi->domain);
}

static int tegra_pcie_disable_msi(struct tegra_pcie *pcie)
{
	u32 value;

	/* mask the MSI interrupt */
	value = afi_readl(pcie, AFI_INTR_MASK);
	value &= ~AFI_INTR_MASK_MSI_MASK;
	afi_writel(pcie, value, AFI_INTR_MASK);

	/* disable all MSI vectors */
	afi_writel(pcie, 0, AFI_MSI_EN_VEC0);
	afi_writel(pcie, 0, AFI_MSI_EN_VEC1);
	afi_writel(pcie, 0, AFI_MSI_EN_VEC2);
	afi_writel(pcie, 0, AFI_MSI_EN_VEC3);
	afi_writel(pcie, 0, AFI_MSI_EN_VEC4);
	afi_writel(pcie, 0, AFI_MSI_EN_VEC5);
	afi_writel(pcie, 0, AFI_MSI_EN_VEC6);
	afi_writel(pcie, 0, AFI_MSI_EN_VEC7);

	return 0;
}

static void tegra_pcie_disable_interrupts(struct tegra_pcie *pcie)
{
	u32 value;

	value = afi_readl(pcie, AFI_INTR_MASK);
	value &= ~AFI_INTR_MASK_INT_MASK;
	afi_writel(pcie, value, AFI_INTR_MASK);
}

static int tegra_pcie_get_xbar_config(struct tegra_pcie *pcie, u32 lanes,
				      u32 *xbar)
{
	struct device *dev = pcie->dev;
	struct device_node *np = dev->of_node;

	if (of_device_is_compatible(np, "nvidia,tegra186-pcie")) {
		switch (lanes) {
		case 0x010004:
			dev_info(dev, "4x1, 1x1 configuration\n");
			*xbar = AFI_PCIE_CONFIG_SM2TMS0_XBAR_CONFIG_401;
			return 0;

		case 0x010102:
			dev_info(dev, "2x1, 1X1, 1x1 configuration\n");
			*xbar = AFI_PCIE_CONFIG_SM2TMS0_XBAR_CONFIG_211;
			return 0;

		case 0x010101:
			dev_info(dev, "1x1, 1x1, 1x1 configuration\n");
			*xbar = AFI_PCIE_CONFIG_SM2TMS0_XBAR_CONFIG_111;
			return 0;

		default:
			dev_info(dev, "wrong configuration updated in DT, "
				 "switching to default 2x1, 1x1, 1x1 "
				 "configuration\n");
			*xbar = AFI_PCIE_CONFIG_SM2TMS0_XBAR_CONFIG_211;
			return 0;
		}
	} else if (of_device_is_compatible(np, "nvidia,tegra210b01-pcie")) {
		dev_info(dev, "4x1, 1x1 configuration\n");
		*xbar = AFI_PCIE_CONFIG_SM2TMS0_XBAR_CONFIG_X4_X1;
		return 0;
	} else if (of_device_is_compatible(np, "nvidia,tegra124-pcie") ||
		   of_device_is_compatible(np, "nvidia,tegra210-pcie")) {
		switch (lanes) {
		case 0x0000104:
			dev_info(dev, "4x1, 1x1 configuration\n");
			*xbar = AFI_PCIE_CONFIG_SM2TMS0_XBAR_CONFIG_X4_X1;
			return 0;

		case 0x0000102:
			dev_info(dev, "2x1, 1x1 configuration\n");
			*xbar = AFI_PCIE_CONFIG_SM2TMS0_XBAR_CONFIG_X2_X1;
			return 0;
		}
	} else if (of_device_is_compatible(np, "nvidia,tegra30-pcie")) {
		switch (lanes) {
		case 0x00000204:
			dev_info(dev, "4x1, 2x1 configuration\n");
			*xbar = AFI_PCIE_CONFIG_SM2TMS0_XBAR_CONFIG_420;
			return 0;

		case 0x00020202:
			dev_info(dev, "2x3 configuration\n");
			*xbar = AFI_PCIE_CONFIG_SM2TMS0_XBAR_CONFIG_222;
			return 0;

		case 0x00010104:
			dev_info(dev, "4x1, 1x2 configuration\n");
			*xbar = AFI_PCIE_CONFIG_SM2TMS0_XBAR_CONFIG_411;
			return 0;
		}
	} else if (of_device_is_compatible(np, "nvidia,tegra20-pcie")) {
		switch (lanes) {
		case 0x00000004:
			dev_info(dev, "single-mode configuration\n");
			*xbar = AFI_PCIE_CONFIG_SM2TMS0_XBAR_CONFIG_SINGLE;
			return 0;

		case 0x00000202:
			dev_info(dev, "dual-mode configuration\n");
			*xbar = AFI_PCIE_CONFIG_SM2TMS0_XBAR_CONFIG_DUAL;
			return 0;
		}
	}

	return -EINVAL;
}

/*
 * Check whether a given set of supplies is available in a device tree node.
 * This is used to check whether the new or the legacy device tree bindings
 * should be used.
 */
static bool of_regulator_bulk_available(struct device_node *np,
					struct regulator_bulk_data *supplies,
					unsigned int num_supplies)
{
	char property[32];
	unsigned int i;

	for (i = 0; i < num_supplies; i++) {
		snprintf(property, 32, "%s-supply", supplies[i].supply);

		if (of_find_property(np, property, NULL) == NULL)
			return false;
	}

	return true;
}

/*
 * Old versions of the device tree binding for this device used a set of power
 * supplies that didn't match the hardware inputs. This happened to work for a
 * number of cases but is not future proof. However to preserve backwards-
 * compatibility with old device trees, this function will try to use the old
 * set of supplies.
 */
static int tegra_pcie_get_legacy_regulators(struct tegra_pcie *pcie)
{
	struct device *dev = pcie->dev;
	struct device_node *np = dev->of_node;

	if (of_device_is_compatible(np, "nvidia,tegra30-pcie"))
		pcie->num_supplies = 3;
	else if (of_device_is_compatible(np, "nvidia,tegra20-pcie"))
		pcie->num_supplies = 2;

	if (pcie->num_supplies == 0) {
		dev_err(dev, "device %pOF not supported in legacy mode\n", np);
		return -ENODEV;
	}

	pcie->supplies = devm_kcalloc(dev, pcie->num_supplies,
				      sizeof(*pcie->supplies),
				      GFP_KERNEL);
	if (!pcie->supplies)
		return -ENOMEM;

	pcie->supplies[0].supply = "pex-clk";
	pcie->supplies[1].supply = "vdd";

	if (pcie->num_supplies > 2)
		pcie->supplies[2].supply = "avdd";

	return devm_regulator_bulk_get(dev, pcie->num_supplies, pcie->supplies);
}

/*
 * Obtains the list of regulators required for a particular generation of the
 * IP block.
 *
 * This would've been nice to do simply by providing static tables for use
 * with the regulator_bulk_*() API, but unfortunately Tegra30 is a bit quirky
 * in that it has two pairs or AVDD_PEX and VDD_PEX supplies (PEXA and PEXB)
 * and either seems to be optional depending on which ports are being used.
 */
static int tegra_pcie_get_regulators(struct tegra_pcie *pcie, u32 lane_mask)
{
	struct device *dev = pcie->dev;
	struct device_node *np = dev->of_node;
	unsigned int i = 0;

	if (of_device_is_compatible(np, "nvidia,tegra186-pcie")) {
		pcie->num_supplies = 4;

		pcie->supplies = devm_kcalloc(pcie->dev, pcie->num_supplies,
					      sizeof(*pcie->supplies),
					      GFP_KERNEL);
		if (!pcie->supplies)
			return -ENOMEM;

		pcie->supplies[i++].supply = "dvdd-pex";
		pcie->supplies[i++].supply = "hvdd-pex-pll";
		pcie->supplies[i++].supply = "hvdd-pex";
		pcie->supplies[i++].supply = "vddio-pexctl-aud";
	} else if (of_device_is_compatible(np, "nvidia,tegra210-pcie")) {
		pcie->num_supplies = 3;

		pcie->supplies = devm_kcalloc(pcie->dev, pcie->num_supplies,
					      sizeof(*pcie->supplies),
					      GFP_KERNEL);
		if (!pcie->supplies)
			return -ENOMEM;

		pcie->supplies[i++].supply = "hvddio-pex";
		pcie->supplies[i++].supply = "dvddio-pex";
		pcie->supplies[i++].supply = "vddio-pex-ctl";
	} else if (of_device_is_compatible(np, "nvidia,tegra124-pcie")) {
		pcie->num_supplies = 4;

		pcie->supplies = devm_kcalloc(dev, pcie->num_supplies,
					      sizeof(*pcie->supplies),
					      GFP_KERNEL);
		if (!pcie->supplies)
			return -ENOMEM;

		pcie->supplies[i++].supply = "avddio-pex";
		pcie->supplies[i++].supply = "dvddio-pex";
		pcie->supplies[i++].supply = "hvdd-pex";
		pcie->supplies[i++].supply = "vddio-pex-ctl";
	} else if (of_device_is_compatible(np, "nvidia,tegra30-pcie")) {
		bool need_pexa = false, need_pexb = false;

		/* VDD_PEXA and AVDD_PEXA supply lanes 0 to 3 */
		if (lane_mask & 0x0f)
			need_pexa = true;

		/* VDD_PEXB and AVDD_PEXB supply lanes 4 to 5 */
		if (lane_mask & 0x30)
			need_pexb = true;

		pcie->num_supplies = 4 + (need_pexa ? 2 : 0) +
					 (need_pexb ? 2 : 0);

		pcie->supplies = devm_kcalloc(dev, pcie->num_supplies,
					      sizeof(*pcie->supplies),
					      GFP_KERNEL);
		if (!pcie->supplies)
			return -ENOMEM;

		pcie->supplies[i++].supply = "avdd-pex-pll";
		pcie->supplies[i++].supply = "hvdd-pex";
		pcie->supplies[i++].supply = "vddio-pex-ctl";
		pcie->supplies[i++].supply = "avdd-plle";

		if (need_pexa) {
			pcie->supplies[i++].supply = "avdd-pexa";
			pcie->supplies[i++].supply = "vdd-pexa";
		}

		if (need_pexb) {
			pcie->supplies[i++].supply = "avdd-pexb";
			pcie->supplies[i++].supply = "vdd-pexb";
		}
	} else if (of_device_is_compatible(np, "nvidia,tegra20-pcie")) {
		pcie->num_supplies = 5;

		pcie->supplies = devm_kcalloc(dev, pcie->num_supplies,
					      sizeof(*pcie->supplies),
					      GFP_KERNEL);
		if (!pcie->supplies)
			return -ENOMEM;

		pcie->supplies[0].supply = "avdd-pex";
		pcie->supplies[1].supply = "vdd-pex";
		pcie->supplies[2].supply = "avdd-pex-pll";
		pcie->supplies[3].supply = "avdd-plle";
		pcie->supplies[4].supply = "vddio-pex-clk";
	}

	if (of_regulator_bulk_available(dev->of_node, pcie->supplies,
					pcie->num_supplies))
		return devm_regulator_bulk_get(dev, pcie->num_supplies,
					       pcie->supplies);

	/*
	 * If not all regulators are available for this new scheme, assume
	 * that the device tree complies with an older version of the device
	 * tree binding.
	 */
	dev_info(dev, "using legacy DT binding for power supplies\n");

	devm_kfree(dev, pcie->supplies);
	pcie->num_supplies = 0;

	return tegra_pcie_get_legacy_regulators(pcie);
}

static int tegra_pcie_parse_dt(struct tegra_pcie *pcie)
{
	struct device *dev = pcie->dev;
	struct device_node *np = dev->of_node, *port;
	const struct tegra_pcie_soc *soc = pcie->soc;
	u32 lanes = 0, mask = 0;
	unsigned int lane = 0;
	int err;

	pcie->pex_wake = of_get_named_gpio(np, "nvidia,wake-gpio", 0);
	if (gpio_is_valid(pcie->pex_wake)) {
		err = devm_gpio_request(dev, pcie->pex_wake, "pex_wake");
		if (err < 0) {
			dev_err(dev, "pex_wake gpio request failed: %d\n", err);
			return err;
		}
		err = gpio_direction_input(pcie->pex_wake);
		if (err < 0) {
			dev_err(dev, "pex_wake set gpio dir input failed: %d\n",
				err);
			return err;
		}
	}

	/* parse root ports */
	for_each_child_of_node(np, port) {
		struct tegra_pcie_port *rp;
		unsigned int index;
		const char *type;
		u32 value;
		char *label;

		if (!of_property_read_string(port, "device_type", &type)) {
			if (strncmp(type, "pci", sizeof("pci")))
				continue;
		} else {
			continue;
		}

		err = of_pci_get_devfn(port);
		if (err < 0) {
			dev_err(dev, "failed to parse address: %d\n", err);
			goto err_node_put;
		}

		index = PCI_SLOT(err);

		if (index < 1 || index > soc->num_ports) {
			dev_err(dev, "invalid port number: %d\n", index);
			err = -EINVAL;
			goto err_node_put;
		}

		index--;

		err = of_property_read_u32(port, "nvidia,num-lanes", &value);
		if (err < 0) {
			dev_err(dev, "failed to parse # of lanes: %d\n",
				err);
			goto err_node_put;
		}

		if (value > 16) {
			dev_err(dev, "invalid # of lanes: %u\n", value);
			err = -EINVAL;
			goto err_node_put;
		}

		lanes |= value << (index << 3);

		if (!of_device_is_available(port)) {
			lane += value;
			continue;
		}

		mask |= ((1 << value) - 1) << lane;
		lane += value;

		rp = devm_kzalloc(dev, sizeof(*rp), GFP_KERNEL);
		if (!rp) {
			err = -ENOMEM;
			goto err_node_put;
		}

		err = of_address_to_resource(port, 0, &rp->regs);
		if (err < 0) {
			dev_err(dev, "failed to parse address: %d\n", err);
			goto err_node_put;
		}

		INIT_LIST_HEAD(&rp->list);
		rp->index = index;
		rp->lanes = value;
		rp->pcie = pcie;
		rp->np = port;

		rp->base = devm_pci_remap_cfg_resource(dev, &rp->regs);
		if (IS_ERR(rp->base))
			return PTR_ERR(rp->base);

		label = devm_kasprintf(dev, GFP_KERNEL, "pex-reset-%u", index);
		if (!label) {
			dev_err(dev, "failed to create reset GPIO label\n");
			return -ENOMEM;
		}

		/*
		 * Returns -ENOENT if reset-gpios property is not populated
		 * and in this case fall back to using AFI per port register
		 * to toggle PERST# SFIO line.
		 */
		rp->reset_gpio = devm_gpiod_get_from_of_node(dev, port,
							     "reset-gpios", 0,
							     GPIOD_OUT_LOW,
							     label);
		if (IS_ERR(rp->reset_gpio)) {
			if (PTR_ERR(rp->reset_gpio) == -ENOENT) {
				rp->reset_gpio = NULL;
			} else {
				dev_err(dev, "failed to get reset GPIO: %ld\n",
					PTR_ERR(rp->reset_gpio));
				return PTR_ERR(rp->reset_gpio);
			}
		}

		rp->n_gpios = of_gpio_named_count(port, "nvidia,plat-gpios");
		if (rp->n_gpios > 0) {
			int count, gpio;
			enum of_gpio_flags flags;
			unsigned long f;

			rp->gpios = devm_kzalloc(dev, rp->n_gpios * sizeof(int),
						 GFP_KERNEL);
			if (!rp->gpios)
				return -ENOMEM;

			for (count = 0; count < rp->n_gpios; ++count) {
				gpio = of_get_named_gpio_flags(port,
							"nvidia,plat-gpios",
							count, &flags);
				if (!gpio_is_valid(gpio))
					return gpio;

				f = (flags & OF_GPIO_ACTIVE_LOW) ?
				    (GPIOF_OUT_INIT_LOW | GPIOF_ACTIVE_LOW) :
				    GPIOF_OUT_INIT_HIGH;

				err = devm_gpio_request_one(dev, gpio, f, NULL);
				if (err < 0) {
					dev_err(dev, "gpio %d request failed\n",
						gpio);
					return err;
				}
				rp->gpios[count] = gpio;
			}
		}

		rp->has_mxm_port = of_property_read_bool(port,
							 "nvidia,has-mxm-port");
		if (rp->has_mxm_port) {
			rp->pwr_gd_gpio = of_get_named_gpio(port,
						"nvidia,pwr-gd-gpio", 0);
			if (gpio_is_valid(rp->pwr_gd_gpio)) {
				err = devm_gpio_request(dev, rp->pwr_gd_gpio,
							"pwr_gd_gpio");
				if (err < 0) {
					dev_err(dev, "%s: pwr_gd_gpio request failed %d\n",
						__func__, err);
					return err;
				}

				err = gpio_direction_input(rp->pwr_gd_gpio);
				if (err < 0) {
					dev_err(dev, "%s: pwr_gd_gpio direction input failed %d\n",
						__func__, err);
				}
			}
		}

		err = of_property_read_u32(port, "nvidia,disable-aspm-states",
					   &rp->aspm_state);
		if (err < 0)
			rp->aspm_state = 0;

		rp->supports_clkreq = of_property_read_bool(port,
							    "supports-clkreq");

		list_add_tail(&rp->list, &pcie->ports);
	}

	err = tegra_pcie_get_xbar_config(pcie, lanes, &pcie->xbar_config);
	if (err < 0) {
		dev_err(dev, "invalid lane configuration\n");
		return err;
	}

	err = tegra_pcie_get_regulators(pcie, mask);
	if (err < 0)
		return err;

	return 0;

err_node_put:
	of_node_put(port);
	return err;
}

/*
 * FIXME: If there are no PCIe cards attached, then calling this function
 * can result in the increase of the bootup time as there are big timeout
 * loops.
 */
#define TEGRA_PCIE_LINKUP_TIMEOUT	200	/* up to 1.2 seconds */
static bool tegra_pcie_port_check_link(struct tegra_pcie_port *port)
{
	struct device *dev = port->pcie->dev;
	unsigned int retries = 3;
	unsigned long value;

	/* override presence detection */
	value = readl(port->base + RP_PRIV_MISC);
	value &= ~RP_PRIV_MISC_PRSNT_MAP_EP_ABSNT;
	value |= RP_PRIV_MISC_PRSNT_MAP_EP_PRSNT;
	writel(value, port->base + RP_PRIV_MISC);

	do {
		unsigned int timeout = TEGRA_PCIE_LINKUP_TIMEOUT;

		do {
			value = readl(port->base + RP_VEND_XP);

			if (value & RP_VEND_XP_DL_UP)
				break;

			usleep_range(1000, 2000);
		} while (--timeout);

		if (!timeout) {
			dev_dbg(dev, "link %u down, retrying\n", port->index);
			goto retry;
		}

		timeout = TEGRA_PCIE_LINKUP_TIMEOUT;

		do {
			value = readl(port->base + RP_LINK_CONTROL_STATUS);

			if (value & RP_LINK_CONTROL_STATUS_DL_LINK_ACTIVE)
				return true;

			usleep_range(1000, 2000);
		} while (--timeout);

retry:
		tegra_pcie_port_reset(port);
	} while (--retries);

	return false;
}

static void tegra_pcie_change_link_speed(struct tegra_pcie *pcie)
{
	struct device *dev = pcie->dev;
	struct tegra_pcie_port *port;
	ktime_t deadline;
	u32 value;

	list_for_each_entry(port, &pcie->ports, list) {
		/*
		 * "Supported Link Speeds Vector" in "Link Capabilities 2"
		 * is not supported by Tegra. tegra_pcie_change_link_speed()
		 * is called only for Tegra chips which support Gen2.
		 * So there no harm if supported link speed is not verified.
		 */
		value = readl(port->base + RP_LINK_CONTROL_STATUS_2);
		value &= ~PCI_EXP_LNKSTA_CLS;
		value |= PCI_EXP_LNKSTA_CLS_5_0GB;
		writel(value, port->base + RP_LINK_CONTROL_STATUS_2);

		/*
		 * Poll until link comes back from recovery to avoid race
		 * condition.
		 */
		deadline = ktime_add_us(ktime_get(), LINK_RETRAIN_TIMEOUT);

		while (ktime_before(ktime_get(), deadline)) {
			value = readl(port->base + RP_LINK_CONTROL_STATUS);
			if ((value & PCI_EXP_LNKSTA_LT) == 0)
				break;

			usleep_range(2000, 3000);
		}

		if (value & PCI_EXP_LNKSTA_LT)
			dev_warn(dev, "PCIe port %u link is in recovery\n",
				 port->index);

		/* Retrain the link */
		value = readl(port->base + RP_LINK_CONTROL_STATUS);
		value |= PCI_EXP_LNKCTL_RL;
		writel(value, port->base + RP_LINK_CONTROL_STATUS);

		deadline = ktime_add_us(ktime_get(), LINK_RETRAIN_TIMEOUT);

		while (ktime_before(ktime_get(), deadline)) {
			value = readl(port->base + RP_LINK_CONTROL_STATUS);
			if ((value & PCI_EXP_LNKSTA_LT) == 0)
				break;

			usleep_range(2000, 3000);
		}

		if (value & PCI_EXP_LNKSTA_LT)
			dev_err(dev, "failed to retrain link of port %u\n",
				port->index);
	}
}

static int tegra_pcie_scale_freq(struct tegra_pcie *pcie)
{
	struct tegra_pcie_port *port, *tmp;
	const struct tegra_pcie_soc *soc = pcie->soc;
	int err = 0;
	u32 val = 0;
	u32 active_lanes = 0;
	bool is_gen2 = false;

	list_for_each_entry_safe(port, tmp, &pcie->ports, list) {
		val = readl(port->base + RP_LINK_CONTROL_STATUS);
		active_lanes += ((val &
					RP_LINK_CONTROL_STATUS_NEG_LINK_WIDTH) >> 20);
		if (((val & RP_LINK_CONTROL_STATUS_LINK_SPEED) >> 16) == 2)
			is_gen2 = true;
	}

	if (soc->dvfs_mselect) {
		struct clk *mselect_clk;

		active_lanes = 0;
		dev_dbg(pcie->dev, "mselect_clk is set @ %u\n",
				soc->dfs_tbl[active_lanes][is_gen2].afi_clk);
		mselect_clk = devm_clk_get(pcie->dev, "mselect");
		if (IS_ERR(mselect_clk)) {
			dev_err(pcie->dev, "mselect clk_get failed: %ld\n",
					PTR_ERR(mselect_clk));
			return PTR_ERR(mselect_clk);
		}
		err = clk_set_rate(mselect_clk,
				soc->dfs_tbl[active_lanes][is_gen2].afi_clk);
		if (err) {
			dev_err(pcie->dev,
					"setting mselect clk to %u failed : %d\n",
					soc->dfs_tbl[active_lanes][is_gen2].afi_clk,
					err);
			return err;
		}
	}

	if (soc->dvfs_afi) {
		dev_dbg(pcie->dev, "afi_clk is set @ %u\n",
				soc->dfs_tbl[active_lanes][is_gen2].afi_clk);
		err = clk_set_rate(devm_clk_get(pcie->dev, "afi"),
				soc->dfs_tbl[active_lanes][is_gen2].afi_clk);
		if (err) {
			dev_err(pcie->dev,
					"setting afi clk to %u failed : %d\n",
					soc->dfs_tbl[active_lanes][is_gen2].afi_clk,
					err);
			return err;
		}
	}

	dev_dbg(pcie->dev, "emc_clk is set @ %u\n",
			soc->dfs_tbl[active_lanes][is_gen2].emc_clk);
#if IS_ENABLED(CONFIG_TEGRA_BWMGR)
	err = tegra_bwmgr_set_emc(pcie->emc_bwmgr,
			soc->dfs_tbl[active_lanes][is_gen2].emc_clk,
			TEGRA_BWMGR_SET_EMC_FLOOR);
	if (err < 0) {
		dev_err(pcie->dev, "setting emc clk to %u failed : %d\n",
				soc->dfs_tbl[active_lanes][is_gen2].emc_clk, err);
		return err;
	}
#endif

	return err;
}

static int tegra_pcie_mxm_pwr_init(struct tegra_pcie_port *port)
{
	mdelay(100);

	if (!gpio_get_value(port->pwr_gd_gpio))
		return 1;

	return 0;
}

static void tegra_pcie_enable_ports(struct tegra_pcie *pcie)
{
	struct device *dev = pcie->dev;
	struct tegra_pcie_port *port, *tmp;

	list_for_each_entry_safe(port, tmp, &pcie->ports, list) {
		dev_info(dev, "probing port %u, using %u lanes\n",
			 port->index, port->lanes);

		tegra_pcie_port_enable(port);
	}

	/* Start LTSSM from Tegra side */
	reset_control_deassert(pcie->pcie_xrst);

	list_for_each_entry_safe(port, tmp, &pcie->ports, list) {
		if (tegra_pcie_port_check_link(port))
			continue;

		dev_info(dev, "link %u down, ignoring\n", port->index);

		tegra_pcie_port_disable(port);
		tegra_pcie_port_free(port);
	}

	if (pcie->soc->has_gen2)
		tegra_pcie_change_link_speed(pcie);

	tegra_pcie_scale_freq(pcie);
}

static void tegra_pcie_disable_ports(struct tegra_pcie *pcie)
{
	struct tegra_pcie_port *port, *tmp;

	reset_control_assert(pcie->pcie_xrst);

	list_for_each_entry_safe(port, tmp, &pcie->ports, list)
		tegra_pcie_port_disable(port);
}

static const struct tegra_pcie_port_soc tegra20_pcie_ports[] = {
	{ .pme.turnoff_bit = 0, .pme.ack_bit =  5 },
	{ .pme.turnoff_bit = 8, .pme.ack_bit = 10 },
};

static const struct tegra_pcie_soc tegra20_pcie = {
	.num_ports = 2,
	.ports = tegra20_pcie_ports,
	.msi_base_shift = 0,
	.pads_pll_ctl = PADS_PLL_CTL_TEGRA20,
	.tx_ref_sel = PADS_PLL_CTL_TXCLKREF_DIV10,
	.pads_refclk_cfg0 = 0xfa5cfa5c,
	.has_pex_clkreq_en = false,
	.has_pex_bias_ctrl = false,
	.has_intr_prsnt_sense = false,
	.has_cml_clk = false,
	.has_gen2 = false,
	.force_pca_enable = false,
	.program_uphy = true,
	.update_clamp_threshold = false,
	.program_deskew_time = false,
	.update_fc_timer = false,
	.has_cache_bars = true,
	.enable_wrap = false,
	.has_aspm_l1 = false,
	.has_aspm_l1ss = false,
	.l1ss_rp_wake_fixup = false,
	.dvfs_mselect = false,
	.dvfs_afi = false,
	.ectl.enable = false,
};

static const struct tegra_pcie_port_soc tegra30_pcie_ports[] = {
	{ .pme.turnoff_bit =  0, .pme.ack_bit =  5 },
	{ .pme.turnoff_bit =  8, .pme.ack_bit = 10 },
	{ .pme.turnoff_bit = 16, .pme.ack_bit = 18 },
};

static const struct tegra_pcie_soc tegra30_pcie = {
	.num_ports = 3,
	.ports = tegra30_pcie_ports,
	.msi_base_shift = 8,
	.afi_pex2_ctrl = 0x128,
	.pads_pll_ctl = PADS_PLL_CTL_TEGRA30,
	.tx_ref_sel = PADS_PLL_CTL_TXCLKREF_BUF_EN,
	.pads_refclk_cfg0 = 0xfa5cfa5c,
	.pads_refclk_cfg1 = 0xfa5cfa5c,
	.has_pex_clkreq_en = true,
	.has_pex_bias_ctrl = true,
	.has_intr_prsnt_sense = true,
	.has_cml_clk = true,
	.has_gen2 = false,
	.force_pca_enable = false,
	.program_uphy = true,
	.update_clamp_threshold = false,
	.program_deskew_time = false,
	.update_fc_timer = false,
	.has_cache_bars = false,
	.enable_wrap = false,
	.has_aspm_l1 = true,
	.has_aspm_l1ss = false,
	.l1ss_rp_wake_fixup = false,
	.dvfs_mselect = false,
	.dvfs_afi = false,
	.ectl.enable = false,
};

static const struct tegra_pcie_soc tegra124_pcie = {
	.num_ports = 2,
	.ports = tegra20_pcie_ports,
	.msi_base_shift = 8,
	.pads_pll_ctl = PADS_PLL_CTL_TEGRA30,
	.tx_ref_sel = PADS_PLL_CTL_TXCLKREF_BUF_EN,
	.pads_refclk_cfg0 = 0x44ac44ac,
	.has_pex_clkreq_en = true,
	.has_pex_bias_ctrl = true,
	.has_intr_prsnt_sense = true,
	.has_cml_clk = true,
	.has_gen2 = true,
	.force_pca_enable = false,
	.program_uphy = true,
	.update_clamp_threshold = true,
	.program_deskew_time = false,
	.update_fc_timer = false,
	.has_cache_bars = false,
	.enable_wrap = false,
	.has_aspm_l1 = true,
	.has_aspm_l1ss = false,
	.l1ss_rp_wake_fixup = false,
	.dvfs_mselect = false,
	.dvfs_afi = false,
	.ectl.enable = false,
};

static const struct tegra_pcie_soc tegra210_pcie = {
	.num_ports = 2,
	.ports = tegra20_pcie_ports,
	.msi_base_shift = 8,
	.pads_pll_ctl = PADS_PLL_CTL_TEGRA30,
	.tx_ref_sel = PADS_PLL_CTL_TXCLKREF_BUF_EN,
	.pads_refclk_cfg0 = 0x90b890b8,
	/* FC threshold is bit[25:18] */
	.update_fc_threshold = 0x01800000,
	.has_pex_clkreq_en = true,
	.has_pex_bias_ctrl = true,
	.has_intr_prsnt_sense = true,
	.has_cml_clk = true,
	.has_gen2 = true,
	.force_pca_enable = true,
	.program_uphy = true,
	.update_clamp_threshold = true,
	.program_deskew_time = true,
	.update_fc_timer = true,
	.has_cache_bars = false,
	.enable_wrap = true,
	.has_aspm_l1 = true,
	.has_aspm_l1ss = true,
	.l1ss_rp_wake_fixup = true,
	.dvfs_mselect = true,
	.dvfs_afi = false,
	.dfs_tbl = {
		{{204000000, 102000000}, {408000000, 528000000} } },
	.ectl = {
		.regs = {
			.rp_ectl_1_r1 = 0x0000001f,
			.rp_ectl_2_r1 = 0x0000000f,
			.rp_ectl_4_r1 = 0x00000067,
			.rp_ectl_5_r1 = 0x55010000,
			.rp_ectl_6_r1 = 0x00000001,
			.rp_ectl_1_r2 = 0x0000001f,
			.rp_ectl_2_r2 = 0x0000008f,
			.rp_ectl_4_r2 = 0x000000c7,
			.rp_ectl_5_r2 = 0x55010000,
			.rp_ectl_6_r2 = 0x00000001,
		},
		.enable = true,
	},
};

static const struct tegra_pcie_soc tegra210b01_pcie = {
	.num_ports = 2,
	.ports = tegra20_pcie_ports,
	.msi_base_shift = 8,
	.pads_pll_ctl = PADS_PLL_CTL_TEGRA30,
	.tx_ref_sel = PADS_PLL_CTL_TXCLKREF_BUF_EN,
	.pads_refclk_cfg0 = 0x90b890b8,
	/* FC threshold is bit[25:18] */
	.update_fc_threshold = 0x01800000,
	.has_pex_clkreq_en = true,
	.has_pex_bias_ctrl = true,
	.has_intr_prsnt_sense = true,
	.has_cml_clk = true,
	.has_gen2 = true,
	.force_pca_enable = true,
	.program_uphy = true,
	.update_clamp_threshold = false,
	.program_deskew_time = true,
	.update_fc_timer = true,
	.has_cache_bars = false,
	.enable_wrap = false,
	.has_aspm_l1 = true,
	.has_aspm_l1ss = true,
	.l1ss_rp_wake_fixup = true,
	.dvfs_mselect = true,
	.dvfs_afi = false,
	.dfs_tbl = {
		{{204000000, 102000000}, {408000000, 528000000} } },
	.ectl = {
		.regs = {
			.rp_ectl_1_r1 = 0x00000027,
			.rp_ectl_2_r1 = 0x0000000f,
			.rp_ectl_4_r1 = 0x00000067,
			.rp_ectl_5_r1 = 0x00000000,
			.rp_ectl_6_r1 = 0x00000000,
			.rp_ectl_1_r2 = 0x00000027,
			.rp_ectl_2_r2 = 0x0000008f,
			.rp_ectl_4_r2 = 0x000000c7,
			.rp_ectl_5_r2 = 0x00000000,
			.rp_ectl_6_r2 = 0x00000000,
		},
		.enable = true,
	},
};

static const struct tegra_pcie_port_soc tegra186_pcie_ports[] = {
	{ .pme.turnoff_bit =  0, .pme.ack_bit =  5 },
	{ .pme.turnoff_bit =  8, .pme.ack_bit = 10 },
	{ .pme.turnoff_bit = 12, .pme.ack_bit = 14 },
};

static const struct tegra_pcie_soc tegra186_pcie = {
	.num_ports = 3,
	.ports = tegra186_pcie_ports,
	.msi_base_shift = 8,
	.afi_pex2_ctrl = 0x19c,
	.pads_pll_ctl = PADS_PLL_CTL_TEGRA30,
	.tx_ref_sel = PADS_PLL_CTL_TXCLKREF_BUF_EN,
	.pads_refclk_cfg0 = 0x80b880b8,
	.pads_refclk_cfg1 = 0x000480b8,
	.has_pex_clkreq_en = true,
	.has_pex_bias_ctrl = true,
	.has_intr_prsnt_sense = true,
	.has_cml_clk = false,
	.has_gen2 = true,
	.force_pca_enable = false,
	.program_uphy = false,
	.update_clamp_threshold = false,
	.program_deskew_time = false,
	.update_fc_timer = false,
	.has_cache_bars = false,
	.enable_wrap = false,
	.has_aspm_l1 = true,
	.has_aspm_l1ss = true,
	.l1ss_rp_wake_fixup = false,
	.dvfs_mselect = false,
	.dvfs_afi = true,
	.dfs_tbl = {
		{{0, 0}, {0, 0} },
		{{102000000, 480000000}, {102000000, 480000000} },
		{{102000000, 480000000}, {204000000, 480000000} },
		{{102000000, 480000000}, {204000000, 480000000} },
		{{204000000, 480000000}, {408000000, 480000000} },
		{{204000000, 480000000}, {408000000, 640000000} } },
	.ectl.enable = false,
};

static const struct of_device_id tegra_pcie_of_match[] = {
	{ .compatible = "nvidia,tegra186-pcie", .data = &tegra186_pcie },
	{ .compatible = "nvidia,tegra210b01-pcie", .data = &tegra210b01_pcie },
	{ .compatible = "nvidia,tegra210-pcie", .data = &tegra210_pcie },
	{ .compatible = "nvidia,tegra124-pcie", .data = &tegra124_pcie },
	{ .compatible = "nvidia,tegra30-pcie", .data = &tegra30_pcie },
	{ .compatible = "nvidia,tegra20-pcie", .data = &tegra20_pcie },
	{ },
};

static int list_devices(struct seq_file *s, void *data)
{
	struct pci_dev *pdev = NULL;
	u16 vendor, device, devclass, speed;
	bool pass = false;
	int ret = 0;

	for_each_pci_dev(pdev) {
		pass = true;
		ret = pci_read_config_word(pdev, PCI_VENDOR_ID, &vendor);
		if (ret) {
			pass = false;
			break;
		}
		ret = pci_read_config_word(pdev, PCI_DEVICE_ID, &device);
		if (ret) {
			pass = false;
			break;
		}
		ret = pci_read_config_word(pdev, PCI_CLASS_DEVICE, &devclass);
		if (ret) {
			pass = false;
			break;
		}
		pcie_capability_read_word(pdev, PCI_EXP_LNKSTA, &speed);

		seq_printf(s, "%s  Vendor:%04x  Device id:%04x  ",
				kobject_name(&pdev->dev.kobj), vendor,
				device);
		seq_printf(s, "Class:%04x  Speed:%s  Driver:%s(%s)\n", devclass,
				((speed & PCI_EXP_LNKSTA_CLS_5_0GB) ==
				 PCI_EXP_LNKSTA_CLS_5_0GB) ?
				"Gen2" : "Gen1",
				(pdev->driver) ? "enabled" : "disabled",
				(pdev->driver) ? pdev->driver->name : NULL);
	}
	if (!pass)
		seq_puts(s, "Couldn't read devices\n");

	return ret;
}

static void tegra_pcie_link_speed(struct tegra_pcie *pcie, bool is_gen2)
{
	struct device *dev = pcie->dev;
	struct tegra_pcie_port *port, *tmp;
	ktime_t deadline;
	unsigned long val;

	list_for_each_entry_safe(port, tmp, &pcie->ports, list) {
		/*
		 * Link Capabilities 2 register is hardwired to 0 in Tegra,
		 * so no need to read it before setting target speed.
		 */
		val = readl(port->base + RP_LINK_CONTROL_STATUS_2);
		val &= ~PCI_EXP_LNKSTA_CLS;
		if (is_gen2)
			val |= PCI_EXP_LNKSTA_CLS_5_0GB;
		else
			val |= PCI_EXP_LNKSTA_CLS_2_5GB;
		writel(val, port->base + RP_LINK_CONTROL_STATUS_2);

		/*
		 * Poll until link comes back from recovery to avoid race
		 * condition.
		 */
		deadline = ktime_add_us(ktime_get(), LINK_RETRAIN_TIMEOUT);
		for (;;) {
			val = readl(port->base + RP_LINK_CONTROL_STATUS);
			if (!(val & PCI_EXP_LNKSTA_LT))
				break;
			if (ktime_after(ktime_get(), deadline))
				break;
			usleep_range(2000, 3000);
		}
		if (val & PCI_EXP_LNKSTA_LT)
			dev_err(dev, "PCIe port %u link is still in recovery\n",
					port->index);

		/* Retrain the link */
		val = readl(port->base + RP_LINK_CONTROL_STATUS);
		val |= PCI_EXP_LNKCTL_RL;
		writel(val, port->base + RP_LINK_CONTROL_STATUS);

		deadline = ktime_add_us(ktime_get(), LINK_RETRAIN_TIMEOUT);
		for (;;) {
			val = readl(port->base + RP_LINK_CONTROL_STATUS);
			if (!(val & PCI_EXP_LNKSTA_LT))
				break;
			if (ktime_after(ktime_get(), deadline))
				break;
			usleep_range(2000, 3000);
		}
		if (val & PCI_EXP_LNKSTA_LT)
			dev_err(dev, "link retrain of PCIe port %u failed\n",
					port->index);
	}
}

static int apply_link_speed(struct seq_file *s, void *data)
{
	struct tegra_pcie *pcie = (struct tegra_pcie *)(s->private);

	seq_printf(s, "Changing link speed to %s... ",
			(is_gen2_speed) ? "Gen2" : "Gen1");
	tegra_pcie_link_speed(pcie, is_gen2_speed);
	seq_puts(s, "Done\n");
	return 0;
}

static int check_d3hot(struct seq_file *s, void *data)
{
	u16 val;
	struct pci_dev *pdev = NULL;

	/* Force all the devices (including RPs) in d3 hot state */
	for_each_pci_dev(pdev) {
		if (pci_pcie_type(pdev) == PCI_EXP_TYPE_ROOT_PORT ||
				pci_pcie_type(pdev) == PCI_EXP_TYPE_DOWNSTREAM)
			continue;
		/* First, keep Downstream component in D3_Hot */
		pci_read_config_word(pdev, pdev->pm_cap + PCI_PM_CTRL,
				&val);
		if ((val & PCI_PM_CTRL_STATE_MASK) == (__force u16)PCI_D3hot)
			seq_printf(s, "device[%x:%x] is already in D3_hot]\n",
					pdev->vendor, pdev->device);
		val &= ~PCI_PM_CTRL_STATE_MASK;
		val |= (__force u16)PCI_D3hot;
		pci_write_config_word(pdev, pdev->pm_cap + PCI_PM_CTRL, val);
		/* Keep corresponding upstream component in D3_Hot */
		pci_read_config_word(pdev->bus->self,
				pdev->bus->self->pm_cap + PCI_PM_CTRL,
				&val);
		val &= ~PCI_PM_CTRL_STATE_MASK;
		val |= (__force u16)PCI_D3hot;
		pci_write_config_word(pdev->bus->self,
				pdev->bus->self->pm_cap + PCI_PM_CTRL,
				val);
		mdelay(100);
		/* check if they have changed their state */
		pci_read_config_word(pdev, pdev->pm_cap + PCI_PM_CTRL, &val);
		if ((val & PCI_PM_CTRL_STATE_MASK) == (__force u16)PCI_D3hot)
			seq_printf(s, "device[%x:%x] transitioned to D3_hot]\n",
					pdev->vendor, pdev->device);
		else
			seq_printf(s, "device[%x:%x] couldn't transition to D3_hot]\n",
					pdev->vendor, pdev->device);
		pci_read_config_word(pdev->bus->self,
				pdev->bus->self->pm_cap + PCI_PM_CTRL,
				&val);
		if ((val & PCI_PM_CTRL_STATE_MASK) == (__force u16)PCI_D3hot)
			seq_printf(s, "device[%x:%x] transitioned to D3_hot]\n",
					pdev->bus->self->vendor,
					pdev->bus->self->device);
		else
			seq_printf(s, "device[%x:%x] couldn't transition to D3_hot]\n",
					pdev->bus->self->vendor,
					pdev->bus->self->device);
	}

	return 0;
}

<<<<<<< HEAD
static int dump_config_space(struct seq_file *s, void *data)
{
	u8 val;
	int row, col;
	struct pci_dev *pdev = NULL;

	for_each_pci_dev(pdev) {
		int row_cnt = pci_is_pcie(pdev) ?
			PCI_EXT_CFG_SPACE_SIZE : PCI_CFG_SPACE_SIZE;
		seq_printf(s, "%s\n", kobject_name(&pdev->dev.kobj));
		seq_printf(s, "%s\n", "------------");

		for (row = 0; row < (row_cnt / 16); row++) {
			seq_printf(s, "%02x: ", (row * 16));
			for (col = 0; col < 16; col++) {
				pci_read_config_byte(pdev, ((row * 16) + col),
						&val);
				seq_printf(s, "%02x ", val);
			}
			seq_puts(s, "\n");
		}
	}
	return 0;
}

static int dump_afi_space(struct seq_file *s, void *data)
{
	u32 val, offset;
	struct tegra_pcie_port *port = NULL;
	struct tegra_pcie *pcie = (struct tegra_pcie *)(s->private);

	list_for_each_entry(port, &pcie->ports, list) {
		seq_puts(s, "Offset:  Values\n");
		for (offset = 0; offset < 0x200; offset += 0x10) {
			val = afi_readl(port->pcie, offset);
			seq_printf(s, "%6x: %8x %8x %8x %8x\n", offset,
					afi_readl(port->pcie, offset),
					afi_readl(port->pcie, offset + 4),
					afi_readl(port->pcie, offset + 8),
					afi_readl(port->pcie, offset + 12));
		}
	}
	return 0;
}

static int config_read(struct seq_file *s, void *data)
{
	struct pci_dev *pdev = NULL;

	pdev = pci_get_domain_bus_and_slot(0, (bdf >> 8), (bdf & 0xFF));
	if (!pdev) {
		seq_printf(s, "%02d:%02d.%02d : Doesn't exist\n",
				(bdf >> 8), PCI_SLOT(bdf), PCI_FUNC(bdf));
		seq_puts(s, "Enter (bus<<8 | dev<<3 | fn) val to bdf file\n");
		goto end;
	}
	if (config_offset >= PCI_EXT_CFG_SPACE_SIZE) {
		seq_printf(s, "Config offset exceeds max (i.e %d) value\n",
				PCI_EXT_CFG_SPACE_SIZE);
	}
	if (!(config_offset & 0x3)) {
		u32 val;
		/* read 32 */
		pci_read_config_dword(pdev, config_offset, &val);
		seq_printf(s, "%08x\n", val);
		config_val = val;
	} else if (!(config_offset & 0x1)) {
		u16 val;
		/* read 16 */
		pci_read_config_word(pdev, config_offset, &val);
		seq_printf(s, "%04x\n", val);
		config_val = val;
	} else {
		u8 val;
		/* read 8 */
		pci_read_config_byte(pdev, config_offset, &val);
		seq_printf(s, "%02x\n", val);
		config_val = val;
	}

end:
	return 0;
}

static int config_write(struct seq_file *s, void *data)
{
	struct pci_dev *pdev = NULL;

	pdev = pci_get_domain_bus_and_slot(0, (bdf >> 8), (bdf & 0xFF));
	if (!pdev) {
		seq_printf(s, "%02d:%02d.%02d : Doesn't exist\n",
				(bdf >> 8), PCI_SLOT(bdf), PCI_FUNC(bdf));
		seq_puts(s, "Enter (bus<<8 | dev<<3 | fn) val to bdf file\n");
		goto end;
	}
	if (config_offset >= PCI_EXT_CFG_SPACE_SIZE) {
		seq_printf(s, "Config offset exceeds max (i.e %d) value\n",
				PCI_EXT_CFG_SPACE_SIZE);
	}
	if (!(config_offset & 0x3)) {
		/* write 32 */
		pci_write_config_dword(pdev, config_offset, config_val);
	} else if (!(config_offset & 0x1)) {
		/* write 16 */
		pci_write_config_word(pdev, config_offset,
				(u16)(config_val & 0xFFFF));
	} else {
		/* write 8 */
		pci_write_config_byte(pdev, config_offset,
				(u8)(config_val & 0xFF));
	}

end:
	return 0;
}

static int power_down(struct seq_file *s, void *data)
{
	struct tegra_pcie_port *port = NULL;
	struct tegra_pcie *pcie = (struct tegra_pcie *)(s->private);
	const struct tegra_pcie_soc *soc = pcie->soc;
	bool pass = true;
	u8 ack_bit;
	u32 val;
	int err;

	list_for_each_entry(port, &pcie->ports, list) {
		val = afi_readl(pcie, AFI_PCIE_PME);
		val |= (0x1 << soc->ports[port->index].pme.turnoff_bit);
		afi_writel(pcie, val, AFI_PCIE_PME);

		ack_bit = soc->ports[port->index].pme.ack_bit;
		err = readl_poll_timeout(pcie->afi + AFI_PCIE_PME, val,
					 val & (0x1 << ack_bit), 1,
					 PME_ACK_TIMEOUT);
		if (err)
			dev_err(pcie->dev, "PME Ack is not received on port: %d\n",
				port->index);

		usleep_range(10000, 11000);

		val = afi_readl(pcie, AFI_PCIE_PME);
		val &= ~(0x1 << soc->ports[port->index].pme.turnoff_bit);
		afi_writel(pcie, val, AFI_PCIE_PME);

		mdelay(1000);

		val = readl(port->base + RP_LTSSM_DBGREG);
		if (!(val & RP_LTSSM_DBGREG_LINKFSM16)) {
			pass = false;
			goto out;
		}
	}

out:
	if (pass)
		seq_puts(s, "[pass: pcie_power_down]\n");
	else
		seq_puts(s, "[fail: pcie_power_down]\n");
	pr_info("PCIE power down test END..\n");
	return 0;
}

static int loopback(struct seq_file *s, void *data)
{
	struct tegra_pcie_port *port = (struct tegra_pcie_port *)(s->private);
	unsigned int new, i, val;

	new = readl(port->base + RP_LINK_CONTROL_STATUS);

	if (!(new & RP_LINK_CONTROL_STATUS_DL_LINK_ACTIVE)) {
		pr_info("PCIE port %d not active\n", port->index);
		return -EINVAL;
	}

	/* trigger trace ram on loopback states */
	val = LTSSM_TRACE_CONTROL_CLEAR_STORE_EN |
		LTSSM_TRACE_CONTROL_TRIG_ON_EVENT |
		(0x08 << LTSSM_TRACE_CONTROL_TRIG_LTSSM_MAJOR_OFFSET) |
		(0x00 << LTSSM_TRACE_CONTROL_TRIG_PTX_LTSSM_MINOR_OFFSET) |
		(0x00 << LTSSM_TRACE_CONTROL_TRIG_PRX_LTSSM_MAJOR_OFFSET);
	writel(val, port->base + RP_LTSSM_TRACE_CONTROL);

	/* clear trace ram */
	val = readl(port->base + RP_LTSSM_TRACE_CONTROL);
	val |= LTSSM_TRACE_CONTROL_CLEAR_RAM;
	writel(val, port->base + RP_LTSSM_TRACE_CONTROL);
	val &= ~LTSSM_TRACE_CONTROL_CLEAR_RAM;
	writel(val, port->base + RP_LTSSM_TRACE_CONTROL);

	/* reset and clear status */
	port->loopback_stat = 0;

	new = readl(port->base + RP_VEND_XP);
	new &= ~RP_VEND_XP_PRBS_EN;
	writel(new, port->base + RP_VEND_XP);

	new = readl(port->base + RP_XP_CTL_1);
	new &= ~RP_XP_CTL_1_OLD_IOBIST_EN;
	writel(new, port->base + RP_XP_CTL_1);

	writel(0x10000001, port->base + RP_VEND_XP_BIST);
	writel(0, port->base + RP_PRBS);

	mdelay(1);

	writel(0x90820001, port->base + RP_VEND_XP_BIST);
	new = readl(port->base + RP_VEND_XP_BIST);

	new = readl(port->base + RP_XP_CTL_1);
	new |= RP_XP_CTL_1_OLD_IOBIST_EN;
	writel(new, port->base + RP_XP_CTL_1);

	new = readl(port->base + RP_VEND_XP);
	new |= RP_VEND_XP_PRBS_EN;
	writel(new, port->base + RP_VEND_XP);

	mdelay(1000);

	new = readl(port->base + RP_VEND_XP);
	port->loopback_stat = (new & RP_VEND_XP_PRBS_STAT) >> 2;
	pr_info("--- loopback status ---\n");
	for (i = 0; i < port->lanes; ++i)
		pr_info("@lane %d: %s\n", i,
				(port->loopback_stat & 0x01 << i) ? "pass" : "fail");

	new = readl(port->base + RP_PRBS);
	pr_info("--- PRBS pattern locked ---\n");
	for (i = 0; i < port->lanes; ++i)
		pr_info("@lane %d: %s\n", i,
				(new >> 16 & 0x01 << i) ? "Y" : "N");
	pr_info("--- err overflow bits ---\n");
	for (i = 0; i < port->lanes; ++i)
		pr_info("@lane %d: %s\n", i,
				((new & 0xffff) & 0x01 << i) ? "Y" : "N");

	new = readl(port->base + RP_XP_CTL_1);
	new &= ~RP_XP_CTL_1_OLD_IOBIST_EN;
	writel(new, port->base + RP_XP_CTL_1);

	pr_info("--- err counts ---\n");
	for (i = 0; i < port->lanes; ++i) {
		writel(i, port->base + RP_LANE_PRBS_ERR_COUNT);
		new = readl(port->base + RP_LANE_PRBS_ERR_COUNT);
		pr_info("@lane %d: %u\n", i, new >> 16);
	}

	writel(0x90000001, port->base + RP_VEND_XP_BIST);

	new = readl(port->base + RP_VEND_XP);
	new &= ~RP_VEND_XP_PRBS_EN;
	writel(new, port->base + RP_VEND_XP);

	mdelay(1);

	writel(0x92000001, port->base + RP_VEND_XP_BIST);
	writel(0x90000001, port->base + RP_VEND_XP_BIST);
	pr_info("pcie loopback test is done\n");

	return 0;
}

static int apply_lane_width(struct seq_file *s, void *data)
{
	unsigned int new;
	struct tegra_pcie_port *port = (struct tegra_pcie_port *)(s->private);

	if (port->lanes > 0x10) {
		seq_puts(s, "link width cannot be grater than 16\n");
		new = readl(port->base + RP_LINK_CONTROL_STATUS);
		port->lanes = (new &
				RP_LINK_CONTROL_STATUS_NEG_LINK_WIDTH) >> 20;
		return 0;
	}
	new = readl(port->base + RP_VEND_XP1);
	new &= ~RP_VEND_XP1_RNCTRL_MAXWIDTH_MASK;
	new |= port->lanes | RP_VEND_XP1_RNCTRL_EN;
	writel(new, port->base + RP_VEND_XP1);
	mdelay(1);

	new = readl(port->base + RP_LINK_CONTROL_STATUS);
	new = (new & RP_LINK_CONTROL_STATUS_NEG_LINK_WIDTH) >> 20;
	if (new != port->lanes)
		seq_printf(s, "can't set link width %u, falling back to %u\n",
				port->lanes, new);
	else
		seq_printf(s, "lane width %d applied\n", new);
	port->lanes = new;
	return 0;
}

static int aspm_state_cnt(struct seq_file *s, void *data)
{
	u32 val, cs;
	struct tegra_pcie_port *port = (struct tegra_pcie_port *)(s->private);

	cs = readl(port->base + RP_LINK_CONTROL_STATUS);
	/* check if L0s is enabled on this port */
	if (cs & RP_LINK_CONTROL_STATUS_L0s_ENABLED) {
		val = readl(port->base + RP_PRIV_XP_TX_L0S_ENTRY_COUNT);
		seq_printf(s, "Tx L0s entry count : %u\n", val);
	} else {
		seq_printf(s, "Tx L0s entry count : %s\n", "disabled");
	}

	val = readl(port->base + RP_PRIV_XP_RX_L0S_ENTRY_COUNT);
	seq_printf(s, "Rx L0s entry count : %u\n", val);

	/* check if L1 is enabled on this port */
	if (cs & RP_LINK_CONTROL_STATUS_L1_ENABLED) {
		val = readl(port->base + RP_PRIV_XP_TX_L1_ENTRY_COUNT);
		seq_printf(s, "Link L1 entry count : %u\n", val);
	} else {
		seq_printf(s, "Link L1 entry count : %s\n", "disabled");
	}

	cs = readl(port->base + RP_L1_PM_SS_CONTROL);
	/*
	 * Resetting the count value is not possible by any means
	 * because of HW Bug : 200034278
	 */
	/* check if L1.1 is enabled */
	if (cs & RP_L1_PM_SS_CONTROL_ASPM_L11_ENABLE) {
		val = readl(port->base + RP_L1_1_ENTRY_COUNT);
		val |= RP_L1_1_ENTRY_COUNT_RESET;
		writel(val, port->base + RP_L1_1_ENTRY_COUNT);
		seq_printf(s, "Link L1.1 entry count : %u\n", (val & 0xFFFF));
	} else {
		seq_printf(s, "Link L1.1 entry count : %s\n", "disabled");
	}
	/* check if L1.2 is enabled */
	if (cs & RP_L1_PM_SS_CONTROL_ASPM_L12_ENABLE) {
		val = readl(port->base + RP_L1_2_ENTRY_COUNT);
		val |= RP_L1_2_ENTRY_COUNT_RESET;
		writel(val, port->base + RP_L1_2_ENTRY_COUNT);
		seq_printf(s, "Link L1.2 entry count : %u\n", (val & 0xFFFF));
	} else {
		seq_printf(s, "Link L1.2 entry count : %s\n", "disabled");
	}

	return 0;
}

static char *aspm_states[] = {
	"Tx-L0s",
	"Rx-L0s",
	"L1",
	"IDLE ((Tx-L0s && Rx-L0s) + L1)"
};

static int list_aspm_states(struct seq_file *s, void *data)
{
	u32 i = 0;

	seq_puts(s, "----------------------------------------------------\n");
	seq_puts(s, "Note: Duration of link's residency is calcualated\n");
	seq_puts(s, "      only for one of the ASPM states at a time\n");
	seq_puts(s, "----------------------------------------------------\n");
	seq_puts(s, "write(echo) number from below table corresponding to\n");
	seq_puts(s, "one of the ASPM states for which link duration needs\n");
	seq_puts(s, "to be calculated to 'config_aspm_state'\n");
	seq_puts(s, "-----------------\n");
	for (i = 0; i < ARRAY_SIZE(aspm_states); i++)
		seq_printf(s, "%d : %s\n", i, aspm_states[i]);
	seq_puts(s, "-----------------\n");
	return 0;
}

static int apply_aspm_state(struct seq_file *s, void *data)
{
	u32 val;
	struct tegra_pcie_port *port = (struct tegra_pcie_port *)(s->private);

	if (config_aspm_state >= ARRAY_SIZE(aspm_states)) {
		seq_printf(s, "Invalid ASPM state : %u\n", config_aspm_state);
		list_aspm_states(s, data);
	} else {
		val = readl(port->base + RP_PRIV_XP_CONFIG);
		val &= ~RP_PRIV_XP_CONFIG_LOW_PWR_DURATION_MASK;
		val |= config_aspm_state;
		writel(val, port->base + RP_PRIV_XP_CONFIG);
		seq_printf(s, "Configured for ASPM-%s state...\n",
				aspm_states[config_aspm_state]);
	}
	return 0;
}

static int get_aspm_duration(struct seq_file *s, void *data)
{
	u32 val;
	struct tegra_pcie_port *port = (struct tegra_pcie_port *)(s->private);

	val = readl(port->base + RP_PRIV_XP_DURATION_IN_LOW_PWR_100NS);
	/* 52.08 = 1000 / 19.2MHz is rounded to 52      */
	seq_printf(s, "ASPM-%s duration = %d ns\n",
			aspm_states[config_aspm_state], (u32)((val * 100)/52));
	return 0;
}

static int secondary_bus_reset(struct seq_file *s, void *data)
{
	u32 val;
	struct tegra_pcie_port *port = (struct tegra_pcie_port *)(s->private);

	val = readl(port->base + RP_INTR_BCR);
	val |= RP_INTR_BCR_SB_RESET;
	writel(val, port->base + RP_INTR_BCR);
	usleep_range(10, 11);
	val = readl(port->base + RP_INTR_BCR);
	val &= ~RP_INTR_BCR_SB_RESET;
	writel(val, port->base + RP_INTR_BCR);

	seq_puts(s, "Secondary Bus Reset applied successfully...\n");
	return 0;
}

static void reset_l1ss_counter(struct tegra_pcie_port *port, u32 val,
		unsigned long offset)
{
	int c = 0;

	if ((val & 0xFFFF) == 0xFFFF) {
		pr_info(" Trying reset L1ss entry count to 0\n");
		while (val) {
			if (c++ > 50) {
				pr_info("Timeout: reset did not happen!\n");
				break;
			}
			val |= RP_L1_1_ENTRY_COUNT_RESET;
			writel(val, port->base + offset);
			mdelay(1);
			val = readl(port->base + offset);
		}
		if (!val)
			pr_info("L1ss entry count reset to 0\n");
	}
}

static int aspm_l11(struct seq_file *s, void *data)
{
	struct pci_dev *pdev = NULL;
	u32 val = 0, pos = 0;
	struct tegra_pcie_port *port = NULL;
	struct tegra_pcie *pcie = (struct tegra_pcie *)(s->private);

	pr_info("\nPCIE aspm l1.1 test START..\n");
	list_for_each_entry(port, &pcie->ports, list) {
		/* reset RP L1.1 counter */
		val = readl(port->base + RP_L1_1_ENTRY_COUNT);
		val |= RP_L1_1_ENTRY_COUNT_RESET;
		writel(val, port->base + RP_L1_1_ENTRY_COUNT);

		val = readl(port->base + RP_L1_1_ENTRY_COUNT);
		pr_info("L1.1 Entry count before %x\n", val);
		reset_l1ss_counter(port, val, RP_L1_1_ENTRY_COUNT);
	}
	/* disable automatic l1ss exit by gpu */
	for_each_pci_dev(pdev)
		if (pci_pcie_type(pdev) != PCI_EXP_TYPE_ROOT_PORT) {
			pci_write_config_dword(pdev, 0x658, 0);
			pci_write_config_dword(pdev, 0x150, 0xE0000015);
		}
	for_each_pci_dev(pdev) {
		u16 aspm;

		pcie_capability_read_word(pdev, PCI_EXP_LNKCTL, &aspm);
		aspm |= PCI_EXP_LNKCTL_ASPM_L1;
		pcie_capability_write_word(pdev, PCI_EXP_LNKCTL, aspm);
		pos = pci_find_ext_capability(pdev, PCI_EXT_CAP_ID_L1SS);
		pci_read_config_dword(pdev, pos + PCI_L1SS_CTL1, &val);
		val &= ~PCI_L1SS_CTL1_L1SS_MASK;
		val |= PCI_L1SS_CTL1_ASPM_L1_1;
		pci_write_config_dword(pdev, pos + PCI_L1SS_CTL1, val);
		if (pci_pcie_type(pdev) != PCI_EXP_TYPE_ROOT_PORT)
			break;
	}
	mdelay(2000);
	for_each_pci_dev(pdev) {
		pos = pci_find_ext_capability(pdev, PCI_EXT_CAP_ID_L1SS);
		pci_read_config_dword(pdev, pos + PCI_L1SS_CTL1, &val);
		if (pci_pcie_type(pdev) != PCI_EXP_TYPE_ROOT_PORT)
			break;
	}
	list_for_each_entry(port, &pcie->ports, list) {
		val = readl(port->base + RP_L1_1_ENTRY_COUNT);
		pr_info("L1.1 Entry count after %x\n", val);
	}

	pr_info("PCIE aspm l1.1 test END..\n");
	return 0;
}

static int aspm_l1ss(struct seq_file *s, void *data)
{
	struct pci_dev *pdev = NULL;
	u32 val = 0, pos = 0;
	struct tegra_pcie_port *port = NULL;
	struct tegra_pcie *pcie = (struct tegra_pcie *)(s->private);

	pr_info("\nPCIE aspm l1ss test START..\n");
	list_for_each_entry(port, &pcie->ports, list) {
		/* reset RP L1.1 L1.2 counters */
		val = readl(port->base + RP_L1_1_ENTRY_COUNT);
		val |= RP_L1_1_ENTRY_COUNT_RESET;
		writel(val, port->base + RP_L1_1_ENTRY_COUNT);
		val = readl(port->base + RP_L1_1_ENTRY_COUNT);
		pr_info("L1.1 Entry count before %x\n", val);
		reset_l1ss_counter(port, val, RP_L1_1_ENTRY_COUNT);

		val = readl(port->base + RP_L1_2_ENTRY_COUNT);
		val |= RP_L1_2_ENTRY_COUNT_RESET;
		writel(val, port->base + RP_L1_2_ENTRY_COUNT);
		val = readl(port->base + RP_L1_2_ENTRY_COUNT);
		pr_info("L1.2 Entry count before %x\n", val);
		reset_l1ss_counter(port, val, RP_L1_2_ENTRY_COUNT);
	}
	/* disable automatic l1ss exit by gpu */
	for_each_pci_dev(pdev)
		if (pci_pcie_type(pdev) != PCI_EXP_TYPE_ROOT_PORT) {
			pci_write_config_dword(pdev, 0x658, 0);
			pci_write_config_dword(pdev, 0x150, 0xE0000015);
		}

	for_each_pci_dev(pdev) {
		u16 aspm;

		pcie_capability_read_word(pdev, PCI_EXP_LNKCTL, &aspm);
		aspm |= PCI_EXP_LNKCTL_ASPM_L1;
		pcie_capability_write_word(pdev, PCI_EXP_LNKCTL, aspm);
		pos = pci_find_ext_capability(pdev, PCI_EXT_CAP_ID_L1SS);
		pci_read_config_dword(pdev, pos + PCI_L1SS_CTL1, &val);
		val &= ~PCI_L1SS_CTL1_L1SS_MASK;
		val |= (PCI_L1SS_CTL1_ASPM_L1_1 | PCI_L1SS_CTL1_ASPM_L1_2);
		pci_write_config_dword(pdev, pos + PCI_L1SS_CTL1, val);
		if (pci_pcie_type(pdev) != PCI_EXP_TYPE_ROOT_PORT)
			break;
	}
	mdelay(2000);
	for_each_pci_dev(pdev) {
		pos = pci_find_ext_capability(pdev, PCI_EXT_CAP_ID_L1SS);
		pci_read_config_dword(pdev, pos + PCI_L1SS_CTL1, &val);
		if (pci_pcie_type(pdev) != PCI_EXP_TYPE_ROOT_PORT)
			break;
	}
	list_for_each_entry(port, &pcie->ports, list) {
		u32 ltr_val;

		val = readl(port->base + RP_L1_1_ENTRY_COUNT);
		pr_info("L1.1 Entry count after %x\n", val);
		val = readl(port->base + RP_L1_2_ENTRY_COUNT);
		pr_info("L1.2 Entry count after %x\n", val);

		val = readl(port->base + RP_LTR_REP_VAL);
		pr_info("LTR reproted by EP %x\n", val);
		ltr_val = (val & 0x1FF) * (1 << (5 * ((val & 0x1C00) >> 10)));
		if (ltr_val > (106 * 1000)) {
			pr_info("EP's LTR = %u ns is > RP's threshold = %u ns\n",
					ltr_val, 106 * 1000);
			pr_info("Hence only L1.2 entry allowed\n");
		} else {
			pr_info("EP's LTR = %u ns is < RP's threshold = %u ns\n",
					ltr_val, 106 * 1000);
			pr_info("Hence only L1.1 entry allowed\n");
		}
	}

	pr_info("PCIE aspm l1ss test END..\n");
	return 0;
}

struct ltssm_major_state {
	const char *name;
	const char *minor[8];
};

struct ltssm_state {
	struct ltssm_major_state major[12];
};

static struct ltssm_state ltssm_state = {
	.major[0]  = {"detect", {"quiet", "active", "retry", "wait", "entry"} },
	.major[1]  = {"polling", {"active", "config", "idle", NULL,
		"compliance", "cspeed"} },
	.major[2]  = {"config", {"link start", "link accept", "lane accept",
		"lane wait", "idle", "pwrup", "complete"} },
	.major[3]  = {NULL, {NULL} },
	.major[4]  = {"l0", {"normal", "l0s entry", "l0s idle", "l0s wait",
		"l0s fts", "pwrup"} },
	.major[5]  = {"l1", {"entry", "waitrx", "idle", "wait", "pwrup",
		"beacon entry", "beacon exit"} },
	.major[6]  = {"l2", {"entry", "waitrx", "transmitwake", "idle"} },
	.major[7]  = {"recovery", {"rcvrlock", "rcvrcfg", "speed", "idle",
		NULL, NULL, NULL, "finish pkt"} },
	.major[8]  = {"loopback", {"entry", "active", "idle", "exit", "speed",
		"pre speed"} },
	.major[9]  = {"hotreset", {NULL} },
	.major[10] = {"disabled", {NULL} },
	.major[11] = {"txchar", {NULL} },
};

static const char *ltssm_get_major(unsigned int major)
{
	const char *state;

	state = ltssm_state.major[major].name;
	if (!state)
		return "unknown";
	return state;
}

static const char *ltssm_get_minor(unsigned int major, unsigned int minor)
{
	const char *state;

	state = ltssm_state.major[major].minor[minor];
	if (!state)
		return "unknown";
	return state;
}

static int dump_ltssm_trace(struct seq_file *s, void *data)
{
	struct tegra_pcie_port *port = (struct tegra_pcie_port *)(s->private);
	unsigned int val, ridx, widx, entries;

	seq_puts(s, "LTSSM trace dump:\n");
	val = readl(port->base + RP_LTSSM_TRACE_STATUS);
	widx = LTSSM_TRACE_STATUS_WRITE_POINTER(val);
	entries = LTSSM_TRACE_STATUS_RAM_FULL(val) ? 32 : widx;
	seq_printf(s, "LTSSM trace dump - %d entries:\n", entries);
	for (ridx = 0; ridx < entries; ridx++) {
		val = LTSSM_TRACE_STATUS_READ_ADDR(ridx);
		writel(val, port->base + RP_LTSSM_TRACE_STATUS);
		val = readl(port->base + RP_LTSSM_TRACE_STATUS);

		seq_printf(s, "[0x%08x] major: %-10s minor_tx: %-15s minor_rx: %s\n",
				val,
				ltssm_get_major(LTSSM_TRACE_STATUS_MAJOR(val)),
				ltssm_get_minor(LTSSM_TRACE_STATUS_MAJOR(val),
					LTSSM_TRACE_STATUS_PTX_MINOR(val)),
				ltssm_get_minor(LTSSM_TRACE_STATUS_MAJOR(val),
					LTSSM_TRACE_STATUS_PRX_MINOR(val)));
	}
	/* clear trace ram */
	val = readl(port->base + RP_LTSSM_TRACE_CONTROL);
	val |= LTSSM_TRACE_CONTROL_CLEAR_RAM;
	writel(val, port->base + RP_LTSSM_TRACE_CONTROL);
	val &= ~LTSSM_TRACE_CONTROL_CLEAR_RAM;
	writel(val, port->base + RP_LTSSM_TRACE_CONTROL);

	return 0;
}

static struct dentry *create_tegra_pcie_debufs_file(char *name,
		const struct file_operations *ops,
		struct dentry *parent,
		void *data)
{
	struct dentry *d;

	d = debugfs_create_file(name, 0444, parent, data, ops);
	if (!d)
		debugfs_remove_recursive(parent);

	return d;
}

#define DEFINE_ENTRY(__name)	\
static int __name ## _open(struct inode *inode, struct file *file)	\
{									\
	return single_open(file, __name, inode->i_private);		\
}									\
static const struct file_operations __name ## _fops = {		\
	.open		= __name ## _open,			\
	.read		= seq_read,				\
	.llseek		= seq_lseek,				\
	.release	= single_release,			\
};

/* common */
DEFINE_ENTRY(list_devices)
DEFINE_ENTRY(apply_link_speed)
DEFINE_ENTRY(check_d3hot)
DEFINE_ENTRY(dump_config_space)
DEFINE_ENTRY(dump_afi_space)
DEFINE_ENTRY(config_read)
DEFINE_ENTRY(config_write)
DEFINE_ENTRY(aspm_l11)
DEFINE_ENTRY(aspm_l1ss)
DEFINE_ENTRY(power_down)

/* Port specific */
DEFINE_ENTRY(loopback)
DEFINE_ENTRY(apply_lane_width)
DEFINE_ENTRY(aspm_state_cnt)
DEFINE_ENTRY(list_aspm_states)
DEFINE_ENTRY(apply_aspm_state)
DEFINE_ENTRY(get_aspm_duration)
DEFINE_ENTRY(secondary_bus_reset)
DEFINE_ENTRY(dump_ltssm_trace)

static int tegra_pcie_port_debugfs_init(struct tegra_pcie_port *port)
{
	struct dentry *d;
	char port_name[2] = {0};

	snprintf(port_name, sizeof(port_name), "%d", port->index);
	port->port_debugfs = debugfs_create_dir(port_name,
			port->pcie->debugfs);
	if (!port->port_debugfs)
		return -ENOMEM;

	debugfs_create_u32("lane_width", 0664, port->port_debugfs,
			&(port->lanes));
	debugfs_create_x32("loopback_status", 0664, port->port_debugfs,
			&(port->loopback_stat));

	d = debugfs_create_file("loopback", 0444, port->port_debugfs,
			(void *)port, &loopback_fops);
	if (!d)
		goto remove;

	d = debugfs_create_file("apply_lane_width", 0444, port->port_debugfs,
			(void *)port, &apply_lane_width_fops);
	if (!d)
		goto remove;

	d = debugfs_create_file("aspm_state_cnt", 0444, port->port_debugfs,
			(void *)port, &aspm_state_cnt_fops);
	if (!d)
		goto remove;

	debugfs_create_u16("config_aspm_state", 0664, port->port_debugfs,
			&config_aspm_state);

	d = debugfs_create_file("apply_aspm_state", 0444, port->port_debugfs,
			(void *)port, &apply_aspm_state_fops);
	if (!d)
		goto remove;

	d = debugfs_create_file("list_aspm_states", 0444, port->port_debugfs,
			(void *)port, &list_aspm_states_fops);
	if (!d)
		goto remove;

	d = debugfs_create_file("dump_ltssm_trace", 0444, port->port_debugfs,
			(void *)port, &dump_ltssm_trace_fops);
	if (!d)
		goto remove;

	d = debugfs_create_file("get_aspm_duration", 0444, port->port_debugfs,
			(void *)port, &get_aspm_duration_fops);
	if (!d)
		goto remove;

	d = debugfs_create_file("secondary_bus_reset", 0444, port->port_debugfs,
			(void *)port, &secondary_bus_reset_fops);
	if (!d)
		goto remove;

	return 0;

remove:
	debugfs_remove_recursive(port->port_debugfs);
	port->port_debugfs = NULL;
	return -ENOMEM;
}

static void *tegra_pcie_ports_seq_start(struct seq_file *s, loff_t *pos)
{
	struct tegra_pcie *pcie = s->private;

	if (list_empty(&pcie->ports))
		return NULL;

	seq_puts(s, "Index  Status\n");

	return seq_list_start(&pcie->ports, *pos);
}

static void *tegra_pcie_ports_seq_next(struct seq_file *s, void *v, loff_t *pos)
{
	struct tegra_pcie *pcie = s->private;

	return seq_list_next(v, &pcie->ports, pos);
}

static void tegra_pcie_ports_seq_stop(struct seq_file *s, void *v)
{
}

static int tegra_pcie_ports_seq_show(struct seq_file *s, void *v)
{
	bool up = false, active = false;
	struct tegra_pcie_port *port;
	unsigned int value;

	port = list_entry(v, struct tegra_pcie_port, list);

	value = readl(port->base + RP_VEND_XP);

	if (value & RP_VEND_XP_DL_UP)
		up = true;

	value = readl(port->base + RP_LINK_CONTROL_STATUS);

	if (value & RP_LINK_CONTROL_STATUS_DL_LINK_ACTIVE)
		active = true;

	seq_printf(s, "%2u     ", port->index);

	if (up)
		seq_puts(s, "up");

	if (active) {
		if (up)
			seq_puts(s, ", ");

		seq_puts(s, "active");
	}

	seq_puts(s, "\n");
	return 0;
}

static const struct seq_operations tegra_pcie_ports_seq_ops = {
=======
static const struct seq_operations tegra_pcie_ports_sops = {
>>>>>>> 3cea11cd
	.start = tegra_pcie_ports_seq_start,
	.next = tegra_pcie_ports_seq_next,
	.stop = tegra_pcie_ports_seq_stop,
	.show = tegra_pcie_ports_seq_show,
};

<<<<<<< HEAD
static int tegra_pcie_ports_open(struct inode *inode, struct file *file)
{
	struct tegra_pcie *pcie = inode->i_private;
	struct seq_file *s;
	int err;

	err = seq_open(file, &tegra_pcie_ports_seq_ops);
	if (err)
		return err;

	s = file->private_data;
	s->private = pcie;

	return 0;
}

static const struct file_operations tegra_pcie_ports_ops = {
	.owner = THIS_MODULE,
	.open = tegra_pcie_ports_open,
	.read = seq_read,
	.llseek = seq_lseek,
	.release = seq_release,
};
=======
DEFINE_SEQ_ATTRIBUTE(tegra_pcie_ports);
>>>>>>> 3cea11cd

static void tegra_pcie_debugfs_exit(struct tegra_pcie *pcie)
{
	debugfs_remove_recursive(pcie->debugfs);
	pcie->debugfs = NULL;
}

static void tegra_pcie_debugfs_init(struct tegra_pcie *pcie)
{
<<<<<<< HEAD
	struct dentry *file, *d;
	struct tegra_pcie_port *port;

=======
>>>>>>> 3cea11cd
	pcie->debugfs = debugfs_create_dir("pcie", NULL);

<<<<<<< HEAD
	file = debugfs_create_file("ports", S_IFREG | S_IRUGO, pcie->debugfs,
				   pcie, &tegra_pcie_ports_ops);
	if (!file)
		goto remove;

	d = create_tegra_pcie_debufs_file("list_devices",
			&list_devices_fops, pcie->debugfs,
			(void *)pcie);
	if (!d)
		goto remove;

	d = debugfs_create_bool("is_gen2_speed(WO)", 0200, pcie->debugfs,
			&is_gen2_speed);
	if (!d)
		goto remove;

	d = create_tegra_pcie_debufs_file("apply_link_speed",
			&apply_link_speed_fops, pcie->debugfs,
			(void *)pcie);
	if (!d)
		goto remove;

	d = create_tegra_pcie_debufs_file("check_d3hot",
			&check_d3hot_fops, pcie->debugfs,
			(void *)pcie);
	if (!d)
		goto remove;

	d = create_tegra_pcie_debufs_file("power_down",
			&power_down_fops, pcie->debugfs,
			(void *)pcie);
	if (!d)
		goto remove;

	d = create_tegra_pcie_debufs_file("dump_config_space",
			&dump_config_space_fops,
			pcie->debugfs, (void *)pcie);
	if (!d)
		goto remove;

	d = create_tegra_pcie_debufs_file("dump_afi_space",
			&dump_afi_space_fops, pcie->debugfs,
			(void *)pcie);
	if (!d)
		goto remove;

	debugfs_create_u16("bus_dev_func", 0664, pcie->debugfs, &bdf);
	debugfs_create_u16("config_offset", 0664, pcie->debugfs,
			&config_offset);

	debugfs_create_u32("config_val", 0664, pcie->debugfs, &config_val);

	d = create_tegra_pcie_debufs_file("config_read", &config_read_fops,
			pcie->debugfs, (void *)pcie);
	if (!d)
		goto remove;

	d = create_tegra_pcie_debufs_file("config_write", &config_write_fops,
			pcie->debugfs, (void *)pcie);
	if (!d)
		goto remove;
	d = create_tegra_pcie_debufs_file("aspm_l11", &aspm_l11_fops,
			pcie->debugfs, (void *)pcie);
	if (!d)
		goto remove;
	d = create_tegra_pcie_debufs_file("aspm_l1ss", &aspm_l1ss_fops,
			pcie->debugfs, (void *)pcie);
	if (!d)
		goto remove;

	list_for_each_entry(port, &pcie->ports, list) {
		if (tegra_pcie_port_debugfs_init(port))
			goto remove;
	}

	return 0;

remove:
	tegra_pcie_debugfs_exit(pcie);
	return -ENOMEM;
=======
	debugfs_create_file("ports", S_IFREG | S_IRUGO, pcie->debugfs, pcie,
			    &tegra_pcie_ports_fops);
>>>>>>> 3cea11cd
}

static int tegra_pcie_probe(struct platform_device *pdev)
{
	struct device *dev = &pdev->dev;
	struct pci_host_bridge *host;
	struct tegra_pcie *pcie;
	struct tegra_pcie_port *port = NULL;
	int err;

	host = devm_pci_alloc_host_bridge(dev, sizeof(*pcie));
	if (!host)
		return -ENOMEM;

	pcie = pci_host_bridge_priv(host);
	host->sysdata = pcie;
	platform_set_drvdata(pdev, pcie);

	pcie->soc = of_device_get_match_data(dev);
	INIT_LIST_HEAD(&pcie->ports);
	pcie->dev = dev;

#if IS_ENABLED(CONFIG_TEGRA_BWMGR)
	pcie->emc_bwmgr = tegra_bwmgr_register(TEGRA_BWMGR_CLIENT_PCIE);
	if (!pcie->emc_bwmgr)
		dev_err(dev, "couldn't register with EMC BwMgr\n");
#endif

	err = tegra_pcie_parse_dt(pcie);
	if (err < 0)
		return err;

	err = tegra_pcie_get_resources(pcie);
	if (err < 0) {
		dev_err(dev, "failed to request resources: %d\n", err);
		return err;
	}

	err = tegra_pcie_msi_setup(pcie);
	if (err < 0) {
		dev_err(dev, "failed to enable MSI support: %d\n", err);
		goto put_resources;
	}

	list_for_each_entry(port, &pcie->ports, list)
		if (port->has_mxm_port && tegra_pcie_mxm_pwr_init(port))
			dev_info(dev, "pwr_good is down for port %d, ignoring\n",
				 port->index);

	pm_runtime_enable(pcie->dev);
	err = pm_runtime_get_sync(pcie->dev);
	if (err < 0) {
		dev_err(dev, "fail to enable pcie controller: %d\n", err);
		goto pm_runtime_put;
	}

	/*
	 * If all PCIe ports are down, power gate PCIe. This can happen if
	 * no endpoints are connected, so don't fail probe.
	 */
	port = NULL;
	err = -ENOMEDIUM;

	list_for_each_entry(port, &pcie->ports, list) {
		if (tegra_pcie_link_up(port)) {
			err = 0;
			break;
		}
	}

	if (err == -ENOMEDIUM) {
		err = 0;
		goto pm_runtime_put;
	}

	pci_add_flags(PCI_REASSIGN_ALL_BUS);

	host->ops = &tegra_pcie_ops;
	host->map_irq = tegra_pcie_map_irq;

	err = pci_host_probe(host);
	if (err < 0) {
		dev_err(dev, "failed to register host: %d\n", err);
		goto pm_runtime_put;
	}

	if (IS_ENABLED(CONFIG_DEBUG_FS))
		tegra_pcie_debugfs_init(pcie);

	device_init_wakeup(dev, true);

	return 0;

pm_runtime_put:
	pm_runtime_put_sync(pcie->dev);
	pm_runtime_disable(pcie->dev);
	tegra_pcie_msi_teardown(pcie);
put_resources:
	tegra_pcie_put_resources(pcie);
	return err;
}

static int tegra_pcie_remove(struct platform_device *pdev)
{
	struct tegra_pcie *pcie = platform_get_drvdata(pdev);
	struct pci_host_bridge *host = pci_host_bridge_from_priv(pcie);
	struct tegra_pcie_port *port, *tmp;

	if (list_empty(&pcie->ports))
		return 0;

	device_init_wakeup(&pdev->dev, false);

	if (IS_ENABLED(CONFIG_DEBUG_FS))
		tegra_pcie_debugfs_exit(pcie);

#if IS_ENABLED(CONFIG_TEGRA_BWMGR)
	tegra_bwmgr_set_emc(pcie->emc_bwmgr, 0, TEGRA_BWMGR_SET_EMC_FLOOR);
	tegra_bwmgr_unregister(pcie->emc_bwmgr);
#endif

	pci_stop_root_bus(host->bus);
	pci_remove_root_bus(host->bus);
	pm_runtime_put_sync(pcie->dev);
	pm_runtime_disable(pcie->dev);

	if (IS_ENABLED(CONFIG_PCI_MSI))
		tegra_pcie_msi_teardown(pcie);

	tegra_pcie_put_resources(pcie);

	list_for_each_entry_safe(port, tmp, &pcie->ports, list)
		tegra_pcie_port_free(port);

	return 0;
}

static int __maybe_unused tegra_pcie_pm_suspend(struct device *dev)
{
	struct tegra_pcie *pcie = dev_get_drvdata(dev);
	struct tegra_pcie_port *port;
	int err;

	if (list_empty(&pcie->ports))
		return 0;

	list_for_each_entry(port, &pcie->ports, list)
		tegra_pcie_pme_turnoff(port);

	tegra_pcie_disable_ports(pcie);

	/*
	 * AFI_INTR is unmasked in tegra_pcie_enable_controller(), mask it to
	 * avoid unwanted interrupts raised by AFI after pex_rst is asserted.
	 */
	tegra_pcie_disable_interrupts(pcie);

	if (pcie->soc->program_uphy) {
		err = tegra_pcie_phy_power_off(pcie);
		if (err < 0)
			dev_err(dev, "failed to power off PHY(s): %d\n", err);
	}

	reset_control_assert(pcie->pex_rst);
	clk_disable_unprepare(pcie->pex_clk);

	if (IS_ENABLED(CONFIG_PCI_MSI))
		tegra_pcie_disable_msi(pcie);

	pinctrl_pm_select_idle_state(dev);
	tegra_pcie_power_off(pcie);
	tegra_pcie_config_plat(pcie, 0);

	return 0;
}

static int __maybe_unused tegra_pcie_pm_resume(struct device *dev)
{
	struct tegra_pcie *pcie = dev_get_drvdata(dev);
	int err;

	if (list_empty(&pcie->ports))
		return 0;

	tegra_pcie_config_plat(pcie, 1);

	err = tegra_pcie_power_on(pcie);
	if (err) {
		dev_err(dev, "tegra pcie power on fail: %d\n", err);
		return err;
	}

	err = pinctrl_pm_select_default_state(dev);
	if (err < 0) {
		dev_err(dev, "failed to disable PCIe IO DPD: %d\n", err);
		goto poweroff;
	}

	tegra_pcie_enable_controller(pcie);
	tegra_pcie_setup_translations(pcie);

	if (IS_ENABLED(CONFIG_PCI_MSI))
		tegra_pcie_enable_msi(pcie);

	err = clk_prepare_enable(pcie->pex_clk);
	if (err) {
		dev_err(dev, "failed to enable PEX clock: %d\n", err);
		goto pex_dpd_enable;
	}

	reset_control_deassert(pcie->pex_rst);

	if (pcie->soc->program_uphy) {
		err = tegra_pcie_phy_power_on(pcie);
		if (err < 0) {
			dev_err(dev, "failed to power on PHY(s): %d\n", err);
			goto disable_pex_clk;
		}
	}

	tegra_pcie_apply_pad_settings(pcie);
	tegra_pcie_enable_ports(pcie);

	return 0;

disable_pex_clk:
	reset_control_assert(pcie->pex_rst);
	clk_disable_unprepare(pcie->pex_clk);
pex_dpd_enable:
	pinctrl_pm_select_idle_state(dev);
poweroff:
	tegra_pcie_power_off(pcie);

	return err;
}

static int tegra_pcie_suspend_late(struct device *dev)
{
	struct tegra_pcie *pcie = dev_get_drvdata(dev);

	if (list_empty(&pcie->ports))
		return 0;

	if (gpio_is_valid(pcie->pex_wake))
		enable_irq_wake(gpio_to_irq(pcie->pex_wake));

	return 0;
}

static int tegra_pcie_resume_early(struct device *dev)
{
	struct tegra_pcie *pcie = dev_get_drvdata(dev);

	if (list_empty(&pcie->ports))
		return 0;

	if (gpio_is_valid(pcie->pex_wake))
		disable_irq_wake(gpio_to_irq(pcie->pex_wake));

	return 0;
}

static const struct dev_pm_ops tegra_pcie_pm_ops = {
	SET_RUNTIME_PM_OPS(tegra_pcie_pm_suspend, tegra_pcie_pm_resume, NULL)
	SET_NOIRQ_SYSTEM_SLEEP_PM_OPS(tegra_pcie_pm_suspend,
				      tegra_pcie_pm_resume)
	SET_LATE_SYSTEM_SLEEP_PM_OPS(tegra_pcie_suspend_late,
				     tegra_pcie_resume_early)
};

static struct platform_driver tegra_pcie_driver = {
	.driver = {
		.name = "tegra-pcie",
		.of_match_table = tegra_pcie_of_match,
		.suppress_bind_attrs = true,
		.pm = &tegra_pcie_pm_ops,
	},
	.probe = tegra_pcie_probe,
	.remove = tegra_pcie_remove,
};
module_platform_driver(tegra_pcie_driver);
MODULE_LICENSE("GPL");<|MERGE_RESOLUTION|>--- conflicted
+++ resolved
@@ -3357,7 +3357,6 @@
 	return 0;
 }
 
-<<<<<<< HEAD
 static int dump_config_space(struct seq_file *s, void *data)
 {
 	u8 val;
@@ -4183,43 +4182,14 @@
 	return 0;
 }
 
-static const struct seq_operations tegra_pcie_ports_seq_ops = {
-=======
 static const struct seq_operations tegra_pcie_ports_sops = {
->>>>>>> 3cea11cd
 	.start = tegra_pcie_ports_seq_start,
 	.next = tegra_pcie_ports_seq_next,
 	.stop = tegra_pcie_ports_seq_stop,
 	.show = tegra_pcie_ports_seq_show,
 };
 
-<<<<<<< HEAD
-static int tegra_pcie_ports_open(struct inode *inode, struct file *file)
-{
-	struct tegra_pcie *pcie = inode->i_private;
-	struct seq_file *s;
-	int err;
-
-	err = seq_open(file, &tegra_pcie_ports_seq_ops);
-	if (err)
-		return err;
-
-	s = file->private_data;
-	s->private = pcie;
-
-	return 0;
-}
-
-static const struct file_operations tegra_pcie_ports_ops = {
-	.owner = THIS_MODULE,
-	.open = tegra_pcie_ports_open,
-	.read = seq_read,
-	.llseek = seq_lseek,
-	.release = seq_release,
-};
-=======
 DEFINE_SEQ_ATTRIBUTE(tegra_pcie_ports);
->>>>>>> 3cea11cd
 
 static void tegra_pcie_debugfs_exit(struct tegra_pcie *pcie)
 {
@@ -4229,19 +4199,13 @@
 
 static void tegra_pcie_debugfs_init(struct tegra_pcie *pcie)
 {
-<<<<<<< HEAD
-	struct dentry *file, *d;
+	struct dentry *d;
 	struct tegra_pcie_port *port;
 
-=======
->>>>>>> 3cea11cd
 	pcie->debugfs = debugfs_create_dir("pcie", NULL);
 
-<<<<<<< HEAD
-	file = debugfs_create_file("ports", S_IFREG | S_IRUGO, pcie->debugfs,
-				   pcie, &tegra_pcie_ports_ops);
-	if (!file)
-		goto remove;
+	debugfs_create_file("ports", S_IFREG | S_IRUGO, pcie->debugfs, pcie,
+			    &tegra_pcie_ports_fops);
 
 	d = create_tegra_pcie_debufs_file("list_devices",
 			&list_devices_fops, pcie->debugfs,
@@ -4318,10 +4282,6 @@
 remove:
 	tegra_pcie_debugfs_exit(pcie);
 	return -ENOMEM;
-=======
-	debugfs_create_file("ports", S_IFREG | S_IRUGO, pcie->debugfs, pcie,
-			    &tegra_pcie_ports_fops);
->>>>>>> 3cea11cd
 }
 
 static int tegra_pcie_probe(struct platform_device *pdev)
