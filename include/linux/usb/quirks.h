--- conflicted
+++ resolved
@@ -33,14 +33,12 @@
 /* device generates spurious wakeup, ignore remote wakeup capability */
 #define USB_QUIRK_IGNORE_REMOTE_WAKEUP	0x00000200
 
-<<<<<<< HEAD
 #define USB_QUIRK_OTG_COMPLIANCE	0x00000080
 
 /* device can handle u1/u2 power states well */
 #define USB_QUIRK_ENABLE_U1U2		0x00000400
-=======
+
 /* device can't handle Link Power Management */
 #define USB_QUIRK_NO_LPM			BIT(10)
->>>>>>> b479738c
 
 #endif /* __LINUX_USB_QUIRKS_H */