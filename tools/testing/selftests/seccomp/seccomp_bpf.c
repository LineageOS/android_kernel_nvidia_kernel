/*
 * Copyright (c) 2012 The Chromium OS Authors. All rights reserved.
 * Use of this source code is governed by the GPLv2 license.
 *
 * Test code for seccomp bpf.
 */

#define _GNU_SOURCE
#include <sys/types.h>

/*
 * glibc 2.26 and later have SIGSYS in siginfo_t. Before that,
 * we need to use the kernel's siginfo.h file and trick glibc
 * into accepting it.
 */
#if !__GLIBC_PREREQ(2, 26)
# include <asm/siginfo.h>
# define __have_siginfo_t 1
# define __have_sigval_t 1
# define __have_sigevent_t 1
#endif

#include <errno.h>
#include <linux/filter.h>
#include <sys/prctl.h>
#include <sys/ptrace.h>
#include <sys/user.h>
#include <linux/prctl.h>
#include <linux/ptrace.h>
#include <linux/seccomp.h>
#include <pthread.h>
#include <semaphore.h>
#include <signal.h>
#include <stddef.h>
#include <stdbool.h>
#include <string.h>
#include <time.h>
#include <linux/elf.h>
#include <sys/uio.h>
#include <sys/utsname.h>
#include <sys/fcntl.h>
#include <sys/mman.h>
#include <sys/times.h>
#include <sys/socket.h>
#include <sys/ioctl.h>

#include <unistd.h>
#include <sys/syscall.h>
#include <poll.h>

#include "../kselftest_harness.h"

#ifndef PR_SET_PTRACER
# define PR_SET_PTRACER 0x59616d61
#endif

#ifndef PR_SET_NO_NEW_PRIVS
#define PR_SET_NO_NEW_PRIVS 38
#define PR_GET_NO_NEW_PRIVS 39
#endif

#ifndef PR_SECCOMP_EXT
#define PR_SECCOMP_EXT 43
#endif

#ifndef SECCOMP_EXT_ACT
#define SECCOMP_EXT_ACT 1
#endif

#ifndef SECCOMP_EXT_ACT_TSYNC
#define SECCOMP_EXT_ACT_TSYNC 1
#endif

#ifndef SECCOMP_MODE_STRICT
#define SECCOMP_MODE_STRICT 1
#endif

#ifndef SECCOMP_MODE_FILTER
#define SECCOMP_MODE_FILTER 2
#endif

#ifndef SECCOMP_RET_ALLOW
struct seccomp_data {
	int nr;
	__u32 arch;
	__u64 instruction_pointer;
	__u64 args[6];
};
#endif

#ifndef SECCOMP_RET_KILL_PROCESS
#define SECCOMP_RET_KILL_PROCESS 0x80000000U /* kill the process */
#define SECCOMP_RET_KILL_THREAD	 0x00000000U /* kill the thread */
#endif
#ifndef SECCOMP_RET_KILL
#define SECCOMP_RET_KILL	 SECCOMP_RET_KILL_THREAD
#define SECCOMP_RET_TRAP	 0x00030000U /* disallow and force a SIGSYS */
#define SECCOMP_RET_ERRNO	 0x00050000U /* returns an errno */
#define SECCOMP_RET_TRACE	 0x7ff00000U /* pass to a tracer or disallow */
#define SECCOMP_RET_ALLOW	 0x7fff0000U /* allow */
#endif
#ifndef SECCOMP_RET_LOG
#define SECCOMP_RET_LOG		 0x7ffc0000U /* allow after logging */
#endif

#ifndef __NR_seccomp
# if defined(__i386__)
#  define __NR_seccomp 354
# elif defined(__x86_64__)
#  define __NR_seccomp 317
# elif defined(__arm__)
#  define __NR_seccomp 383
# elif defined(__aarch64__)
#  define __NR_seccomp 277
# elif defined(__hppa__)
#  define __NR_seccomp 338
# elif defined(__powerpc__)
#  define __NR_seccomp 358
# elif defined(__s390__)
#  define __NR_seccomp 348
# else
#  warning "seccomp syscall number unknown for this architecture"
#  define __NR_seccomp 0xffff
# endif
#endif

#ifndef SECCOMP_SET_MODE_STRICT
#define SECCOMP_SET_MODE_STRICT 0
#endif

#ifndef SECCOMP_SET_MODE_FILTER
#define SECCOMP_SET_MODE_FILTER 1
#endif

#ifndef SECCOMP_GET_ACTION_AVAIL
#define SECCOMP_GET_ACTION_AVAIL 2
#endif

#ifndef SECCOMP_GET_NOTIF_SIZES
#define SECCOMP_GET_NOTIF_SIZES 3
#endif

#ifndef SECCOMP_FILTER_FLAG_TSYNC
#define SECCOMP_FILTER_FLAG_TSYNC (1UL << 0)
#endif

#ifndef SECCOMP_FILTER_FLAG_LOG
#define SECCOMP_FILTER_FLAG_LOG (1UL << 1)
#endif

#ifndef SECCOMP_FILTER_FLAG_SPEC_ALLOW
#define SECCOMP_FILTER_FLAG_SPEC_ALLOW (1UL << 2)
#endif

#ifndef PTRACE_SECCOMP_GET_METADATA
#define PTRACE_SECCOMP_GET_METADATA	0x420d

struct seccomp_metadata {
	__u64 filter_off;       /* Input: which filter */
	__u64 flags;             /* Output: filter's flags */
};
#endif

#ifndef SECCOMP_FILTER_FLAG_NEW_LISTENER
#define SECCOMP_FILTER_FLAG_NEW_LISTENER	(1UL << 3)

#define SECCOMP_RET_USER_NOTIF 0x7fc00000U

#define SECCOMP_IOC_MAGIC		'!'
#define SECCOMP_IO(nr)			_IO(SECCOMP_IOC_MAGIC, nr)
#define SECCOMP_IOR(nr, type)		_IOR(SECCOMP_IOC_MAGIC, nr, type)
#define SECCOMP_IOW(nr, type)		_IOW(SECCOMP_IOC_MAGIC, nr, type)
#define SECCOMP_IOWR(nr, type)		_IOWR(SECCOMP_IOC_MAGIC, nr, type)

/* Flags for seccomp notification fd ioctl. */
#define SECCOMP_IOCTL_NOTIF_RECV	SECCOMP_IOWR(0, struct seccomp_notif)
#define SECCOMP_IOCTL_NOTIF_SEND	SECCOMP_IOWR(1,	\
						struct seccomp_notif_resp)
#define SECCOMP_IOCTL_NOTIF_ID_VALID	SECCOMP_IOR(2, __u64)

struct seccomp_notif {
	__u64 id;
	__u32 pid;
	__u32 flags;
	struct seccomp_data data;
};

struct seccomp_notif_resp {
	__u64 id;
	__s64 val;
	__s32 error;
	__u32 flags;
};

struct seccomp_notif_sizes {
	__u16 seccomp_notif;
	__u16 seccomp_notif_resp;
	__u16 seccomp_data;
};
#endif

#ifndef seccomp
int seccomp(unsigned int op, unsigned int flags, void *args)
{
	errno = 0;
	return syscall(__NR_seccomp, op, flags, args);
}
#endif

#if __BYTE_ORDER == __LITTLE_ENDIAN
#define syscall_arg(_n) (offsetof(struct seccomp_data, args[_n]))
#elif __BYTE_ORDER == __BIG_ENDIAN
#define syscall_arg(_n) (offsetof(struct seccomp_data, args[_n]) + sizeof(__u32))
#else
#error "wut? Unknown __BYTE_ORDER?!"
#endif

#define SIBLING_EXIT_UNKILLED	0xbadbeef
#define SIBLING_EXIT_FAILURE	0xbadface
#define SIBLING_EXIT_NEWPRIVS	0xbadfeed

TEST(mode_strict_support)
{
	long ret;

	ret = prctl(PR_SET_SECCOMP, SECCOMP_MODE_STRICT, NULL, NULL, NULL);
	ASSERT_EQ(0, ret) {
		TH_LOG("Kernel does not support CONFIG_SECCOMP");
	}
	syscall(__NR_exit, 0);
}

TEST_SIGNAL(mode_strict_cannot_call_prctl, SIGKILL)
{
	long ret;

	ret = prctl(PR_SET_SECCOMP, SECCOMP_MODE_STRICT, NULL, NULL, NULL);
	ASSERT_EQ(0, ret) {
		TH_LOG("Kernel does not support CONFIG_SECCOMP");
	}
	syscall(__NR_prctl, PR_SET_SECCOMP, SECCOMP_MODE_FILTER,
		NULL, NULL, NULL);
	EXPECT_FALSE(true) {
		TH_LOG("Unreachable!");
	}
}

/* Note! This doesn't test no new privs behavior */
TEST(no_new_privs_support)
{
	long ret;

	ret = prctl(PR_SET_NO_NEW_PRIVS, 1, 0, 0, 0);
	EXPECT_EQ(0, ret) {
		TH_LOG("Kernel does not support PR_SET_NO_NEW_PRIVS!");
	}
}

/* Tests kernel support by checking for a copy_from_user() fault on NULL. */
TEST(mode_filter_support)
{
	long ret;

	ret = prctl(PR_SET_NO_NEW_PRIVS, 1, NULL, 0, 0);
	ASSERT_EQ(0, ret) {
		TH_LOG("Kernel does not support PR_SET_NO_NEW_PRIVS!");
	}
	ret = prctl(PR_SET_SECCOMP, SECCOMP_MODE_FILTER, NULL, NULL, NULL);
	EXPECT_EQ(-1, ret);
	EXPECT_EQ(EFAULT, errno) {
		TH_LOG("Kernel does not support CONFIG_SECCOMP_FILTER!");
	}
}

TEST(mode_filter_without_nnp)
{
	struct sock_filter filter[] = {
		BPF_STMT(BPF_RET|BPF_K, SECCOMP_RET_ALLOW),
	};
	struct sock_fprog prog = {
		.len = (unsigned short)ARRAY_SIZE(filter),
		.filter = filter,
	};
	long ret;

	ret = prctl(PR_GET_NO_NEW_PRIVS, 0, NULL, 0, 0);
	ASSERT_LE(0, ret) {
		TH_LOG("Expected 0 or unsupported for NO_NEW_PRIVS");
	}
	errno = 0;
	ret = prctl(PR_SET_SECCOMP, SECCOMP_MODE_FILTER, &prog, 0, 0);
	/* Succeeds with CAP_SYS_ADMIN, fails without */
	/* TODO(wad) check caps not euid */
	if (geteuid()) {
		EXPECT_EQ(-1, ret);
		EXPECT_EQ(EACCES, errno);
	} else {
		EXPECT_EQ(0, ret);
	}
}

#define MAX_INSNS_PER_PATH 32768

TEST(filter_size_limits)
{
	int i;
	int count = BPF_MAXINSNS + 1;
	struct sock_filter allow[] = {
		BPF_STMT(BPF_RET|BPF_K, SECCOMP_RET_ALLOW),
	};
	struct sock_filter *filter;
	struct sock_fprog prog = { };
	long ret;

	filter = calloc(count, sizeof(*filter));
	ASSERT_NE(NULL, filter);

	for (i = 0; i < count; i++)
		filter[i] = allow[0];

	ret = prctl(PR_SET_NO_NEW_PRIVS, 1, 0, 0, 0);
	ASSERT_EQ(0, ret);

	prog.filter = filter;
	prog.len = count;

	/* Too many filter instructions in a single filter. */
	ret = prctl(PR_SET_SECCOMP, SECCOMP_MODE_FILTER, &prog, 0, 0);
	ASSERT_NE(0, ret) {
		TH_LOG("Installing %d insn filter was allowed", prog.len);
	}

	/* One less is okay, though. */
	prog.len -= 1;
	ret = prctl(PR_SET_SECCOMP, SECCOMP_MODE_FILTER, &prog, 0, 0);
	ASSERT_EQ(0, ret) {
		TH_LOG("Installing %d insn filter wasn't allowed", prog.len);
	}
}

TEST(filter_chain_limits)
{
	int i;
	int count = BPF_MAXINSNS;
	struct sock_filter allow[] = {
		BPF_STMT(BPF_RET|BPF_K, SECCOMP_RET_ALLOW),
	};
	struct sock_filter *filter;
	struct sock_fprog prog = { };
	long ret;

	filter = calloc(count, sizeof(*filter));
	ASSERT_NE(NULL, filter);

	for (i = 0; i < count; i++)
		filter[i] = allow[0];

	ret = prctl(PR_SET_NO_NEW_PRIVS, 1, 0, 0, 0);
	ASSERT_EQ(0, ret);

	prog.filter = filter;
	prog.len = 1;

	ret = prctl(PR_SET_SECCOMP, SECCOMP_MODE_FILTER, &prog, 0, 0);
	ASSERT_EQ(0, ret);

	prog.len = count;

	/* Too many total filter instructions. */
	for (i = 0; i < MAX_INSNS_PER_PATH; i++) {
		ret = prctl(PR_SET_SECCOMP, SECCOMP_MODE_FILTER, &prog, 0, 0);
		if (ret != 0)
			break;
	}
	ASSERT_NE(0, ret) {
		TH_LOG("Allowed %d %d-insn filters (total with penalties:%d)",
		       i, count, i * (count + 4));
	}
}

TEST(mode_filter_cannot_move_to_strict)
{
	struct sock_filter filter[] = {
		BPF_STMT(BPF_RET|BPF_K, SECCOMP_RET_ALLOW),
	};
	struct sock_fprog prog = {
		.len = (unsigned short)ARRAY_SIZE(filter),
		.filter = filter,
	};
	long ret;

	ret = prctl(PR_SET_NO_NEW_PRIVS, 1, 0, 0, 0);
	ASSERT_EQ(0, ret);

	ret = prctl(PR_SET_SECCOMP, SECCOMP_MODE_FILTER, &prog, 0, 0);
	ASSERT_EQ(0, ret);

	ret = prctl(PR_SET_SECCOMP, SECCOMP_MODE_STRICT, NULL, 0, 0);
	EXPECT_EQ(-1, ret);
	EXPECT_EQ(EINVAL, errno);
}


TEST(mode_filter_get_seccomp)
{
	struct sock_filter filter[] = {
		BPF_STMT(BPF_RET|BPF_K, SECCOMP_RET_ALLOW),
	};
	struct sock_fprog prog = {
		.len = (unsigned short)ARRAY_SIZE(filter),
		.filter = filter,
	};
	long ret;

	ret = prctl(PR_SET_NO_NEW_PRIVS, 1, 0, 0, 0);
	ASSERT_EQ(0, ret);

	ret = prctl(PR_GET_SECCOMP, 0, 0, 0, 0);
	EXPECT_EQ(0, ret);

	ret = prctl(PR_SET_SECCOMP, SECCOMP_MODE_FILTER, &prog, 0, 0);
	ASSERT_EQ(0, ret);

	ret = prctl(PR_GET_SECCOMP, 0, 0, 0, 0);
	EXPECT_EQ(2, ret);
}


TEST(ALLOW_all)
{
	struct sock_filter filter[] = {
		BPF_STMT(BPF_RET|BPF_K, SECCOMP_RET_ALLOW),
	};
	struct sock_fprog prog = {
		.len = (unsigned short)ARRAY_SIZE(filter),
		.filter = filter,
	};
	long ret;

	ret = prctl(PR_SET_NO_NEW_PRIVS, 1, 0, 0, 0);
	ASSERT_EQ(0, ret);

	ret = prctl(PR_SET_SECCOMP, SECCOMP_MODE_FILTER, &prog);
	ASSERT_EQ(0, ret);
}

TEST(empty_prog)
{
	struct sock_filter filter[] = {
	};
	struct sock_fprog prog = {
		.len = (unsigned short)ARRAY_SIZE(filter),
		.filter = filter,
	};
	long ret;

	ret = prctl(PR_SET_NO_NEW_PRIVS, 1, 0, 0, 0);
	ASSERT_EQ(0, ret);

	ret = prctl(PR_SET_SECCOMP, SECCOMP_MODE_FILTER, &prog);
	EXPECT_EQ(-1, ret);
	EXPECT_EQ(EINVAL, errno);
}

TEST(log_all)
{
	struct sock_filter filter[] = {
		BPF_STMT(BPF_RET|BPF_K, SECCOMP_RET_LOG),
	};
	struct sock_fprog prog = {
		.len = (unsigned short)ARRAY_SIZE(filter),
		.filter = filter,
	};
	long ret;
	pid_t parent = getppid();

	ret = prctl(PR_SET_NO_NEW_PRIVS, 1, 0, 0, 0);
	ASSERT_EQ(0, ret);

	ret = prctl(PR_SET_SECCOMP, SECCOMP_MODE_FILTER, &prog);
	ASSERT_EQ(0, ret);

	/* getppid() should succeed and be logged (no check for logging) */
	EXPECT_EQ(parent, syscall(__NR_getppid));
}

TEST_SIGNAL(unknown_ret_is_kill_inside, SIGSYS)
{
	struct sock_filter filter[] = {
		BPF_STMT(BPF_RET|BPF_K, 0x10000000U),
	};
	struct sock_fprog prog = {
		.len = (unsigned short)ARRAY_SIZE(filter),
		.filter = filter,
	};
	long ret;

	ret = prctl(PR_SET_NO_NEW_PRIVS, 1, 0, 0, 0);
	ASSERT_EQ(0, ret);

	ret = prctl(PR_SET_SECCOMP, SECCOMP_MODE_FILTER, &prog);
	ASSERT_EQ(0, ret);
	EXPECT_EQ(0, syscall(__NR_getpid)) {
		TH_LOG("getpid() shouldn't ever return");
	}
}

/* return code >= 0x80000000 is unused. */
TEST_SIGNAL(unknown_ret_is_kill_above_allow, SIGSYS)
{
	struct sock_filter filter[] = {
		BPF_STMT(BPF_RET|BPF_K, 0x90000000U),
	};
	struct sock_fprog prog = {
		.len = (unsigned short)ARRAY_SIZE(filter),
		.filter = filter,
	};
	long ret;

	ret = prctl(PR_SET_NO_NEW_PRIVS, 1, 0, 0, 0);
	ASSERT_EQ(0, ret);

	ret = prctl(PR_SET_SECCOMP, SECCOMP_MODE_FILTER, &prog);
	ASSERT_EQ(0, ret);
	EXPECT_EQ(0, syscall(__NR_getpid)) {
		TH_LOG("getpid() shouldn't ever return");
	}
}

TEST_SIGNAL(KILL_all, SIGSYS)
{
	struct sock_filter filter[] = {
		BPF_STMT(BPF_RET|BPF_K, SECCOMP_RET_KILL),
	};
	struct sock_fprog prog = {
		.len = (unsigned short)ARRAY_SIZE(filter),
		.filter = filter,
	};
	long ret;

	ret = prctl(PR_SET_NO_NEW_PRIVS, 1, 0, 0, 0);
	ASSERT_EQ(0, ret);

	ret = prctl(PR_SET_SECCOMP, SECCOMP_MODE_FILTER, &prog);
	ASSERT_EQ(0, ret);
}

TEST_SIGNAL(KILL_one, SIGSYS)
{
	struct sock_filter filter[] = {
		BPF_STMT(BPF_LD|BPF_W|BPF_ABS,
			offsetof(struct seccomp_data, nr)),
		BPF_JUMP(BPF_JMP|BPF_JEQ|BPF_K, __NR_getpid, 0, 1),
		BPF_STMT(BPF_RET|BPF_K, SECCOMP_RET_KILL),
		BPF_STMT(BPF_RET|BPF_K, SECCOMP_RET_ALLOW),
	};
	struct sock_fprog prog = {
		.len = (unsigned short)ARRAY_SIZE(filter),
		.filter = filter,
	};
	long ret;
	pid_t parent = getppid();

	ret = prctl(PR_SET_NO_NEW_PRIVS, 1, 0, 0, 0);
	ASSERT_EQ(0, ret);

	ret = prctl(PR_SET_SECCOMP, SECCOMP_MODE_FILTER, &prog);
	ASSERT_EQ(0, ret);

	EXPECT_EQ(parent, syscall(__NR_getppid));
	/* getpid() should never return. */
	EXPECT_EQ(0, syscall(__NR_getpid));
}

TEST_SIGNAL(KILL_one_arg_one, SIGSYS)
{
	void *fatal_address;
	struct sock_filter filter[] = {
		BPF_STMT(BPF_LD|BPF_W|BPF_ABS,
			offsetof(struct seccomp_data, nr)),
		BPF_JUMP(BPF_JMP|BPF_JEQ|BPF_K, __NR_times, 1, 0),
		BPF_STMT(BPF_RET|BPF_K, SECCOMP_RET_ALLOW),
		/* Only both with lower 32-bit for now. */
		BPF_STMT(BPF_LD|BPF_W|BPF_ABS, syscall_arg(0)),
		BPF_JUMP(BPF_JMP|BPF_JEQ|BPF_K,
			(unsigned long)&fatal_address, 0, 1),
		BPF_STMT(BPF_RET|BPF_K, SECCOMP_RET_KILL),
		BPF_STMT(BPF_RET|BPF_K, SECCOMP_RET_ALLOW),
	};
	struct sock_fprog prog = {
		.len = (unsigned short)ARRAY_SIZE(filter),
		.filter = filter,
	};
	long ret;
	pid_t parent = getppid();
	struct tms timebuf;
	clock_t clock = times(&timebuf);

	ret = prctl(PR_SET_NO_NEW_PRIVS, 1, 0, 0, 0);
	ASSERT_EQ(0, ret);

	ret = prctl(PR_SET_SECCOMP, SECCOMP_MODE_FILTER, &prog);
	ASSERT_EQ(0, ret);

	EXPECT_EQ(parent, syscall(__NR_getppid));
	EXPECT_LE(clock, syscall(__NR_times, &timebuf));
	/* times() should never return. */
	EXPECT_EQ(0, syscall(__NR_times, &fatal_address));
}

TEST_SIGNAL(KILL_one_arg_six, SIGSYS)
{
#ifndef __NR_mmap2
	int sysno = __NR_mmap;
#else
	int sysno = __NR_mmap2;
#endif
	struct sock_filter filter[] = {
		BPF_STMT(BPF_LD|BPF_W|BPF_ABS,
			offsetof(struct seccomp_data, nr)),
		BPF_JUMP(BPF_JMP|BPF_JEQ|BPF_K, sysno, 1, 0),
		BPF_STMT(BPF_RET|BPF_K, SECCOMP_RET_ALLOW),
		/* Only both with lower 32-bit for now. */
		BPF_STMT(BPF_LD|BPF_W|BPF_ABS, syscall_arg(5)),
		BPF_JUMP(BPF_JMP|BPF_JEQ|BPF_K, 0x0C0FFEE, 0, 1),
		BPF_STMT(BPF_RET|BPF_K, SECCOMP_RET_KILL),
		BPF_STMT(BPF_RET|BPF_K, SECCOMP_RET_ALLOW),
	};
	struct sock_fprog prog = {
		.len = (unsigned short)ARRAY_SIZE(filter),
		.filter = filter,
	};
	long ret;
	pid_t parent = getppid();
	int fd;
	void *map1, *map2;
	int page_size = sysconf(_SC_PAGESIZE);

	ASSERT_LT(0, page_size);

	ret = prctl(PR_SET_NO_NEW_PRIVS, 1, 0, 0, 0);
	ASSERT_EQ(0, ret);

	ret = prctl(PR_SET_SECCOMP, SECCOMP_MODE_FILTER, &prog);
	ASSERT_EQ(0, ret);

	fd = open("/dev/zero", O_RDONLY);
	ASSERT_NE(-1, fd);

	EXPECT_EQ(parent, syscall(__NR_getppid));
	map1 = (void *)syscall(sysno,
		NULL, page_size, PROT_READ, MAP_PRIVATE, fd, page_size);
	EXPECT_NE(MAP_FAILED, map1);
	/* mmap2() should never return. */
	map2 = (void *)syscall(sysno,
		 NULL, page_size, PROT_READ, MAP_PRIVATE, fd, 0x0C0FFEE);
	EXPECT_EQ(MAP_FAILED, map2);

	/* The test failed, so clean up the resources. */
	munmap(map1, page_size);
	munmap(map2, page_size);
	close(fd);
}

/* This is a thread task to die via seccomp filter violation. */
void *kill_thread(void *data)
{
	bool die = (bool)data;

	if (die) {
		prctl(PR_GET_SECCOMP, 0, 0, 0, 0);
		return (void *)SIBLING_EXIT_FAILURE;
	}

	return (void *)SIBLING_EXIT_UNKILLED;
}

/* Prepare a thread that will kill itself or both of us. */
void kill_thread_or_group(struct __test_metadata *_metadata, bool kill_process)
{
	pthread_t thread;
	void *status;
	/* Kill only when calling __NR_prctl. */
	struct sock_filter filter_thread[] = {
		BPF_STMT(BPF_LD|BPF_W|BPF_ABS,
			offsetof(struct seccomp_data, nr)),
		BPF_JUMP(BPF_JMP|BPF_JEQ|BPF_K, __NR_prctl, 0, 1),
		BPF_STMT(BPF_RET|BPF_K, SECCOMP_RET_KILL_THREAD),
		BPF_STMT(BPF_RET|BPF_K, SECCOMP_RET_ALLOW),
	};
	struct sock_fprog prog_thread = {
		.len = (unsigned short)ARRAY_SIZE(filter_thread),
		.filter = filter_thread,
	};
	struct sock_filter filter_process[] = {
		BPF_STMT(BPF_LD|BPF_W|BPF_ABS,
			offsetof(struct seccomp_data, nr)),
		BPF_JUMP(BPF_JMP|BPF_JEQ|BPF_K, __NR_prctl, 0, 1),
		BPF_STMT(BPF_RET|BPF_K, SECCOMP_RET_KILL_PROCESS),
		BPF_STMT(BPF_RET|BPF_K, SECCOMP_RET_ALLOW),
	};
	struct sock_fprog prog_process = {
		.len = (unsigned short)ARRAY_SIZE(filter_process),
		.filter = filter_process,
	};

	ASSERT_EQ(0, prctl(PR_SET_NO_NEW_PRIVS, 1, 0, 0, 0)) {
		TH_LOG("Kernel does not support PR_SET_NO_NEW_PRIVS!");
	}

	ASSERT_EQ(0, seccomp(SECCOMP_SET_MODE_FILTER, 0,
			     kill_process ? &prog_process : &prog_thread));

	/*
	 * Add the KILL_THREAD rule again to make sure that the KILL_PROCESS
	 * flag cannot be downgraded by a new filter.
	 */
	ASSERT_EQ(0, seccomp(SECCOMP_SET_MODE_FILTER, 0, &prog_thread));

	/* Start a thread that will exit immediately. */
	ASSERT_EQ(0, pthread_create(&thread, NULL, kill_thread, (void *)false));
	ASSERT_EQ(0, pthread_join(thread, &status));
	ASSERT_EQ(SIBLING_EXIT_UNKILLED, (unsigned long)status);

	/* Start a thread that will die immediately. */
	ASSERT_EQ(0, pthread_create(&thread, NULL, kill_thread, (void *)true));
	ASSERT_EQ(0, pthread_join(thread, &status));
	ASSERT_NE(SIBLING_EXIT_FAILURE, (unsigned long)status);

	/*
	 * If we get here, only the spawned thread died. Let the parent know
	 * the whole process didn't die (i.e. this thread, the spawner,
	 * stayed running).
	 */
	exit(42);
}

TEST(KILL_thread)
{
	int status;
	pid_t child_pid;

	child_pid = fork();
	ASSERT_LE(0, child_pid);
	if (child_pid == 0) {
		kill_thread_or_group(_metadata, false);
		_exit(38);
	}

	ASSERT_EQ(child_pid, waitpid(child_pid, &status, 0));

	/* If only the thread was killed, we'll see exit 42. */
	ASSERT_TRUE(WIFEXITED(status));
	ASSERT_EQ(42, WEXITSTATUS(status));
}

TEST(KILL_process)
{
	int status;
	pid_t child_pid;

	child_pid = fork();
	ASSERT_LE(0, child_pid);
	if (child_pid == 0) {
		kill_thread_or_group(_metadata, true);
		_exit(38);
	}

	ASSERT_EQ(child_pid, waitpid(child_pid, &status, 0));

	/* If the entire process was killed, we'll see SIGSYS. */
	ASSERT_TRUE(WIFSIGNALED(status));
	ASSERT_EQ(SIGSYS, WTERMSIG(status));
}

/* TODO(wad) add 64-bit versus 32-bit arg tests. */
TEST(arg_out_of_range)
{
	struct sock_filter filter[] = {
		BPF_STMT(BPF_LD|BPF_W|BPF_ABS, syscall_arg(6)),
		BPF_STMT(BPF_RET|BPF_K, SECCOMP_RET_ALLOW),
	};
	struct sock_fprog prog = {
		.len = (unsigned short)ARRAY_SIZE(filter),
		.filter = filter,
	};
	long ret;

	ret = prctl(PR_SET_NO_NEW_PRIVS, 1, 0, 0, 0);
	ASSERT_EQ(0, ret);

	ret = prctl(PR_SET_SECCOMP, SECCOMP_MODE_FILTER, &prog);
	EXPECT_EQ(-1, ret);
	EXPECT_EQ(EINVAL, errno);
}

#define ERRNO_FILTER(name, errno)					\
	struct sock_filter _read_filter_##name[] = {			\
		BPF_STMT(BPF_LD|BPF_W|BPF_ABS,				\
			offsetof(struct seccomp_data, nr)),		\
		BPF_JUMP(BPF_JMP|BPF_JEQ|BPF_K, __NR_read, 0, 1),	\
		BPF_STMT(BPF_RET|BPF_K, SECCOMP_RET_ERRNO | errno),	\
		BPF_STMT(BPF_RET|BPF_K, SECCOMP_RET_ALLOW),		\
	};								\
	struct sock_fprog prog_##name = {				\
		.len = (unsigned short)ARRAY_SIZE(_read_filter_##name),	\
		.filter = _read_filter_##name,				\
	}

/* Make sure basic errno values are correctly passed through a filter. */
TEST(ERRNO_valid)
{
	ERRNO_FILTER(valid, E2BIG);
	long ret;
	pid_t parent = getppid();

	ret = prctl(PR_SET_NO_NEW_PRIVS, 1, 0, 0, 0);
	ASSERT_EQ(0, ret);

	ret = prctl(PR_SET_SECCOMP, SECCOMP_MODE_FILTER, &prog_valid);
	ASSERT_EQ(0, ret);

	EXPECT_EQ(parent, syscall(__NR_getppid));
	EXPECT_EQ(-1, read(0, NULL, 0));
	EXPECT_EQ(E2BIG, errno);
}

/* Make sure an errno of zero is correctly handled by the arch code. */
TEST(ERRNO_zero)
{
	ERRNO_FILTER(zero, 0);
	long ret;
	pid_t parent = getppid();

	ret = prctl(PR_SET_NO_NEW_PRIVS, 1, 0, 0, 0);
	ASSERT_EQ(0, ret);

	ret = prctl(PR_SET_SECCOMP, SECCOMP_MODE_FILTER, &prog_zero);
	ASSERT_EQ(0, ret);

	EXPECT_EQ(parent, syscall(__NR_getppid));
	/* "errno" of 0 is ok. */
	EXPECT_EQ(0, read(0, NULL, 0));
}

/*
 * The SECCOMP_RET_DATA mask is 16 bits wide, but errno is smaller.
 * This tests that the errno value gets capped correctly, fixed by
 * 580c57f10768 ("seccomp: cap SECCOMP_RET_ERRNO data to MAX_ERRNO").
 */
TEST(ERRNO_capped)
{
	ERRNO_FILTER(capped, 4096);
	long ret;
	pid_t parent = getppid();

	ret = prctl(PR_SET_NO_NEW_PRIVS, 1, 0, 0, 0);
	ASSERT_EQ(0, ret);

	ret = prctl(PR_SET_SECCOMP, SECCOMP_MODE_FILTER, &prog_capped);
	ASSERT_EQ(0, ret);

	EXPECT_EQ(parent, syscall(__NR_getppid));
	EXPECT_EQ(-1, read(0, NULL, 0));
	EXPECT_EQ(4095, errno);
}

/*
 * Filters are processed in reverse order: last applied is executed first.
 * Since only the SECCOMP_RET_ACTION mask is tested for return values, the
 * SECCOMP_RET_DATA mask results will follow the most recently applied
 * matching filter return (and not the lowest or highest value).
 */
TEST(ERRNO_order)
{
	ERRNO_FILTER(first,  11);
	ERRNO_FILTER(second, 13);
	ERRNO_FILTER(third,  12);
	long ret;
	pid_t parent = getppid();

	ret = prctl(PR_SET_NO_NEW_PRIVS, 1, 0, 0, 0);
	ASSERT_EQ(0, ret);

	ret = prctl(PR_SET_SECCOMP, SECCOMP_MODE_FILTER, &prog_first);
	ASSERT_EQ(0, ret);

	ret = prctl(PR_SET_SECCOMP, SECCOMP_MODE_FILTER, &prog_second);
	ASSERT_EQ(0, ret);

	ret = prctl(PR_SET_SECCOMP, SECCOMP_MODE_FILTER, &prog_third);
	ASSERT_EQ(0, ret);

	EXPECT_EQ(parent, syscall(__NR_getppid));
	EXPECT_EQ(-1, read(0, NULL, 0));
	EXPECT_EQ(12, errno);
}

FIXTURE_DATA(TRAP) {
	struct sock_fprog prog;
};

FIXTURE_SETUP(TRAP)
{
	struct sock_filter filter[] = {
		BPF_STMT(BPF_LD|BPF_W|BPF_ABS,
			offsetof(struct seccomp_data, nr)),
		BPF_JUMP(BPF_JMP|BPF_JEQ|BPF_K, __NR_getpid, 0, 1),
		BPF_STMT(BPF_RET|BPF_K, SECCOMP_RET_TRAP),
		BPF_STMT(BPF_RET|BPF_K, SECCOMP_RET_ALLOW),
	};

	memset(&self->prog, 0, sizeof(self->prog));
	self->prog.filter = malloc(sizeof(filter));
	ASSERT_NE(NULL, self->prog.filter);
	memcpy(self->prog.filter, filter, sizeof(filter));
	self->prog.len = (unsigned short)ARRAY_SIZE(filter);
}

FIXTURE_TEARDOWN(TRAP)
{
	if (self->prog.filter)
		free(self->prog.filter);
}

TEST_F_SIGNAL(TRAP, dfl, SIGSYS)
{
	long ret;

	ret = prctl(PR_SET_NO_NEW_PRIVS, 1, 0, 0, 0);
	ASSERT_EQ(0, ret);

	ret = prctl(PR_SET_SECCOMP, SECCOMP_MODE_FILTER, &self->prog);
	ASSERT_EQ(0, ret);
	syscall(__NR_getpid);
}

/* Ensure that SIGSYS overrides SIG_IGN */
TEST_F_SIGNAL(TRAP, ign, SIGSYS)
{
	long ret;

	ret = prctl(PR_SET_NO_NEW_PRIVS, 1, 0, 0, 0);
	ASSERT_EQ(0, ret);

	signal(SIGSYS, SIG_IGN);

	ret = prctl(PR_SET_SECCOMP, SECCOMP_MODE_FILTER, &self->prog);
	ASSERT_EQ(0, ret);
	syscall(__NR_getpid);
}

static siginfo_t TRAP_info;
static volatile int TRAP_nr;
static void TRAP_action(int nr, siginfo_t *info, void *void_context)
{
	memcpy(&TRAP_info, info, sizeof(TRAP_info));
	TRAP_nr = nr;
}

TEST_F(TRAP, handler)
{
	int ret, test;
	struct sigaction act;
	sigset_t mask;

	memset(&act, 0, sizeof(act));
	sigemptyset(&mask);
	sigaddset(&mask, SIGSYS);

	act.sa_sigaction = &TRAP_action;
	act.sa_flags = SA_SIGINFO;
	ret = sigaction(SIGSYS, &act, NULL);
	ASSERT_EQ(0, ret) {
		TH_LOG("sigaction failed");
	}
	ret = sigprocmask(SIG_UNBLOCK, &mask, NULL);
	ASSERT_EQ(0, ret) {
		TH_LOG("sigprocmask failed");
	}

	ret = prctl(PR_SET_NO_NEW_PRIVS, 1, 0, 0, 0);
	ASSERT_EQ(0, ret);
	ret = prctl(PR_SET_SECCOMP, SECCOMP_MODE_FILTER, &self->prog);
	ASSERT_EQ(0, ret);
	TRAP_nr = 0;
	memset(&TRAP_info, 0, sizeof(TRAP_info));
	/* Expect the registers to be rolled back. (nr = error) may vary
	 * based on arch. */
	ret = syscall(__NR_getpid);
	/* Silence gcc warning about volatile. */
	test = TRAP_nr;
	EXPECT_EQ(SIGSYS, test);
	struct local_sigsys {
		void *_call_addr;	/* calling user insn */
		int _syscall;		/* triggering system call number */
		unsigned int _arch;	/* AUDIT_ARCH_* of syscall */
	} *sigsys = (struct local_sigsys *)
#ifdef si_syscall
		&(TRAP_info.si_call_addr);
#else
		&TRAP_info.si_pid;
#endif
	EXPECT_EQ(__NR_getpid, sigsys->_syscall);
	/* Make sure arch is non-zero. */
	EXPECT_NE(0, sigsys->_arch);
	EXPECT_NE(0, (unsigned long)sigsys->_call_addr);
}

FIXTURE_DATA(precedence) {
	struct sock_fprog allow;
	struct sock_fprog log;
	struct sock_fprog trace;
	struct sock_fprog error;
	struct sock_fprog trap;
	struct sock_fprog kill;
};

FIXTURE_SETUP(precedence)
{
	struct sock_filter allow_insns[] = {
		BPF_STMT(BPF_RET|BPF_K, SECCOMP_RET_ALLOW),
	};
	struct sock_filter log_insns[] = {
		BPF_STMT(BPF_LD|BPF_W|BPF_ABS,
			offsetof(struct seccomp_data, nr)),
		BPF_JUMP(BPF_JMP|BPF_JEQ|BPF_K, __NR_getpid, 1, 0),
		BPF_STMT(BPF_RET|BPF_K, SECCOMP_RET_ALLOW),
		BPF_STMT(BPF_RET|BPF_K, SECCOMP_RET_LOG),
	};
	struct sock_filter trace_insns[] = {
		BPF_STMT(BPF_LD|BPF_W|BPF_ABS,
			offsetof(struct seccomp_data, nr)),
		BPF_JUMP(BPF_JMP|BPF_JEQ|BPF_K, __NR_getpid, 1, 0),
		BPF_STMT(BPF_RET|BPF_K, SECCOMP_RET_ALLOW),
		BPF_STMT(BPF_RET|BPF_K, SECCOMP_RET_TRACE),
	};
	struct sock_filter error_insns[] = {
		BPF_STMT(BPF_LD|BPF_W|BPF_ABS,
			offsetof(struct seccomp_data, nr)),
		BPF_JUMP(BPF_JMP|BPF_JEQ|BPF_K, __NR_getpid, 1, 0),
		BPF_STMT(BPF_RET|BPF_K, SECCOMP_RET_ALLOW),
		BPF_STMT(BPF_RET|BPF_K, SECCOMP_RET_ERRNO),
	};
	struct sock_filter trap_insns[] = {
		BPF_STMT(BPF_LD|BPF_W|BPF_ABS,
			offsetof(struct seccomp_data, nr)),
		BPF_JUMP(BPF_JMP|BPF_JEQ|BPF_K, __NR_getpid, 1, 0),
		BPF_STMT(BPF_RET|BPF_K, SECCOMP_RET_ALLOW),
		BPF_STMT(BPF_RET|BPF_K, SECCOMP_RET_TRAP),
	};
	struct sock_filter kill_insns[] = {
		BPF_STMT(BPF_LD|BPF_W|BPF_ABS,
			offsetof(struct seccomp_data, nr)),
		BPF_JUMP(BPF_JMP|BPF_JEQ|BPF_K, __NR_getpid, 1, 0),
		BPF_STMT(BPF_RET|BPF_K, SECCOMP_RET_ALLOW),
		BPF_STMT(BPF_RET|BPF_K, SECCOMP_RET_KILL),
	};

	memset(self, 0, sizeof(*self));
#define FILTER_ALLOC(_x) \
	self->_x.filter = malloc(sizeof(_x##_insns)); \
	ASSERT_NE(NULL, self->_x.filter); \
	memcpy(self->_x.filter, &_x##_insns, sizeof(_x##_insns)); \
	self->_x.len = (unsigned short)ARRAY_SIZE(_x##_insns)
	FILTER_ALLOC(allow);
	FILTER_ALLOC(log);
	FILTER_ALLOC(trace);
	FILTER_ALLOC(error);
	FILTER_ALLOC(trap);
	FILTER_ALLOC(kill);
}

FIXTURE_TEARDOWN(precedence)
{
#define FILTER_FREE(_x) if (self->_x.filter) free(self->_x.filter)
	FILTER_FREE(allow);
	FILTER_FREE(log);
	FILTER_FREE(trace);
	FILTER_FREE(error);
	FILTER_FREE(trap);
	FILTER_FREE(kill);
}

TEST_F(precedence, allow_ok)
{
	pid_t parent, res = 0;
	long ret;

	parent = getppid();
	ret = prctl(PR_SET_NO_NEW_PRIVS, 1, 0, 0, 0);
	ASSERT_EQ(0, ret);

	ret = prctl(PR_SET_SECCOMP, SECCOMP_MODE_FILTER, &self->allow);
	ASSERT_EQ(0, ret);
	ret = prctl(PR_SET_SECCOMP, SECCOMP_MODE_FILTER, &self->log);
	ASSERT_EQ(0, ret);
	ret = prctl(PR_SET_SECCOMP, SECCOMP_MODE_FILTER, &self->trace);
	ASSERT_EQ(0, ret);
	ret = prctl(PR_SET_SECCOMP, SECCOMP_MODE_FILTER, &self->error);
	ASSERT_EQ(0, ret);
	ret = prctl(PR_SET_SECCOMP, SECCOMP_MODE_FILTER, &self->trap);
	ASSERT_EQ(0, ret);
	ret = prctl(PR_SET_SECCOMP, SECCOMP_MODE_FILTER, &self->kill);
	ASSERT_EQ(0, ret);
	/* Should work just fine. */
	res = syscall(__NR_getppid);
	EXPECT_EQ(parent, res);
}

TEST_F_SIGNAL(precedence, kill_is_highest, SIGSYS)
{
	pid_t parent, res = 0;
	long ret;

	parent = getppid();
	ret = prctl(PR_SET_NO_NEW_PRIVS, 1, 0, 0, 0);
	ASSERT_EQ(0, ret);

	ret = prctl(PR_SET_SECCOMP, SECCOMP_MODE_FILTER, &self->allow);
	ASSERT_EQ(0, ret);
	ret = prctl(PR_SET_SECCOMP, SECCOMP_MODE_FILTER, &self->log);
	ASSERT_EQ(0, ret);
	ret = prctl(PR_SET_SECCOMP, SECCOMP_MODE_FILTER, &self->trace);
	ASSERT_EQ(0, ret);
	ret = prctl(PR_SET_SECCOMP, SECCOMP_MODE_FILTER, &self->error);
	ASSERT_EQ(0, ret);
	ret = prctl(PR_SET_SECCOMP, SECCOMP_MODE_FILTER, &self->trap);
	ASSERT_EQ(0, ret);
	ret = prctl(PR_SET_SECCOMP, SECCOMP_MODE_FILTER, &self->kill);
	ASSERT_EQ(0, ret);
	/* Should work just fine. */
	res = syscall(__NR_getppid);
	EXPECT_EQ(parent, res);
	/* getpid() should never return. */
	res = syscall(__NR_getpid);
	EXPECT_EQ(0, res);
}

TEST_F_SIGNAL(precedence, kill_is_highest_in_any_order, SIGSYS)
{
	pid_t parent;
	long ret;

	parent = getppid();
	ret = prctl(PR_SET_NO_NEW_PRIVS, 1, 0, 0, 0);
	ASSERT_EQ(0, ret);

	ret = prctl(PR_SET_SECCOMP, SECCOMP_MODE_FILTER, &self->allow);
	ASSERT_EQ(0, ret);
	ret = prctl(PR_SET_SECCOMP, SECCOMP_MODE_FILTER, &self->kill);
	ASSERT_EQ(0, ret);
	ret = prctl(PR_SET_SECCOMP, SECCOMP_MODE_FILTER, &self->error);
	ASSERT_EQ(0, ret);
	ret = prctl(PR_SET_SECCOMP, SECCOMP_MODE_FILTER, &self->log);
	ASSERT_EQ(0, ret);
	ret = prctl(PR_SET_SECCOMP, SECCOMP_MODE_FILTER, &self->trace);
	ASSERT_EQ(0, ret);
	ret = prctl(PR_SET_SECCOMP, SECCOMP_MODE_FILTER, &self->trap);
	ASSERT_EQ(0, ret);
	/* Should work just fine. */
	EXPECT_EQ(parent, syscall(__NR_getppid));
	/* getpid() should never return. */
	EXPECT_EQ(0, syscall(__NR_getpid));
}

TEST_F_SIGNAL(precedence, trap_is_second, SIGSYS)
{
	pid_t parent;
	long ret;

	parent = getppid();
	ret = prctl(PR_SET_NO_NEW_PRIVS, 1, 0, 0, 0);
	ASSERT_EQ(0, ret);

	ret = prctl(PR_SET_SECCOMP, SECCOMP_MODE_FILTER, &self->allow);
	ASSERT_EQ(0, ret);
	ret = prctl(PR_SET_SECCOMP, SECCOMP_MODE_FILTER, &self->log);
	ASSERT_EQ(0, ret);
	ret = prctl(PR_SET_SECCOMP, SECCOMP_MODE_FILTER, &self->trace);
	ASSERT_EQ(0, ret);
	ret = prctl(PR_SET_SECCOMP, SECCOMP_MODE_FILTER, &self->error);
	ASSERT_EQ(0, ret);
	ret = prctl(PR_SET_SECCOMP, SECCOMP_MODE_FILTER, &self->trap);
	ASSERT_EQ(0, ret);
	/* Should work just fine. */
	EXPECT_EQ(parent, syscall(__NR_getppid));
	/* getpid() should never return. */
	EXPECT_EQ(0, syscall(__NR_getpid));
}

TEST_F_SIGNAL(precedence, trap_is_second_in_any_order, SIGSYS)
{
	pid_t parent;
	long ret;

	parent = getppid();
	ret = prctl(PR_SET_NO_NEW_PRIVS, 1, 0, 0, 0);
	ASSERT_EQ(0, ret);

	ret = prctl(PR_SET_SECCOMP, SECCOMP_MODE_FILTER, &self->allow);
	ASSERT_EQ(0, ret);
	ret = prctl(PR_SET_SECCOMP, SECCOMP_MODE_FILTER, &self->trap);
	ASSERT_EQ(0, ret);
	ret = prctl(PR_SET_SECCOMP, SECCOMP_MODE_FILTER, &self->log);
	ASSERT_EQ(0, ret);
	ret = prctl(PR_SET_SECCOMP, SECCOMP_MODE_FILTER, &self->trace);
	ASSERT_EQ(0, ret);
	ret = prctl(PR_SET_SECCOMP, SECCOMP_MODE_FILTER, &self->error);
	ASSERT_EQ(0, ret);
	/* Should work just fine. */
	EXPECT_EQ(parent, syscall(__NR_getppid));
	/* getpid() should never return. */
	EXPECT_EQ(0, syscall(__NR_getpid));
}

TEST_F(precedence, errno_is_third)
{
	pid_t parent;
	long ret;

	parent = getppid();
	ret = prctl(PR_SET_NO_NEW_PRIVS, 1, 0, 0, 0);
	ASSERT_EQ(0, ret);

	ret = prctl(PR_SET_SECCOMP, SECCOMP_MODE_FILTER, &self->allow);
	ASSERT_EQ(0, ret);
	ret = prctl(PR_SET_SECCOMP, SECCOMP_MODE_FILTER, &self->log);
	ASSERT_EQ(0, ret);
	ret = prctl(PR_SET_SECCOMP, SECCOMP_MODE_FILTER, &self->trace);
	ASSERT_EQ(0, ret);
	ret = prctl(PR_SET_SECCOMP, SECCOMP_MODE_FILTER, &self->error);
	ASSERT_EQ(0, ret);
	/* Should work just fine. */
	EXPECT_EQ(parent, syscall(__NR_getppid));
	EXPECT_EQ(0, syscall(__NR_getpid));
}

TEST_F(precedence, errno_is_third_in_any_order)
{
	pid_t parent;
	long ret;

	parent = getppid();
	ret = prctl(PR_SET_NO_NEW_PRIVS, 1, 0, 0, 0);
	ASSERT_EQ(0, ret);

	ret = prctl(PR_SET_SECCOMP, SECCOMP_MODE_FILTER, &self->log);
	ASSERT_EQ(0, ret);
	ret = prctl(PR_SET_SECCOMP, SECCOMP_MODE_FILTER, &self->error);
	ASSERT_EQ(0, ret);
	ret = prctl(PR_SET_SECCOMP, SECCOMP_MODE_FILTER, &self->trace);
	ASSERT_EQ(0, ret);
	ret = prctl(PR_SET_SECCOMP, SECCOMP_MODE_FILTER, &self->allow);
	ASSERT_EQ(0, ret);
	/* Should work just fine. */
	EXPECT_EQ(parent, syscall(__NR_getppid));
	EXPECT_EQ(0, syscall(__NR_getpid));
}

TEST_F(precedence, trace_is_fourth)
{
	pid_t parent;
	long ret;

	parent = getppid();
	ret = prctl(PR_SET_NO_NEW_PRIVS, 1, 0, 0, 0);
	ASSERT_EQ(0, ret);

	ret = prctl(PR_SET_SECCOMP, SECCOMP_MODE_FILTER, &self->allow);
	ASSERT_EQ(0, ret);
	ret = prctl(PR_SET_SECCOMP, SECCOMP_MODE_FILTER, &self->log);
	ASSERT_EQ(0, ret);
	ret = prctl(PR_SET_SECCOMP, SECCOMP_MODE_FILTER, &self->trace);
	ASSERT_EQ(0, ret);
	/* Should work just fine. */
	EXPECT_EQ(parent, syscall(__NR_getppid));
	/* No ptracer */
	EXPECT_EQ(-1, syscall(__NR_getpid));
}

TEST_F(precedence, trace_is_fourth_in_any_order)
{
	pid_t parent;
	long ret;

	parent = getppid();
	ret = prctl(PR_SET_NO_NEW_PRIVS, 1, 0, 0, 0);
	ASSERT_EQ(0, ret);

	ret = prctl(PR_SET_SECCOMP, SECCOMP_MODE_FILTER, &self->trace);
	ASSERT_EQ(0, ret);
	ret = prctl(PR_SET_SECCOMP, SECCOMP_MODE_FILTER, &self->allow);
	ASSERT_EQ(0, ret);
	ret = prctl(PR_SET_SECCOMP, SECCOMP_MODE_FILTER, &self->log);
	ASSERT_EQ(0, ret);
	/* Should work just fine. */
	EXPECT_EQ(parent, syscall(__NR_getppid));
	/* No ptracer */
	EXPECT_EQ(-1, syscall(__NR_getpid));
}

TEST_F(precedence, log_is_fifth)
{
	pid_t mypid, parent;
	long ret;

	mypid = getpid();
	parent = getppid();
	ret = prctl(PR_SET_NO_NEW_PRIVS, 1, 0, 0, 0);
	ASSERT_EQ(0, ret);

	ret = prctl(PR_SET_SECCOMP, SECCOMP_MODE_FILTER, &self->allow);
	ASSERT_EQ(0, ret);
	ret = prctl(PR_SET_SECCOMP, SECCOMP_MODE_FILTER, &self->log);
	ASSERT_EQ(0, ret);
	/* Should work just fine. */
	EXPECT_EQ(parent, syscall(__NR_getppid));
	/* Should also work just fine */
	EXPECT_EQ(mypid, syscall(__NR_getpid));
}

TEST_F(precedence, log_is_fifth_in_any_order)
{
	pid_t mypid, parent;
	long ret;

	mypid = getpid();
	parent = getppid();
	ret = prctl(PR_SET_NO_NEW_PRIVS, 1, 0, 0, 0);
	ASSERT_EQ(0, ret);

	ret = prctl(PR_SET_SECCOMP, SECCOMP_MODE_FILTER, &self->log);
	ASSERT_EQ(0, ret);
	ret = prctl(PR_SET_SECCOMP, SECCOMP_MODE_FILTER, &self->allow);
	ASSERT_EQ(0, ret);
	/* Should work just fine. */
	EXPECT_EQ(parent, syscall(__NR_getppid));
	/* Should also work just fine */
	EXPECT_EQ(mypid, syscall(__NR_getpid));
}

#ifndef PTRACE_O_TRACESECCOMP
#define PTRACE_O_TRACESECCOMP	0x00000080
#endif

/* Catch the Ubuntu 12.04 value error. */
#if PTRACE_EVENT_SECCOMP != 7
#undef PTRACE_EVENT_SECCOMP
#endif

#ifndef PTRACE_EVENT_SECCOMP
#define PTRACE_EVENT_SECCOMP 7
#endif

#define IS_SECCOMP_EVENT(status) ((status >> 16) == PTRACE_EVENT_SECCOMP)
bool tracer_running;
void tracer_stop(int sig)
{
	tracer_running = false;
}

typedef void tracer_func_t(struct __test_metadata *_metadata,
			   pid_t tracee, int status, void *args);

void start_tracer(struct __test_metadata *_metadata, int fd, pid_t tracee,
	    tracer_func_t tracer_func, void *args, bool ptrace_syscall)
{
	int ret = -1;
	struct sigaction action = {
		.sa_handler = tracer_stop,
	};

	/* Allow external shutdown. */
	tracer_running = true;
	ASSERT_EQ(0, sigaction(SIGUSR1, &action, NULL));

	errno = 0;
	while (ret == -1 && errno != EINVAL)
		ret = ptrace(PTRACE_ATTACH, tracee, NULL, 0);
	ASSERT_EQ(0, ret) {
		kill(tracee, SIGKILL);
	}
	/* Wait for attach stop */
	wait(NULL);

	ret = ptrace(PTRACE_SETOPTIONS, tracee, NULL, ptrace_syscall ?
						      PTRACE_O_TRACESYSGOOD :
						      PTRACE_O_TRACESECCOMP);
	ASSERT_EQ(0, ret) {
		TH_LOG("Failed to set PTRACE_O_TRACESECCOMP");
		kill(tracee, SIGKILL);
	}
	ret = ptrace(ptrace_syscall ? PTRACE_SYSCALL : PTRACE_CONT,
		     tracee, NULL, 0);
	ASSERT_EQ(0, ret);

	/* Unblock the tracee */
	ASSERT_EQ(1, write(fd, "A", 1));
	ASSERT_EQ(0, close(fd));

	/* Run until we're shut down. Must assert to stop execution. */
	while (tracer_running) {
		int status;

		if (wait(&status) != tracee)
			continue;
		if (WIFSIGNALED(status) || WIFEXITED(status))
			/* Child is dead. Time to go. */
			return;

		/* Check if this is a seccomp event. */
		ASSERT_EQ(!ptrace_syscall, IS_SECCOMP_EVENT(status));

		tracer_func(_metadata, tracee, status, args);

		ret = ptrace(ptrace_syscall ? PTRACE_SYSCALL : PTRACE_CONT,
			     tracee, NULL, 0);
		ASSERT_EQ(0, ret);
	}
	/* Directly report the status of our test harness results. */
	syscall(__NR_exit, _metadata->passed ? EXIT_SUCCESS : EXIT_FAILURE);
}

/* Common tracer setup/teardown functions. */
void cont_handler(int num)
{ }
pid_t setup_trace_fixture(struct __test_metadata *_metadata,
			  tracer_func_t func, void *args, bool ptrace_syscall)
{
	char sync;
	int pipefd[2];
	pid_t tracer_pid;
	pid_t tracee = getpid();

	/* Setup a pipe for clean synchronization. */
	ASSERT_EQ(0, pipe(pipefd));

	/* Fork a child which we'll promote to tracer */
	tracer_pid = fork();
	ASSERT_LE(0, tracer_pid);
	signal(SIGALRM, cont_handler);
	if (tracer_pid == 0) {
		close(pipefd[0]);
		start_tracer(_metadata, pipefd[1], tracee, func, args,
			     ptrace_syscall);
		syscall(__NR_exit, 0);
	}
	close(pipefd[1]);
	prctl(PR_SET_PTRACER, tracer_pid, 0, 0, 0);
	read(pipefd[0], &sync, 1);
	close(pipefd[0]);

	return tracer_pid;
}
void teardown_trace_fixture(struct __test_metadata *_metadata,
			    pid_t tracer)
{
	if (tracer) {
		int status;
		/*
		 * Extract the exit code from the other process and
		 * adopt it for ourselves in case its asserts failed.
		 */
		ASSERT_EQ(0, kill(tracer, SIGUSR1));
		ASSERT_EQ(tracer, waitpid(tracer, &status, 0));
		if (WEXITSTATUS(status))
			_metadata->passed = 0;
	}
}

/* "poke" tracer arguments and function. */
struct tracer_args_poke_t {
	unsigned long poke_addr;
};

void tracer_poke(struct __test_metadata *_metadata, pid_t tracee, int status,
		 void *args)
{
	int ret;
	unsigned long msg;
	struct tracer_args_poke_t *info = (struct tracer_args_poke_t *)args;

	ret = ptrace(PTRACE_GETEVENTMSG, tracee, NULL, &msg);
	EXPECT_EQ(0, ret);
	/* If this fails, don't try to recover. */
	ASSERT_EQ(0x1001, msg) {
		kill(tracee, SIGKILL);
	}
	/*
	 * Poke in the message.
	 * Registers are not touched to try to keep this relatively arch
	 * agnostic.
	 */
	ret = ptrace(PTRACE_POKEDATA, tracee, info->poke_addr, 0x1001);
	EXPECT_EQ(0, ret);
}

FIXTURE_DATA(TRACE_poke) {
	struct sock_fprog prog;
	pid_t tracer;
	long poked;
	struct tracer_args_poke_t tracer_args;
};

FIXTURE_SETUP(TRACE_poke)
{
	struct sock_filter filter[] = {
		BPF_STMT(BPF_LD|BPF_W|BPF_ABS,
			offsetof(struct seccomp_data, nr)),
		BPF_JUMP(BPF_JMP|BPF_JEQ|BPF_K, __NR_read, 0, 1),
		BPF_STMT(BPF_RET|BPF_K, SECCOMP_RET_TRACE | 0x1001),
		BPF_STMT(BPF_RET|BPF_K, SECCOMP_RET_ALLOW),
	};

	self->poked = 0;
	memset(&self->prog, 0, sizeof(self->prog));
	self->prog.filter = malloc(sizeof(filter));
	ASSERT_NE(NULL, self->prog.filter);
	memcpy(self->prog.filter, filter, sizeof(filter));
	self->prog.len = (unsigned short)ARRAY_SIZE(filter);

	/* Set up tracer args. */
	self->tracer_args.poke_addr = (unsigned long)&self->poked;

	/* Launch tracer. */
	self->tracer = setup_trace_fixture(_metadata, tracer_poke,
					   &self->tracer_args, false);
}

FIXTURE_TEARDOWN(TRACE_poke)
{
	teardown_trace_fixture(_metadata, self->tracer);
	if (self->prog.filter)
		free(self->prog.filter);
}

TEST_F(TRACE_poke, read_has_side_effects)
{
	ssize_t ret;

	ret = prctl(PR_SET_NO_NEW_PRIVS, 1, 0, 0, 0);
	ASSERT_EQ(0, ret);

	ret = prctl(PR_SET_SECCOMP, SECCOMP_MODE_FILTER, &self->prog, 0, 0);
	ASSERT_EQ(0, ret);

	EXPECT_EQ(0, self->poked);
	ret = read(-1, NULL, 0);
	EXPECT_EQ(-1, ret);
	EXPECT_EQ(0x1001, self->poked);
}

TEST_F(TRACE_poke, getpid_runs_normally)
{
	long ret;

	ret = prctl(PR_SET_NO_NEW_PRIVS, 1, 0, 0, 0);
	ASSERT_EQ(0, ret);

	ret = prctl(PR_SET_SECCOMP, SECCOMP_MODE_FILTER, &self->prog, 0, 0);
	ASSERT_EQ(0, ret);

	EXPECT_EQ(0, self->poked);
	EXPECT_NE(0, syscall(__NR_getpid));
	EXPECT_EQ(0, self->poked);
}

#if defined(__x86_64__)
# define ARCH_REGS	struct user_regs_struct
# define SYSCALL_NUM	orig_rax
# define SYSCALL_RET	rax
#elif defined(__i386__)
# define ARCH_REGS	struct user_regs_struct
# define SYSCALL_NUM	orig_eax
# define SYSCALL_RET	eax
#elif defined(__arm__)
# define ARCH_REGS	struct pt_regs
# define SYSCALL_NUM	ARM_r7
# define SYSCALL_RET	ARM_r0
#elif defined(__aarch64__)
# define ARCH_REGS	struct user_pt_regs
# define SYSCALL_NUM	regs[8]
# define SYSCALL_RET	regs[0]
#elif defined(__hppa__)
# define ARCH_REGS	struct user_regs_struct
# define SYSCALL_NUM	gr[20]
# define SYSCALL_RET	gr[28]
#elif defined(__powerpc__)
# define ARCH_REGS	struct pt_regs
# define SYSCALL_NUM	gpr[0]
# define SYSCALL_RET	gpr[3]
#elif defined(__s390__)
# define ARCH_REGS     s390_regs
# define SYSCALL_NUM   gprs[2]
# define SYSCALL_RET   gprs[2]
#elif defined(__mips__)
# define ARCH_REGS	struct pt_regs
# define SYSCALL_NUM	regs[2]
# define SYSCALL_SYSCALL_NUM regs[4]
# define SYSCALL_RET	regs[2]
# define SYSCALL_NUM_RET_SHARE_REG
#else
# error "Do not know how to find your architecture's registers and syscalls"
#endif

/* When the syscall return can't be changed, stub out the tests for it. */
#ifdef SYSCALL_NUM_RET_SHARE_REG
# define EXPECT_SYSCALL_RETURN(val, action)	EXPECT_EQ(-1, action)
#else
# define EXPECT_SYSCALL_RETURN(val, action)	EXPECT_EQ(val, action)
#endif

/* Use PTRACE_GETREGS and PTRACE_SETREGS when available. This is useful for
 * architectures without HAVE_ARCH_TRACEHOOK (e.g. User-mode Linux).
 */
#if defined(__x86_64__) || defined(__i386__) || defined(__mips__)
#define HAVE_GETREGS
#endif

/* Architecture-specific syscall fetching routine. */
int get_syscall(struct __test_metadata *_metadata, pid_t tracee)
{
	ARCH_REGS regs;
#ifdef HAVE_GETREGS
	EXPECT_EQ(0, ptrace(PTRACE_GETREGS, tracee, 0, &regs)) {
		TH_LOG("PTRACE_GETREGS failed");
		return -1;
	}
#else
	struct iovec iov;

	iov.iov_base = &regs;
	iov.iov_len = sizeof(regs);
	EXPECT_EQ(0, ptrace(PTRACE_GETREGSET, tracee, NT_PRSTATUS, &iov)) {
		TH_LOG("PTRACE_GETREGSET failed");
		return -1;
	}
#endif

#if defined(__mips__)
	if (regs.SYSCALL_NUM == __NR_O32_Linux)
		return regs.SYSCALL_SYSCALL_NUM;
#endif
	return regs.SYSCALL_NUM;
}

/* Architecture-specific syscall changing routine. */
void change_syscall(struct __test_metadata *_metadata,
		    pid_t tracee, int syscall)
{
	int ret;
	ARCH_REGS regs;
#ifdef HAVE_GETREGS
	ret = ptrace(PTRACE_GETREGS, tracee, 0, &regs);
#else
	struct iovec iov;
	iov.iov_base = &regs;
	iov.iov_len = sizeof(regs);
	ret = ptrace(PTRACE_GETREGSET, tracee, NT_PRSTATUS, &iov);
#endif
	EXPECT_EQ(0, ret) {}

#if defined(__x86_64__) || defined(__i386__) || defined(__powerpc__) || \
    defined(__s390__) || defined(__hppa__)
	{
		regs.SYSCALL_NUM = syscall;
	}
#elif defined(__mips__)
	{
		if (regs.SYSCALL_NUM == __NR_O32_Linux)
			regs.SYSCALL_SYSCALL_NUM = syscall;
		else
			regs.SYSCALL_NUM = syscall;
	}

#elif defined(__arm__)
# ifndef PTRACE_SET_SYSCALL
#  define PTRACE_SET_SYSCALL   23
# endif
	{
		ret = ptrace(PTRACE_SET_SYSCALL, tracee, NULL, syscall);
		EXPECT_EQ(0, ret);
	}

#elif defined(__aarch64__)
# ifndef NT_ARM_SYSTEM_CALL
#  define NT_ARM_SYSTEM_CALL 0x404
# endif
	{
		iov.iov_base = &syscall;
		iov.iov_len = sizeof(syscall);
		ret = ptrace(PTRACE_SETREGSET, tracee, NT_ARM_SYSTEM_CALL,
			     &iov);
		EXPECT_EQ(0, ret);
	}

#else
	ASSERT_EQ(1, 0) {
		TH_LOG("How is the syscall changed on this architecture?");
	}
#endif

	/* If syscall is skipped, change return value. */
	if (syscall == -1)
#ifdef SYSCALL_NUM_RET_SHARE_REG
		TH_LOG("Can't modify syscall return on this architecture");
#else
		regs.SYSCALL_RET = EPERM;
#endif

#ifdef HAVE_GETREGS
	ret = ptrace(PTRACE_SETREGS, tracee, 0, &regs);
#else
	iov.iov_base = &regs;
	iov.iov_len = sizeof(regs);
	ret = ptrace(PTRACE_SETREGSET, tracee, NT_PRSTATUS, &iov);
#endif
	EXPECT_EQ(0, ret);
}

void tracer_syscall(struct __test_metadata *_metadata, pid_t tracee,
		    int status, void *args)
{
	int ret;
	unsigned long msg;

	/* Make sure we got the right message. */
	ret = ptrace(PTRACE_GETEVENTMSG, tracee, NULL, &msg);
	EXPECT_EQ(0, ret);

	/* Validate and take action on expected syscalls. */
	switch (msg) {
	case 0x1002:
		/* change getpid to getppid. */
		EXPECT_EQ(__NR_getpid, get_syscall(_metadata, tracee));
		change_syscall(_metadata, tracee, __NR_getppid);
		break;
	case 0x1003:
		/* skip gettid. */
		EXPECT_EQ(__NR_gettid, get_syscall(_metadata, tracee));
		change_syscall(_metadata, tracee, -1);
		break;
	case 0x1004:
		/* do nothing (allow getppid) */
		EXPECT_EQ(__NR_getppid, get_syscall(_metadata, tracee));
		break;
	default:
		EXPECT_EQ(0, msg) {
			TH_LOG("Unknown PTRACE_GETEVENTMSG: 0x%lx", msg);
			kill(tracee, SIGKILL);
		}
	}

}

void tracer_ptrace(struct __test_metadata *_metadata, pid_t tracee,
		   int status, void *args)
{
	int ret, nr;
	unsigned long msg;
	static bool entry;

	/* Make sure we got an empty message. */
	ret = ptrace(PTRACE_GETEVENTMSG, tracee, NULL, &msg);
	EXPECT_EQ(0, ret);
	EXPECT_EQ(0, msg);

	/* The only way to tell PTRACE_SYSCALL entry/exit is by counting. */
	entry = !entry;
	if (!entry)
		return;

	nr = get_syscall(_metadata, tracee);

	if (nr == __NR_getpid)
		change_syscall(_metadata, tracee, __NR_getppid);
	if (nr == __NR_openat)
		change_syscall(_metadata, tracee, -1);
}

FIXTURE_DATA(TRACE_syscall) {
	struct sock_fprog prog;
	pid_t tracer, mytid, mypid, parent;
};

FIXTURE_SETUP(TRACE_syscall)
{
	struct sock_filter filter[] = {
		BPF_STMT(BPF_LD|BPF_W|BPF_ABS,
			offsetof(struct seccomp_data, nr)),
		BPF_JUMP(BPF_JMP|BPF_JEQ|BPF_K, __NR_getpid, 0, 1),
		BPF_STMT(BPF_RET|BPF_K, SECCOMP_RET_TRACE | 0x1002),
		BPF_JUMP(BPF_JMP|BPF_JEQ|BPF_K, __NR_gettid, 0, 1),
		BPF_STMT(BPF_RET|BPF_K, SECCOMP_RET_TRACE | 0x1003),
		BPF_JUMP(BPF_JMP|BPF_JEQ|BPF_K, __NR_getppid, 0, 1),
		BPF_STMT(BPF_RET|BPF_K, SECCOMP_RET_TRACE | 0x1004),
		BPF_STMT(BPF_RET|BPF_K, SECCOMP_RET_ALLOW),
	};

	memset(&self->prog, 0, sizeof(self->prog));
	self->prog.filter = malloc(sizeof(filter));
	ASSERT_NE(NULL, self->prog.filter);
	memcpy(self->prog.filter, filter, sizeof(filter));
	self->prog.len = (unsigned short)ARRAY_SIZE(filter);

	/* Prepare some testable syscall results. */
	self->mytid = syscall(__NR_gettid);
	ASSERT_GT(self->mytid, 0);
	ASSERT_NE(self->mytid, 1) {
		TH_LOG("Running this test as init is not supported. :)");
	}

	self->mypid = getpid();
	ASSERT_GT(self->mypid, 0);
	ASSERT_EQ(self->mytid, self->mypid);

	self->parent = getppid();
	ASSERT_GT(self->parent, 0);
	ASSERT_NE(self->parent, self->mypid);

	/* Launch tracer. */
	self->tracer = setup_trace_fixture(_metadata, tracer_syscall, NULL,
					   false);
}

FIXTURE_TEARDOWN(TRACE_syscall)
{
	teardown_trace_fixture(_metadata, self->tracer);
	if (self->prog.filter)
		free(self->prog.filter);
}

TEST_F(TRACE_syscall, ptrace_syscall_redirected)
{
	/* Swap SECCOMP_RET_TRACE tracer for PTRACE_SYSCALL tracer. */
	teardown_trace_fixture(_metadata, self->tracer);
	self->tracer = setup_trace_fixture(_metadata, tracer_ptrace, NULL,
					   true);

	/* Tracer will redirect getpid to getppid. */
	EXPECT_NE(self->mypid, syscall(__NR_getpid));
}

TEST_F(TRACE_syscall, ptrace_syscall_dropped)
{
	/* Swap SECCOMP_RET_TRACE tracer for PTRACE_SYSCALL tracer. */
	teardown_trace_fixture(_metadata, self->tracer);
	self->tracer = setup_trace_fixture(_metadata, tracer_ptrace, NULL,
					   true);

	/* Tracer should skip the open syscall, resulting in EPERM. */
	EXPECT_SYSCALL_RETURN(EPERM, syscall(__NR_openat));
}

TEST_F(TRACE_syscall, syscall_allowed)
{
	long ret;

	ret = prctl(PR_SET_NO_NEW_PRIVS, 1, 0, 0, 0);
	ASSERT_EQ(0, ret);

	ret = prctl(PR_SET_SECCOMP, SECCOMP_MODE_FILTER, &self->prog, 0, 0);
	ASSERT_EQ(0, ret);

	/* getppid works as expected (no changes). */
	EXPECT_EQ(self->parent, syscall(__NR_getppid));
	EXPECT_NE(self->mypid, syscall(__NR_getppid));
}

TEST_F(TRACE_syscall, syscall_redirected)
{
	long ret;

	ret = prctl(PR_SET_NO_NEW_PRIVS, 1, 0, 0, 0);
	ASSERT_EQ(0, ret);

	ret = prctl(PR_SET_SECCOMP, SECCOMP_MODE_FILTER, &self->prog, 0, 0);
	ASSERT_EQ(0, ret);

	/* getpid has been redirected to getppid as expected. */
	EXPECT_EQ(self->parent, syscall(__NR_getpid));
	EXPECT_NE(self->mypid, syscall(__NR_getpid));
}

TEST_F(TRACE_syscall, syscall_dropped)
{
	long ret;

	ret = prctl(PR_SET_NO_NEW_PRIVS, 1, 0, 0, 0);
	ASSERT_EQ(0, ret);

	ret = prctl(PR_SET_SECCOMP, SECCOMP_MODE_FILTER, &self->prog, 0, 0);
	ASSERT_EQ(0, ret);

	/* gettid has been skipped and an altered return value stored. */
	EXPECT_SYSCALL_RETURN(EPERM, syscall(__NR_gettid));
	EXPECT_NE(self->mytid, syscall(__NR_gettid));
}

TEST_F(TRACE_syscall, skip_after_RET_TRACE)
{
	struct sock_filter filter[] = {
		BPF_STMT(BPF_LD|BPF_W|BPF_ABS,
			offsetof(struct seccomp_data, nr)),
		BPF_JUMP(BPF_JMP|BPF_JEQ|BPF_K, __NR_getppid, 0, 1),
		BPF_STMT(BPF_RET|BPF_K, SECCOMP_RET_ERRNO | EPERM),
		BPF_STMT(BPF_RET|BPF_K, SECCOMP_RET_ALLOW),
	};
	struct sock_fprog prog = {
		.len = (unsigned short)ARRAY_SIZE(filter),
		.filter = filter,
	};
	long ret;

	ret = prctl(PR_SET_NO_NEW_PRIVS, 1, 0, 0, 0);
	ASSERT_EQ(0, ret);

	/* Install fixture filter. */
	ret = prctl(PR_SET_SECCOMP, SECCOMP_MODE_FILTER, &self->prog, 0, 0);
	ASSERT_EQ(0, ret);

	/* Install "errno on getppid" filter. */
	ret = prctl(PR_SET_SECCOMP, SECCOMP_MODE_FILTER, &prog, 0, 0);
	ASSERT_EQ(0, ret);

	/* Tracer will redirect getpid to getppid, and we should see EPERM. */
	errno = 0;
	EXPECT_EQ(-1, syscall(__NR_getpid));
	EXPECT_EQ(EPERM, errno);
}

TEST_F_SIGNAL(TRACE_syscall, kill_after_RET_TRACE, SIGSYS)
{
	struct sock_filter filter[] = {
		BPF_STMT(BPF_LD|BPF_W|BPF_ABS,
			offsetof(struct seccomp_data, nr)),
		BPF_JUMP(BPF_JMP|BPF_JEQ|BPF_K, __NR_getppid, 0, 1),
		BPF_STMT(BPF_RET|BPF_K, SECCOMP_RET_KILL),
		BPF_STMT(BPF_RET|BPF_K, SECCOMP_RET_ALLOW),
	};
	struct sock_fprog prog = {
		.len = (unsigned short)ARRAY_SIZE(filter),
		.filter = filter,
	};
	long ret;

	ret = prctl(PR_SET_NO_NEW_PRIVS, 1, 0, 0, 0);
	ASSERT_EQ(0, ret);

	/* Install fixture filter. */
	ret = prctl(PR_SET_SECCOMP, SECCOMP_MODE_FILTER, &self->prog, 0, 0);
	ASSERT_EQ(0, ret);

	/* Install "death on getppid" filter. */
	ret = prctl(PR_SET_SECCOMP, SECCOMP_MODE_FILTER, &prog, 0, 0);
	ASSERT_EQ(0, ret);

	/* Tracer will redirect getpid to getppid, and we should die. */
	EXPECT_NE(self->mypid, syscall(__NR_getpid));
}

TEST_F(TRACE_syscall, skip_after_ptrace)
{
	struct sock_filter filter[] = {
		BPF_STMT(BPF_LD|BPF_W|BPF_ABS,
			offsetof(struct seccomp_data, nr)),
		BPF_JUMP(BPF_JMP|BPF_JEQ|BPF_K, __NR_getppid, 0, 1),
		BPF_STMT(BPF_RET|BPF_K, SECCOMP_RET_ERRNO | EPERM),
		BPF_STMT(BPF_RET|BPF_K, SECCOMP_RET_ALLOW),
	};
	struct sock_fprog prog = {
		.len = (unsigned short)ARRAY_SIZE(filter),
		.filter = filter,
	};
	long ret;

	/* Swap SECCOMP_RET_TRACE tracer for PTRACE_SYSCALL tracer. */
	teardown_trace_fixture(_metadata, self->tracer);
	self->tracer = setup_trace_fixture(_metadata, tracer_ptrace, NULL,
					   true);

	ret = prctl(PR_SET_NO_NEW_PRIVS, 1, 0, 0, 0);
	ASSERT_EQ(0, ret);

	/* Install "errno on getppid" filter. */
	ret = prctl(PR_SET_SECCOMP, SECCOMP_MODE_FILTER, &prog, 0, 0);
	ASSERT_EQ(0, ret);

	/* Tracer will redirect getpid to getppid, and we should see EPERM. */
	EXPECT_EQ(-1, syscall(__NR_getpid));
	EXPECT_EQ(EPERM, errno);
}

TEST_F_SIGNAL(TRACE_syscall, kill_after_ptrace, SIGSYS)
{
	struct sock_filter filter[] = {
		BPF_STMT(BPF_LD|BPF_W|BPF_ABS,
			offsetof(struct seccomp_data, nr)),
		BPF_JUMP(BPF_JMP|BPF_JEQ|BPF_K, __NR_getppid, 0, 1),
		BPF_STMT(BPF_RET|BPF_K, SECCOMP_RET_KILL),
		BPF_STMT(BPF_RET|BPF_K, SECCOMP_RET_ALLOW),
	};
	struct sock_fprog prog = {
		.len = (unsigned short)ARRAY_SIZE(filter),
		.filter = filter,
	};
	long ret;

	/* Swap SECCOMP_RET_TRACE tracer for PTRACE_SYSCALL tracer. */
	teardown_trace_fixture(_metadata, self->tracer);
	self->tracer = setup_trace_fixture(_metadata, tracer_ptrace, NULL,
					   true);

	ret = prctl(PR_SET_NO_NEW_PRIVS, 1, 0, 0, 0);
	ASSERT_EQ(0, ret);

	/* Install "death on getppid" filter. */
	ret = prctl(PR_SET_SECCOMP, SECCOMP_MODE_FILTER, &prog, 0, 0);
	ASSERT_EQ(0, ret);

	/* Tracer will redirect getpid to getppid, and we should die. */
	EXPECT_NE(self->mypid, syscall(__NR_getpid));
}

TEST(seccomp_syscall)
{
	struct sock_filter filter[] = {
		BPF_STMT(BPF_RET|BPF_K, SECCOMP_RET_ALLOW),
	};
	struct sock_fprog prog = {
		.len = (unsigned short)ARRAY_SIZE(filter),
		.filter = filter,
	};
	long ret;

	ret = prctl(PR_SET_NO_NEW_PRIVS, 1, 0, 0, 0);
	ASSERT_EQ(0, ret) {
		TH_LOG("Kernel does not support PR_SET_NO_NEW_PRIVS!");
	}

	/* Reject insane operation. */
	ret = seccomp(-1, 0, &prog);
	ASSERT_NE(ENOSYS, errno) {
		TH_LOG("Kernel does not support seccomp syscall!");
	}
	EXPECT_EQ(EINVAL, errno) {
		TH_LOG("Did not reject crazy op value!");
	}

	/* Reject strict with flags or pointer. */
	ret = seccomp(SECCOMP_SET_MODE_STRICT, -1, NULL);
	EXPECT_EQ(EINVAL, errno) {
		TH_LOG("Did not reject mode strict with flags!");
	}
	ret = seccomp(SECCOMP_SET_MODE_STRICT, 0, &prog);
	EXPECT_EQ(EINVAL, errno) {
		TH_LOG("Did not reject mode strict with uargs!");
	}

	/* Reject insane args for filter. */
	ret = seccomp(SECCOMP_SET_MODE_FILTER, -1, &prog);
	EXPECT_EQ(EINVAL, errno) {
		TH_LOG("Did not reject crazy filter flags!");
	}
	ret = seccomp(SECCOMP_SET_MODE_FILTER, 0, NULL);
	EXPECT_EQ(EFAULT, errno) {
		TH_LOG("Did not reject NULL filter!");
	}

	ret = seccomp(SECCOMP_SET_MODE_FILTER, 0, &prog);
	EXPECT_EQ(0, errno) {
		TH_LOG("Kernel does not support SECCOMP_SET_MODE_FILTER: %s",
			strerror(errno));
	}
}

TEST(seccomp_syscall_mode_lock)
{
	struct sock_filter filter[] = {
		BPF_STMT(BPF_RET|BPF_K, SECCOMP_RET_ALLOW),
	};
	struct sock_fprog prog = {
		.len = (unsigned short)ARRAY_SIZE(filter),
		.filter = filter,
	};
	long ret;

	ret = prctl(PR_SET_NO_NEW_PRIVS, 1, NULL, 0, 0);
	ASSERT_EQ(0, ret) {
		TH_LOG("Kernel does not support PR_SET_NO_NEW_PRIVS!");
	}

	ret = seccomp(SECCOMP_SET_MODE_FILTER, 0, &prog);
	ASSERT_NE(ENOSYS, errno) {
		TH_LOG("Kernel does not support seccomp syscall!");
	}
	EXPECT_EQ(0, ret) {
		TH_LOG("Could not install filter!");
	}

	/* Make sure neither entry point will switch to strict. */
	ret = prctl(PR_SET_SECCOMP, SECCOMP_MODE_STRICT, 0, 0, 0);
	EXPECT_EQ(EINVAL, errno) {
		TH_LOG("Switched to mode strict!");
	}

	ret = seccomp(SECCOMP_SET_MODE_STRICT, 0, NULL);
	EXPECT_EQ(EINVAL, errno) {
		TH_LOG("Switched to mode strict!");
	}
}

/*
 * Test detection of known and unknown filter flags. Userspace needs to be able
 * to check if a filter flag is supported by the current kernel and a good way
 * of doing that is by attempting to enter filter mode, with the flag bit in
 * question set, and a NULL pointer for the _args_ parameter. EFAULT indicates
 * that the flag is valid and EINVAL indicates that the flag is invalid.
 */
TEST(detect_seccomp_filter_flags)
{
	unsigned int flags[] = { SECCOMP_FILTER_FLAG_TSYNC,
				 SECCOMP_FILTER_FLAG_LOG,
				 SECCOMP_FILTER_FLAG_SPEC_ALLOW,
				 SECCOMP_FILTER_FLAG_NEW_LISTENER };
	unsigned int flag, all_flags;
	int i;
	long ret;

	/* Test detection of known-good filter flags */
	for (i = 0, all_flags = 0; i < ARRAY_SIZE(flags); i++) {
		int bits = 0;

		flag = flags[i];
		/* Make sure the flag is a single bit! */
		while (flag) {
			if (flag & 0x1)
				bits ++;
			flag >>= 1;
		}
		ASSERT_EQ(1, bits);
		flag = flags[i];

		ret = seccomp(SECCOMP_SET_MODE_FILTER, flag, NULL);
		ASSERT_NE(ENOSYS, errno) {
			TH_LOG("Kernel does not support seccomp syscall!");
		}
		EXPECT_EQ(-1, ret);
		EXPECT_EQ(EFAULT, errno) {
			TH_LOG("Failed to detect that a known-good filter flag (0x%X) is supported!",
			       flag);
		}

		all_flags |= flag;
	}

	/* Test detection of all known-good filter flags */
	ret = seccomp(SECCOMP_SET_MODE_FILTER, all_flags, NULL);
	EXPECT_EQ(-1, ret);
	EXPECT_EQ(EFAULT, errno) {
		TH_LOG("Failed to detect that all known-good filter flags (0x%X) are supported!",
		       all_flags);
	}

	/* Test detection of an unknown filter flag */
	flag = -1;
	ret = seccomp(SECCOMP_SET_MODE_FILTER, flag, NULL);
	EXPECT_EQ(-1, ret);
	EXPECT_EQ(EINVAL, errno) {
		TH_LOG("Failed to detect that an unknown filter flag (0x%X) is unsupported!",
		       flag);
	}

	/*
	 * Test detection of an unknown filter flag that may simply need to be
	 * added to this test
	 */
	flag = flags[ARRAY_SIZE(flags) - 1] << 1;
	ret = seccomp(SECCOMP_SET_MODE_FILTER, flag, NULL);
	EXPECT_EQ(-1, ret);
	EXPECT_EQ(EINVAL, errno) {
		TH_LOG("Failed to detect that an unknown filter flag (0x%X) is unsupported! Does a new flag need to be added to this test?",
		       flag);
	}
}

TEST(TSYNC_first)
{
	struct sock_filter filter[] = {
		BPF_STMT(BPF_RET|BPF_K, SECCOMP_RET_ALLOW),
	};
	struct sock_fprog prog = {
		.len = (unsigned short)ARRAY_SIZE(filter),
		.filter = filter,
	};
	long ret;

	ret = prctl(PR_SET_NO_NEW_PRIVS, 1, NULL, 0, 0);
	ASSERT_EQ(0, ret) {
		TH_LOG("Kernel does not support PR_SET_NO_NEW_PRIVS!");
	}

	ret = seccomp(SECCOMP_SET_MODE_FILTER, SECCOMP_FILTER_FLAG_TSYNC,
		      &prog);
	ASSERT_NE(ENOSYS, errno) {
		TH_LOG("Kernel does not support seccomp syscall!");
	}
	EXPECT_EQ(0, ret) {
		TH_LOG("Could not install initial filter with TSYNC!");
	}
}

#define TSYNC_SIBLINGS 2
struct tsync_sibling {
	pthread_t tid;
	pid_t system_tid;
	sem_t *started;
	pthread_cond_t *cond;
	pthread_mutex_t *mutex;
	int diverge;
	int num_waits;
	struct sock_fprog *prog;
	struct __test_metadata *metadata;
};

/*
 * To avoid joining joined threads (which is not allowed by Bionic),
 * make sure we both successfully join and clear the tid to skip a
 * later join attempt during fixture teardown. Any remaining threads
 * will be directly killed during teardown.
 */
#define PTHREAD_JOIN(tid, status)					\
	do {								\
		int _rc = pthread_join(tid, status);			\
		if (_rc) {						\
			TH_LOG("pthread_join of tid %u failed: %d\n",	\
				(unsigned int)tid, _rc);		\
		} else {						\
			tid = 0;					\
		}							\
	} while (0)

FIXTURE_DATA(TSYNC) {
	struct sock_fprog root_prog, apply_prog;
	struct tsync_sibling sibling[TSYNC_SIBLINGS];
	sem_t started;
	pthread_cond_t cond;
	pthread_mutex_t mutex;
	int sibling_count;
};

FIXTURE_SETUP(TSYNC)
{
	struct sock_filter root_filter[] = {
		BPF_STMT(BPF_RET|BPF_K, SECCOMP_RET_ALLOW),
	};
	struct sock_filter apply_filter[] = {
		BPF_STMT(BPF_LD|BPF_W|BPF_ABS,
			offsetof(struct seccomp_data, nr)),
		BPF_JUMP(BPF_JMP|BPF_JEQ|BPF_K, __NR_read, 0, 1),
		BPF_STMT(BPF_RET|BPF_K, SECCOMP_RET_KILL),
		BPF_STMT(BPF_RET|BPF_K, SECCOMP_RET_ALLOW),
	};

	memset(&self->root_prog, 0, sizeof(self->root_prog));
	memset(&self->apply_prog, 0, sizeof(self->apply_prog));
	memset(&self->sibling, 0, sizeof(self->sibling));
	self->root_prog.filter = malloc(sizeof(root_filter));
	ASSERT_NE(NULL, self->root_prog.filter);
	memcpy(self->root_prog.filter, &root_filter, sizeof(root_filter));
	self->root_prog.len = (unsigned short)ARRAY_SIZE(root_filter);

	self->apply_prog.filter = malloc(sizeof(apply_filter));
	ASSERT_NE(NULL, self->apply_prog.filter);
	memcpy(self->apply_prog.filter, &apply_filter, sizeof(apply_filter));
	self->apply_prog.len = (unsigned short)ARRAY_SIZE(apply_filter);

	self->sibling_count = 0;
	pthread_mutex_init(&self->mutex, NULL);
	pthread_cond_init(&self->cond, NULL);
	sem_init(&self->started, 0, 0);
	self->sibling[0].tid = 0;
	self->sibling[0].cond = &self->cond;
	self->sibling[0].started = &self->started;
	self->sibling[0].mutex = &self->mutex;
	self->sibling[0].diverge = 0;
	self->sibling[0].num_waits = 1;
	self->sibling[0].prog = &self->root_prog;
	self->sibling[0].metadata = _metadata;
	self->sibling[1].tid = 0;
	self->sibling[1].cond = &self->cond;
	self->sibling[1].started = &self->started;
	self->sibling[1].mutex = &self->mutex;
	self->sibling[1].diverge = 0;
	self->sibling[1].prog = &self->root_prog;
	self->sibling[1].num_waits = 1;
	self->sibling[1].metadata = _metadata;
}

FIXTURE_TEARDOWN(TSYNC)
{
	int sib = 0;

	if (self->root_prog.filter)
		free(self->root_prog.filter);
	if (self->apply_prog.filter)
		free(self->apply_prog.filter);

	for ( ; sib < self->sibling_count; ++sib) {
		struct tsync_sibling *s = &self->sibling[sib];

		if (!s->tid)
			continue;
		/*
		 * If a thread is still running, it may be stuck, so hit
		 * it over the head really hard.
		 */
		pthread_kill(s->tid, 9);
	}
	pthread_mutex_destroy(&self->mutex);
	pthread_cond_destroy(&self->cond);
	sem_destroy(&self->started);
}

void *tsync_sibling(void *data)
{
	long ret = 0;
	struct tsync_sibling *me = data;

	me->system_tid = syscall(__NR_gettid);

	pthread_mutex_lock(me->mutex);
	if (me->diverge) {
		/* Just re-apply the root prog to fork the tree */
		ret = prctl(PR_SET_SECCOMP, SECCOMP_MODE_FILTER,
				me->prog, 0, 0);
	}
	sem_post(me->started);
	/* Return outside of started so parent notices failures. */
	if (ret) {
		pthread_mutex_unlock(me->mutex);
		return (void *)SIBLING_EXIT_FAILURE;
	}
	do {
		pthread_cond_wait(me->cond, me->mutex);
		me->num_waits = me->num_waits - 1;
	} while (me->num_waits);
	pthread_mutex_unlock(me->mutex);

	ret = prctl(PR_GET_NO_NEW_PRIVS, 0, 0, 0, 0);
	if (!ret)
		return (void *)SIBLING_EXIT_NEWPRIVS;
	read(0, NULL, 0);
	return (void *)SIBLING_EXIT_UNKILLED;
}

void tsync_start_sibling(struct tsync_sibling *sibling)
{
	pthread_create(&sibling->tid, NULL, tsync_sibling, (void *)sibling);
}

TEST_F(TSYNC, siblings_fail_prctl)
{
	long ret;
	void *status;
	struct sock_filter filter[] = {
		BPF_STMT(BPF_LD|BPF_W|BPF_ABS,
			offsetof(struct seccomp_data, nr)),
		BPF_JUMP(BPF_JMP|BPF_JEQ|BPF_K, __NR_prctl, 0, 1),
		BPF_STMT(BPF_RET|BPF_K, SECCOMP_RET_ERRNO | EINVAL),
		BPF_STMT(BPF_RET|BPF_K, SECCOMP_RET_ALLOW),
	};
	struct sock_fprog prog = {
		.len = (unsigned short)ARRAY_SIZE(filter),
		.filter = filter,
	};

	ASSERT_EQ(0, prctl(PR_SET_NO_NEW_PRIVS, 1, 0, 0, 0)) {
		TH_LOG("Kernel does not support PR_SET_NO_NEW_PRIVS!");
	}

	/* Check prctl failure detection by requesting sib 0 diverge. */
	ret = seccomp(SECCOMP_SET_MODE_FILTER, 0, &prog);
	ASSERT_NE(ENOSYS, errno) {
		TH_LOG("Kernel does not support seccomp syscall!");
	}
	ASSERT_EQ(0, ret) {
		TH_LOG("setting filter failed");
	}

	self->sibling[0].diverge = 1;
	tsync_start_sibling(&self->sibling[0]);
	tsync_start_sibling(&self->sibling[1]);

	while (self->sibling_count < TSYNC_SIBLINGS) {
		sem_wait(&self->started);
		self->sibling_count++;
	}

	/* Signal the threads to clean up*/
	pthread_mutex_lock(&self->mutex);
	ASSERT_EQ(0, pthread_cond_broadcast(&self->cond)) {
		TH_LOG("cond broadcast non-zero");
	}
	pthread_mutex_unlock(&self->mutex);

	/* Ensure diverging sibling failed to call prctl. */
	PTHREAD_JOIN(self->sibling[0].tid, &status);
	EXPECT_EQ(SIBLING_EXIT_FAILURE, (long)status);
	PTHREAD_JOIN(self->sibling[1].tid, &status);
	EXPECT_EQ(SIBLING_EXIT_UNKILLED, (long)status);
}

TEST_F(TSYNC, two_siblings_with_ancestor)
{
	long ret;
	void *status;

	ASSERT_EQ(0, prctl(PR_SET_NO_NEW_PRIVS, 1, 0, 0, 0)) {
		TH_LOG("Kernel does not support PR_SET_NO_NEW_PRIVS!");
	}

	ret = seccomp(SECCOMP_SET_MODE_FILTER, 0, &self->root_prog);
	ASSERT_NE(ENOSYS, errno) {
		TH_LOG("Kernel does not support seccomp syscall!");
	}
	ASSERT_EQ(0, ret) {
		TH_LOG("Kernel does not support SECCOMP_SET_MODE_FILTER!");
	}
	tsync_start_sibling(&self->sibling[0]);
	tsync_start_sibling(&self->sibling[1]);

	while (self->sibling_count < TSYNC_SIBLINGS) {
		sem_wait(&self->started);
		self->sibling_count++;
	}

	ret = seccomp(SECCOMP_SET_MODE_FILTER, SECCOMP_FILTER_FLAG_TSYNC,
		      &self->apply_prog);
	ASSERT_EQ(0, ret) {
		TH_LOG("Could install filter on all threads!");
	}
	/* Tell the siblings to test the policy */
	pthread_mutex_lock(&self->mutex);
	ASSERT_EQ(0, pthread_cond_broadcast(&self->cond)) {
		TH_LOG("cond broadcast non-zero");
	}
	pthread_mutex_unlock(&self->mutex);
	/* Ensure they are both killed and don't exit cleanly. */
	PTHREAD_JOIN(self->sibling[0].tid, &status);
	EXPECT_EQ(0x0, (long)status);
	PTHREAD_JOIN(self->sibling[1].tid, &status);
	EXPECT_EQ(0x0, (long)status);
}

TEST_F(TSYNC, two_sibling_want_nnp)
{
	void *status;

	/* start siblings before any prctl() operations */
	tsync_start_sibling(&self->sibling[0]);
	tsync_start_sibling(&self->sibling[1]);
	while (self->sibling_count < TSYNC_SIBLINGS) {
		sem_wait(&self->started);
		self->sibling_count++;
	}

	/* Tell the siblings to test no policy */
	pthread_mutex_lock(&self->mutex);
	ASSERT_EQ(0, pthread_cond_broadcast(&self->cond)) {
		TH_LOG("cond broadcast non-zero");
	}
	pthread_mutex_unlock(&self->mutex);

	/* Ensure they are both upset about lacking nnp. */
	PTHREAD_JOIN(self->sibling[0].tid, &status);
	EXPECT_EQ(SIBLING_EXIT_NEWPRIVS, (long)status);
	PTHREAD_JOIN(self->sibling[1].tid, &status);
	EXPECT_EQ(SIBLING_EXIT_NEWPRIVS, (long)status);
}

TEST_F(TSYNC, two_siblings_with_no_filter)
{
	long ret;
	void *status;

	/* start siblings before any prctl() operations */
	tsync_start_sibling(&self->sibling[0]);
	tsync_start_sibling(&self->sibling[1]);
	while (self->sibling_count < TSYNC_SIBLINGS) {
		sem_wait(&self->started);
		self->sibling_count++;
	}

	ASSERT_EQ(0, prctl(PR_SET_NO_NEW_PRIVS, 1, 0, 0, 0)) {
		TH_LOG("Kernel does not support PR_SET_NO_NEW_PRIVS!");
	}

	ret = seccomp(SECCOMP_SET_MODE_FILTER, SECCOMP_FILTER_FLAG_TSYNC,
		      &self->apply_prog);
	ASSERT_NE(ENOSYS, errno) {
		TH_LOG("Kernel does not support seccomp syscall!");
	}
	ASSERT_EQ(0, ret) {
		TH_LOG("Could install filter on all threads!");
	}

	/* Tell the siblings to test the policy */
	pthread_mutex_lock(&self->mutex);
	ASSERT_EQ(0, pthread_cond_broadcast(&self->cond)) {
		TH_LOG("cond broadcast non-zero");
	}
	pthread_mutex_unlock(&self->mutex);

	/* Ensure they are both killed and don't exit cleanly. */
	PTHREAD_JOIN(self->sibling[0].tid, &status);
	EXPECT_EQ(0x0, (long)status);
	PTHREAD_JOIN(self->sibling[1].tid, &status);
	EXPECT_EQ(0x0, (long)status);
}

TEST_F(TSYNC, two_siblings_with_one_divergence)
{
	long ret;
	void *status;

	ASSERT_EQ(0, prctl(PR_SET_NO_NEW_PRIVS, 1, 0, 0, 0)) {
		TH_LOG("Kernel does not support PR_SET_NO_NEW_PRIVS!");
	}

	ret = seccomp(SECCOMP_SET_MODE_FILTER, 0, &self->root_prog);
	ASSERT_NE(ENOSYS, errno) {
		TH_LOG("Kernel does not support seccomp syscall!");
	}
	ASSERT_EQ(0, ret) {
		TH_LOG("Kernel does not support SECCOMP_SET_MODE_FILTER!");
	}
	self->sibling[0].diverge = 1;
	tsync_start_sibling(&self->sibling[0]);
	tsync_start_sibling(&self->sibling[1]);

	while (self->sibling_count < TSYNC_SIBLINGS) {
		sem_wait(&self->started);
		self->sibling_count++;
	}

	ret = seccomp(SECCOMP_SET_MODE_FILTER, SECCOMP_FILTER_FLAG_TSYNC,
		      &self->apply_prog);
	ASSERT_EQ(self->sibling[0].system_tid, ret) {
		TH_LOG("Did not fail on diverged sibling.");
	}

	/* Wake the threads */
	pthread_mutex_lock(&self->mutex);
	ASSERT_EQ(0, pthread_cond_broadcast(&self->cond)) {
		TH_LOG("cond broadcast non-zero");
	}
	pthread_mutex_unlock(&self->mutex);

	/* Ensure they are both unkilled. */
	PTHREAD_JOIN(self->sibling[0].tid, &status);
	EXPECT_EQ(SIBLING_EXIT_UNKILLED, (long)status);
	PTHREAD_JOIN(self->sibling[1].tid, &status);
	EXPECT_EQ(SIBLING_EXIT_UNKILLED, (long)status);
}

TEST_F(TSYNC, two_siblings_not_under_filter)
{
	long ret, sib;
	void *status;

	ASSERT_EQ(0, prctl(PR_SET_NO_NEW_PRIVS, 1, 0, 0, 0)) {
		TH_LOG("Kernel does not support PR_SET_NO_NEW_PRIVS!");
	}

	/*
	 * Sibling 0 will have its own seccomp policy
	 * and Sibling 1 will not be under seccomp at
	 * all. Sibling 1 will enter seccomp and 0
	 * will cause failure.
	 */
	self->sibling[0].diverge = 1;
	tsync_start_sibling(&self->sibling[0]);
	tsync_start_sibling(&self->sibling[1]);

	while (self->sibling_count < TSYNC_SIBLINGS) {
		sem_wait(&self->started);
		self->sibling_count++;
	}

	ret = seccomp(SECCOMP_SET_MODE_FILTER, 0, &self->root_prog);
	ASSERT_NE(ENOSYS, errno) {
		TH_LOG("Kernel does not support seccomp syscall!");
	}
	ASSERT_EQ(0, ret) {
		TH_LOG("Kernel does not support SECCOMP_SET_MODE_FILTER!");
	}

	ret = seccomp(SECCOMP_SET_MODE_FILTER, SECCOMP_FILTER_FLAG_TSYNC,
		      &self->apply_prog);
	ASSERT_EQ(ret, self->sibling[0].system_tid) {
		TH_LOG("Did not fail on diverged sibling.");
	}
	sib = 1;
	if (ret == self->sibling[0].system_tid)
		sib = 0;

	pthread_mutex_lock(&self->mutex);

	/* Increment the other siblings num_waits so we can clean up
	 * the one we just saw.
	 */
	self->sibling[!sib].num_waits += 1;

	/* Signal the thread to clean up*/
	ASSERT_EQ(0, pthread_cond_broadcast(&self->cond)) {
		TH_LOG("cond broadcast non-zero");
	}
	pthread_mutex_unlock(&self->mutex);
	PTHREAD_JOIN(self->sibling[sib].tid, &status);
	EXPECT_EQ(SIBLING_EXIT_UNKILLED, (long)status);
	/* Poll for actual task death. pthread_join doesn't guarantee it. */
	while (!kill(self->sibling[sib].system_tid, 0))
		sleep(0.1);
	/* Switch to the remaining sibling */
	sib = !sib;

	ret = seccomp(SECCOMP_SET_MODE_FILTER, SECCOMP_FILTER_FLAG_TSYNC,
		      &self->apply_prog);
	ASSERT_EQ(0, ret) {
		TH_LOG("Expected the remaining sibling to sync");
	};

	pthread_mutex_lock(&self->mutex);

	/* If remaining sibling didn't have a chance to wake up during
	 * the first broadcast, manually reduce the num_waits now.
	 */
	if (self->sibling[sib].num_waits > 1)
		self->sibling[sib].num_waits = 1;
	ASSERT_EQ(0, pthread_cond_broadcast(&self->cond)) {
		TH_LOG("cond broadcast non-zero");
	}
	pthread_mutex_unlock(&self->mutex);
	PTHREAD_JOIN(self->sibling[sib].tid, &status);
	EXPECT_EQ(0, (long)status);
	/* Poll for actual task death. pthread_join doesn't guarantee it. */
	while (!kill(self->sibling[sib].system_tid, 0))
		sleep(0.1);

	ret = seccomp(SECCOMP_SET_MODE_FILTER, SECCOMP_FILTER_FLAG_TSYNC,
		      &self->apply_prog);
	ASSERT_EQ(0, ret);  /* just us chickens */
}

/* Make sure restarted syscalls are seen directly as "restart_syscall". */
TEST(syscall_restart)
{
	long ret;
	unsigned long msg;
	pid_t child_pid;
	int pipefd[2];
	int status;
	siginfo_t info = { };
	struct sock_filter filter[] = {
		BPF_STMT(BPF_LD|BPF_W|BPF_ABS,
			 offsetof(struct seccomp_data, nr)),

#ifdef __NR_sigreturn
		BPF_JUMP(BPF_JMP|BPF_JEQ|BPF_K, __NR_sigreturn, 6, 0),
#endif
		BPF_JUMP(BPF_JMP|BPF_JEQ|BPF_K, __NR_read, 5, 0),
		BPF_JUMP(BPF_JMP|BPF_JEQ|BPF_K, __NR_exit, 4, 0),
		BPF_JUMP(BPF_JMP|BPF_JEQ|BPF_K, __NR_rt_sigreturn, 3, 0),
		BPF_JUMP(BPF_JMP|BPF_JEQ|BPF_K, __NR_nanosleep, 4, 0),
		BPF_JUMP(BPF_JMP|BPF_JEQ|BPF_K, __NR_restart_syscall, 4, 0),

		/* Allow __NR_write for easy logging. */
		BPF_JUMP(BPF_JMP|BPF_JEQ|BPF_K, __NR_write, 0, 1),
		BPF_STMT(BPF_RET|BPF_K, SECCOMP_RET_ALLOW),
		BPF_STMT(BPF_RET|BPF_K, SECCOMP_RET_KILL),
		/* The nanosleep jump target. */
		BPF_STMT(BPF_RET|BPF_K, SECCOMP_RET_TRACE|0x100),
		/* The restart_syscall jump target. */
		BPF_STMT(BPF_RET|BPF_K, SECCOMP_RET_TRACE|0x200),
	};
	struct sock_fprog prog = {
		.len = (unsigned short)ARRAY_SIZE(filter),
		.filter = filter,
	};
#if defined(__arm__)
	struct utsname utsbuf;
#endif

	ASSERT_EQ(0, pipe(pipefd));

	child_pid = fork();
	ASSERT_LE(0, child_pid);
	if (child_pid == 0) {
		/* Child uses EXPECT not ASSERT to deliver status correctly. */
		char buf = ' ';
		struct timespec timeout = { };

		/* Attach parent as tracer and stop. */
		EXPECT_EQ(0, ptrace(PTRACE_TRACEME));
		EXPECT_EQ(0, raise(SIGSTOP));

		EXPECT_EQ(0, close(pipefd[1]));

		EXPECT_EQ(0, prctl(PR_SET_NO_NEW_PRIVS, 1, 0, 0, 0)) {
			TH_LOG("Kernel does not support PR_SET_NO_NEW_PRIVS!");
		}

		ret = prctl(PR_SET_SECCOMP, SECCOMP_MODE_FILTER, &prog, 0, 0);
		EXPECT_EQ(0, ret) {
			TH_LOG("Failed to install filter!");
		}

		EXPECT_EQ(1, read(pipefd[0], &buf, 1)) {
			TH_LOG("Failed to read() sync from parent");
		}
		EXPECT_EQ('.', buf) {
			TH_LOG("Failed to get sync data from read()");
		}

		/* Start nanosleep to be interrupted. */
		timeout.tv_sec = 1;
		errno = 0;
		EXPECT_EQ(0, nanosleep(&timeout, NULL)) {
			TH_LOG("Call to nanosleep() failed (errno %d)", errno);
		}

		/* Read final sync from parent. */
		EXPECT_EQ(1, read(pipefd[0], &buf, 1)) {
			TH_LOG("Failed final read() from parent");
		}
		EXPECT_EQ('!', buf) {
			TH_LOG("Failed to get final data from read()");
		}

		/* Directly report the status of our test harness results. */
		syscall(__NR_exit, _metadata->passed ? EXIT_SUCCESS
						     : EXIT_FAILURE);
	}
	EXPECT_EQ(0, close(pipefd[0]));

	/* Attach to child, setup options, and release. */
	ASSERT_EQ(child_pid, waitpid(child_pid, &status, 0));
	ASSERT_EQ(true, WIFSTOPPED(status));
	ASSERT_EQ(0, ptrace(PTRACE_SETOPTIONS, child_pid, NULL,
			    PTRACE_O_TRACESECCOMP));
	ASSERT_EQ(0, ptrace(PTRACE_CONT, child_pid, NULL, 0));
	ASSERT_EQ(1, write(pipefd[1], ".", 1));

	/* Wait for nanosleep() to start. */
	ASSERT_EQ(child_pid, waitpid(child_pid, &status, 0));
	ASSERT_EQ(true, WIFSTOPPED(status));
	ASSERT_EQ(SIGTRAP, WSTOPSIG(status));
	ASSERT_EQ(PTRACE_EVENT_SECCOMP, (status >> 16));
	ASSERT_EQ(0, ptrace(PTRACE_GETEVENTMSG, child_pid, NULL, &msg));
	ASSERT_EQ(0x100, msg);
	EXPECT_EQ(__NR_nanosleep, get_syscall(_metadata, child_pid));

	/* Might as well check siginfo for sanity while we're here. */
	ASSERT_EQ(0, ptrace(PTRACE_GETSIGINFO, child_pid, NULL, &info));
	ASSERT_EQ(SIGTRAP, info.si_signo);
	ASSERT_EQ(SIGTRAP | (PTRACE_EVENT_SECCOMP << 8), info.si_code);
	EXPECT_EQ(0, info.si_errno);
	EXPECT_EQ(getuid(), info.si_uid);
	/* Verify signal delivery came from child (seccomp-triggered). */
	EXPECT_EQ(child_pid, info.si_pid);

	/* Interrupt nanosleep with SIGSTOP (which we'll need to handle). */
	ASSERT_EQ(0, kill(child_pid, SIGSTOP));
	ASSERT_EQ(0, ptrace(PTRACE_CONT, child_pid, NULL, 0));
	ASSERT_EQ(child_pid, waitpid(child_pid, &status, 0));
	ASSERT_EQ(true, WIFSTOPPED(status));
	ASSERT_EQ(SIGSTOP, WSTOPSIG(status));
	ASSERT_EQ(0, ptrace(PTRACE_GETSIGINFO, child_pid, NULL, &info));
	/*
	 * There is no siginfo on SIGSTOP any more, so we can't verify
	 * signal delivery came from parent now (getpid() == info.si_pid).
	 * https://lkml.kernel.org/r/CAGXu5jJaZAOzP1qFz66tYrtbuywqb+UN2SOA1VLHpCCOiYvYeg@mail.gmail.com
	 * At least verify the SIGSTOP via PTRACE_GETSIGINFO.
	 */
	EXPECT_EQ(SIGSTOP, info.si_signo);

	/* Restart nanosleep with SIGCONT, which triggers restart_syscall. */
	ASSERT_EQ(0, kill(child_pid, SIGCONT));
	ASSERT_EQ(0, ptrace(PTRACE_CONT, child_pid, NULL, 0));
	ASSERT_EQ(child_pid, waitpid(child_pid, &status, 0));
	ASSERT_EQ(true, WIFSTOPPED(status));
	ASSERT_EQ(SIGCONT, WSTOPSIG(status));
	ASSERT_EQ(0, ptrace(PTRACE_CONT, child_pid, NULL, 0));

	/* Wait for restart_syscall() to start. */
	ASSERT_EQ(child_pid, waitpid(child_pid, &status, 0));
	ASSERT_EQ(true, WIFSTOPPED(status));
	ASSERT_EQ(SIGTRAP, WSTOPSIG(status));
	ASSERT_EQ(PTRACE_EVENT_SECCOMP, (status >> 16));
	ASSERT_EQ(0, ptrace(PTRACE_GETEVENTMSG, child_pid, NULL, &msg));

	ASSERT_EQ(0x200, msg);
	ret = get_syscall(_metadata, child_pid);
#if defined(__arm__)
	/*
	 * FIXME:
	 * - native ARM registers do NOT expose true syscall.
	 * - compat ARM registers on ARM64 DO expose true syscall.
	 */
	ASSERT_EQ(0, uname(&utsbuf));
	if (strncmp(utsbuf.machine, "arm", 3) == 0) {
		EXPECT_EQ(__NR_nanosleep, ret);
	} else
#endif
	{
		EXPECT_EQ(__NR_restart_syscall, ret);
	}

	/* Write again to end test. */
	ASSERT_EQ(0, ptrace(PTRACE_CONT, child_pid, NULL, 0));
	ASSERT_EQ(1, write(pipefd[1], "!", 1));
	EXPECT_EQ(0, close(pipefd[1]));

	ASSERT_EQ(child_pid, waitpid(child_pid, &status, 0));
	if (WIFSIGNALED(status) || WEXITSTATUS(status))
		_metadata->passed = 0;
}

TEST_SIGNAL(filter_flag_log, SIGSYS)
{
	struct sock_filter allow_filter[] = {
		BPF_STMT(BPF_RET|BPF_K, SECCOMP_RET_ALLOW),
	};
	struct sock_filter kill_filter[] = {
		BPF_STMT(BPF_LD|BPF_W|BPF_ABS,
			offsetof(struct seccomp_data, nr)),
		BPF_JUMP(BPF_JMP|BPF_JEQ|BPF_K, __NR_getpid, 0, 1),
		BPF_STMT(BPF_RET|BPF_K, SECCOMP_RET_KILL),
		BPF_STMT(BPF_RET|BPF_K, SECCOMP_RET_ALLOW),
	};
	struct sock_fprog allow_prog = {
		.len = (unsigned short)ARRAY_SIZE(allow_filter),
		.filter = allow_filter,
	};
	struct sock_fprog kill_prog = {
		.len = (unsigned short)ARRAY_SIZE(kill_filter),
		.filter = kill_filter,
	};
	long ret;
	pid_t parent = getppid();

	ret = prctl(PR_SET_NO_NEW_PRIVS, 1, 0, 0, 0);
	ASSERT_EQ(0, ret);

	/* Verify that the FILTER_FLAG_LOG flag isn't accepted in strict mode */
	ret = seccomp(SECCOMP_SET_MODE_STRICT, SECCOMP_FILTER_FLAG_LOG,
		      &allow_prog);
	ASSERT_NE(ENOSYS, errno) {
		TH_LOG("Kernel does not support seccomp syscall!");
	}
	EXPECT_NE(0, ret) {
		TH_LOG("Kernel accepted FILTER_FLAG_LOG flag in strict mode!");
	}
	EXPECT_EQ(EINVAL, errno) {
		TH_LOG("Kernel returned unexpected errno for FILTER_FLAG_LOG flag in strict mode!");
	}

	/* Verify that a simple, permissive filter can be added with no flags */
	ret = seccomp(SECCOMP_SET_MODE_FILTER, 0, &allow_prog);
	EXPECT_EQ(0, ret);

	/* See if the same filter can be added with the FILTER_FLAG_LOG flag */
	ret = seccomp(SECCOMP_SET_MODE_FILTER, SECCOMP_FILTER_FLAG_LOG,
		      &allow_prog);
	ASSERT_NE(EINVAL, errno) {
		TH_LOG("Kernel does not support the FILTER_FLAG_LOG flag!");
	}
	EXPECT_EQ(0, ret);

	/* Ensure that the kill filter works with the FILTER_FLAG_LOG flag */
	ret = seccomp(SECCOMP_SET_MODE_FILTER, SECCOMP_FILTER_FLAG_LOG,
		      &kill_prog);
	EXPECT_EQ(0, ret);

	EXPECT_EQ(parent, syscall(__NR_getppid));
	/* getpid() should never return. */
	EXPECT_EQ(0, syscall(__NR_getpid));
}

TEST(get_action_avail)
{
	__u32 actions[] = { SECCOMP_RET_KILL_THREAD, SECCOMP_RET_TRAP,
			    SECCOMP_RET_ERRNO, SECCOMP_RET_TRACE,
			    SECCOMP_RET_LOG,   SECCOMP_RET_ALLOW };
	__u32 unknown_action = 0x10000000U;
	int i;
	long ret;

	ret = seccomp(SECCOMP_GET_ACTION_AVAIL, 0, &actions[0]);
	ASSERT_NE(ENOSYS, errno) {
		TH_LOG("Kernel does not support seccomp syscall!");
	}
	ASSERT_NE(EINVAL, errno) {
		TH_LOG("Kernel does not support SECCOMP_GET_ACTION_AVAIL operation!");
	}
	EXPECT_EQ(ret, 0);

	for (i = 0; i < ARRAY_SIZE(actions); i++) {
		ret = seccomp(SECCOMP_GET_ACTION_AVAIL, 0, &actions[i]);
		EXPECT_EQ(ret, 0) {
			TH_LOG("Expected action (0x%X) not available!",
			       actions[i]);
		}
	}

	/* Check that an unknown action is handled properly (EOPNOTSUPP) */
	ret = seccomp(SECCOMP_GET_ACTION_AVAIL, 0, &unknown_action);
	EXPECT_EQ(ret, -1);
	EXPECT_EQ(errno, EOPNOTSUPP);
}

TEST(get_metadata)
{
	pid_t pid;
	int pipefd[2];
	char buf;
	struct seccomp_metadata md;
	long ret;

	ASSERT_EQ(0, pipe(pipefd));

	pid = fork();
	ASSERT_GE(pid, 0);
	if (pid == 0) {
		struct sock_filter filter[] = {
			BPF_STMT(BPF_RET|BPF_K, SECCOMP_RET_ALLOW),
		};
		struct sock_fprog prog = {
			.len = (unsigned short)ARRAY_SIZE(filter),
			.filter = filter,
		};

		/* one with log, one without */
		ASSERT_EQ(0, seccomp(SECCOMP_SET_MODE_FILTER,
				     SECCOMP_FILTER_FLAG_LOG, &prog));
		ASSERT_EQ(0, seccomp(SECCOMP_SET_MODE_FILTER, 0, &prog));

		ASSERT_EQ(0, close(pipefd[0]));
		ASSERT_EQ(1, write(pipefd[1], "1", 1));
		ASSERT_EQ(0, close(pipefd[1]));

		while (1)
			sleep(100);
	}

	ASSERT_EQ(0, close(pipefd[1]));
	ASSERT_EQ(1, read(pipefd[0], &buf, 1));

	ASSERT_EQ(0, ptrace(PTRACE_ATTACH, pid));
	ASSERT_EQ(pid, waitpid(pid, NULL, 0));

	/* Past here must not use ASSERT or child process is never killed. */

	md.filter_off = 0;
	errno = 0;
	ret = ptrace(PTRACE_SECCOMP_GET_METADATA, pid, sizeof(md), &md);
	EXPECT_EQ(sizeof(md), ret) {
		if (errno == EINVAL)
			XFAIL(goto skip, "Kernel does not support PTRACE_SECCOMP_GET_METADATA (missing CONFIG_CHECKPOINT_RESTORE?)");
	}

	EXPECT_EQ(md.flags, SECCOMP_FILTER_FLAG_LOG);
	EXPECT_EQ(md.filter_off, 0);

	md.filter_off = 1;
	ret = ptrace(PTRACE_SECCOMP_GET_METADATA, pid, sizeof(md), &md);
	EXPECT_EQ(sizeof(md), ret);
	EXPECT_EQ(md.flags, 0);
	EXPECT_EQ(md.filter_off, 1);

skip:
	ASSERT_EQ(0, kill(pid, SIGKILL));
}

static int user_trap_syscall(int nr, unsigned int flags)
{
	struct sock_filter filter[] = {
		BPF_STMT(BPF_LD+BPF_W+BPF_ABS,
			offsetof(struct seccomp_data, nr)),
		BPF_JUMP(BPF_JMP+BPF_JEQ+BPF_K, nr, 0, 1),
		BPF_STMT(BPF_RET+BPF_K, SECCOMP_RET_USER_NOTIF),
		BPF_STMT(BPF_RET+BPF_K, SECCOMP_RET_ALLOW),
	};

	struct sock_fprog prog = {
		.len = (unsigned short)ARRAY_SIZE(filter),
		.filter = filter,
	};

	return seccomp(SECCOMP_SET_MODE_FILTER, flags, &prog);
}

#define USER_NOTIF_MAGIC 116983961184613L
TEST(user_notification_basic)
{
	pid_t pid;
	long ret;
	int status, listener;
	struct seccomp_notif req = {};
	struct seccomp_notif_resp resp = {};
	struct pollfd pollfd;

	struct sock_filter filter[] = {
		BPF_STMT(BPF_RET|BPF_K, SECCOMP_RET_ALLOW),
	};
	struct sock_fprog prog = {
		.len = (unsigned short)ARRAY_SIZE(filter),
		.filter = filter,
	};

	pid = fork();
	ASSERT_GE(pid, 0);

	/* Check that we get -ENOSYS with no listener attached */
	if (pid == 0) {
		if (user_trap_syscall(__NR_getpid, 0) < 0)
			exit(1);
		ret = syscall(__NR_getpid);
		exit(ret >= 0 || errno != ENOSYS);
	}

	EXPECT_EQ(waitpid(pid, &status, 0), pid);
	EXPECT_EQ(true, WIFEXITED(status));
	EXPECT_EQ(0, WEXITSTATUS(status));

	/* Add some no-op filters so for grins. */
	EXPECT_EQ(seccomp(SECCOMP_SET_MODE_FILTER, 0, &prog), 0);
	EXPECT_EQ(seccomp(SECCOMP_SET_MODE_FILTER, 0, &prog), 0);
	EXPECT_EQ(seccomp(SECCOMP_SET_MODE_FILTER, 0, &prog), 0);
	EXPECT_EQ(seccomp(SECCOMP_SET_MODE_FILTER, 0, &prog), 0);

	/* Check that the basic notification machinery works */
	listener = user_trap_syscall(__NR_getpid,
				     SECCOMP_FILTER_FLAG_NEW_LISTENER);
<<<<<<< HEAD
	EXPECT_GE(listener, 0);
=======
	ASSERT_GE(listener, 0);
>>>>>>> f17b5f06

	/* Installing a second listener in the chain should EBUSY */
	EXPECT_EQ(user_trap_syscall(__NR_getpid,
				    SECCOMP_FILTER_FLAG_NEW_LISTENER),
		  -1);
	EXPECT_EQ(errno, EBUSY);

	pid = fork();
	ASSERT_GE(pid, 0);

	if (pid == 0) {
		ret = syscall(__NR_getpid);
		exit(ret != USER_NOTIF_MAGIC);
	}

	pollfd.fd = listener;
	pollfd.events = POLLIN | POLLOUT;

	EXPECT_GT(poll(&pollfd, 1, -1), 0);
	EXPECT_EQ(pollfd.revents, POLLIN);

	EXPECT_EQ(ioctl(listener, SECCOMP_IOCTL_NOTIF_RECV, &req), 0);

	pollfd.fd = listener;
	pollfd.events = POLLIN | POLLOUT;

	EXPECT_GT(poll(&pollfd, 1, -1), 0);
	EXPECT_EQ(pollfd.revents, POLLOUT);

	EXPECT_EQ(req.data.nr,  __NR_getpid);

	resp.id = req.id;
	resp.error = 0;
	resp.val = USER_NOTIF_MAGIC;

	/* check that we make sure flags == 0 */
	resp.flags = 1;
	EXPECT_EQ(ioctl(listener, SECCOMP_IOCTL_NOTIF_SEND, &resp), -1);
	EXPECT_EQ(errno, EINVAL);

	resp.flags = 0;
	EXPECT_EQ(ioctl(listener, SECCOMP_IOCTL_NOTIF_SEND, &resp), 0);

	EXPECT_EQ(waitpid(pid, &status, 0), pid);
	EXPECT_EQ(true, WIFEXITED(status));
	EXPECT_EQ(0, WEXITSTATUS(status));
}

TEST(user_notification_kill_in_middle)
{
	pid_t pid;
	long ret;
	int listener;
	struct seccomp_notif req = {};
	struct seccomp_notif_resp resp = {};

	listener = user_trap_syscall(__NR_getpid,
				     SECCOMP_FILTER_FLAG_NEW_LISTENER);
<<<<<<< HEAD
	EXPECT_GE(listener, 0);
=======
	ASSERT_GE(listener, 0);
>>>>>>> f17b5f06

	/*
	 * Check that nothing bad happens when we kill the task in the middle
	 * of a syscall.
	 */
	pid = fork();
	ASSERT_GE(pid, 0);

	if (pid == 0) {
		ret = syscall(__NR_getpid);
		exit(ret != USER_NOTIF_MAGIC);
	}

	EXPECT_EQ(ioctl(listener, SECCOMP_IOCTL_NOTIF_RECV, &req), 0);
	EXPECT_EQ(ioctl(listener, SECCOMP_IOCTL_NOTIF_ID_VALID, &req.id), 0);

	EXPECT_EQ(kill(pid, SIGKILL), 0);
	EXPECT_EQ(waitpid(pid, NULL, 0), pid);

	EXPECT_EQ(ioctl(listener, SECCOMP_IOCTL_NOTIF_ID_VALID, &req.id), -1);

	resp.id = req.id;
	ret = ioctl(listener, SECCOMP_IOCTL_NOTIF_SEND, &resp);
	EXPECT_EQ(ret, -1);
	EXPECT_EQ(errno, ENOENT);
}

static int handled = -1;

static void signal_handler(int signal)
{
	if (write(handled, "c", 1) != 1)
		perror("write from signal");
}

TEST(user_notification_signal)
{
	pid_t pid;
	long ret;
	int status, listener, sk_pair[2];
	struct seccomp_notif req = {};
	struct seccomp_notif_resp resp = {};
	char c;

	ASSERT_EQ(socketpair(PF_LOCAL, SOCK_SEQPACKET, 0, sk_pair), 0);

	listener = user_trap_syscall(__NR_gettid,
				     SECCOMP_FILTER_FLAG_NEW_LISTENER);
<<<<<<< HEAD
	EXPECT_GE(listener, 0);
=======
	ASSERT_GE(listener, 0);
>>>>>>> f17b5f06

	pid = fork();
	ASSERT_GE(pid, 0);

	if (pid == 0) {
		close(sk_pair[0]);
		handled = sk_pair[1];
		if (signal(SIGUSR1, signal_handler) == SIG_ERR) {
			perror("signal");
			exit(1);
		}
		/*
		 * ERESTARTSYS behavior is a bit hard to test, because we need
		 * to rely on a signal that has not yet been handled. Let's at
		 * least check that the error code gets propagated through, and
		 * hope that it doesn't break when there is actually a signal :)
		 */
		ret = syscall(__NR_gettid);
		exit(!(ret == -1 && errno == 512));
	}

	close(sk_pair[1]);

	EXPECT_EQ(ioctl(listener, SECCOMP_IOCTL_NOTIF_RECV, &req), 0);

	EXPECT_EQ(kill(pid, SIGUSR1), 0);

	/*
	 * Make sure the signal really is delivered, which means we're not
	 * stuck in the user notification code any more and the notification
	 * should be dead.
	 */
	EXPECT_EQ(read(sk_pair[0], &c, 1), 1);

	resp.id = req.id;
	resp.error = -EPERM;
	resp.val = 0;

	EXPECT_EQ(ioctl(listener, SECCOMP_IOCTL_NOTIF_SEND, &resp), -1);
	EXPECT_EQ(errno, ENOENT);

	EXPECT_EQ(ioctl(listener, SECCOMP_IOCTL_NOTIF_RECV, &req), 0);

	resp.id = req.id;
	resp.error = -512; /* -ERESTARTSYS */
	resp.val = 0;

	EXPECT_EQ(ioctl(listener, SECCOMP_IOCTL_NOTIF_SEND, &resp), 0);

	EXPECT_EQ(waitpid(pid, &status, 0), pid);
	EXPECT_EQ(true, WIFEXITED(status));
	EXPECT_EQ(0, WEXITSTATUS(status));
}

TEST(user_notification_closed_listener)
{
	pid_t pid;
	long ret;
	int status, listener;

	listener = user_trap_syscall(__NR_getpid,
				     SECCOMP_FILTER_FLAG_NEW_LISTENER);
<<<<<<< HEAD
	EXPECT_GE(listener, 0);
=======
	ASSERT_GE(listener, 0);
>>>>>>> f17b5f06

	/*
	 * Check that we get an ENOSYS when the listener is closed.
	 */
	pid = fork();
	ASSERT_GE(pid, 0);
	if (pid == 0) {
		close(listener);
		ret = syscall(__NR_getpid);
		exit(ret != -1 && errno != ENOSYS);
	}

	close(listener);

	EXPECT_EQ(waitpid(pid, &status, 0), pid);
	EXPECT_EQ(true, WIFEXITED(status));
	EXPECT_EQ(0, WEXITSTATUS(status));
}

/*
 * Check that a pid in a child namespace still shows up as valid in ours.
 */
TEST(user_notification_child_pid_ns)
{
	pid_t pid;
	int status, listener;
	struct seccomp_notif req = {};
	struct seccomp_notif_resp resp = {};

	ASSERT_EQ(unshare(CLONE_NEWPID), 0);

	listener = user_trap_syscall(__NR_getpid, SECCOMP_FILTER_FLAG_NEW_LISTENER);
	ASSERT_GE(listener, 0);

	pid = fork();
	ASSERT_GE(pid, 0);

	if (pid == 0)
		exit(syscall(__NR_getpid) != USER_NOTIF_MAGIC);

	EXPECT_EQ(ioctl(listener, SECCOMP_IOCTL_NOTIF_RECV, &req), 0);
	EXPECT_EQ(req.pid, pid);

	resp.id = req.id;
	resp.error = 0;
	resp.val = USER_NOTIF_MAGIC;

	EXPECT_EQ(ioctl(listener, SECCOMP_IOCTL_NOTIF_SEND, &resp), 0);

	EXPECT_EQ(waitpid(pid, &status, 0), pid);
	EXPECT_EQ(true, WIFEXITED(status));
	EXPECT_EQ(0, WEXITSTATUS(status));
	close(listener);
}

/*
 * Check that a pid in a sibling (i.e. unrelated) namespace shows up as 0, i.e.
 * invalid.
 */
TEST(user_notification_sibling_pid_ns)
{
	pid_t pid, pid2;
	int status, listener;
	struct seccomp_notif req = {};
	struct seccomp_notif_resp resp = {};

	listener = user_trap_syscall(__NR_getpid, SECCOMP_FILTER_FLAG_NEW_LISTENER);
	ASSERT_GE(listener, 0);

	pid = fork();
	ASSERT_GE(pid, 0);

	if (pid == 0) {
		ASSERT_EQ(unshare(CLONE_NEWPID), 0);

		pid2 = fork();
		ASSERT_GE(pid2, 0);

		if (pid2 == 0)
			exit(syscall(__NR_getpid) != USER_NOTIF_MAGIC);

		EXPECT_EQ(waitpid(pid2, &status, 0), pid2);
		EXPECT_EQ(true, WIFEXITED(status));
		EXPECT_EQ(0, WEXITSTATUS(status));
		exit(WEXITSTATUS(status));
	}

	/* Create the sibling ns, and sibling in it. */
	EXPECT_EQ(unshare(CLONE_NEWPID), 0);
	EXPECT_EQ(errno, 0);

	pid2 = fork();
	EXPECT_GE(pid2, 0);

	if (pid2 == 0) {
		ASSERT_EQ(ioctl(listener, SECCOMP_IOCTL_NOTIF_RECV, &req), 0);
		/*
		 * The pid should be 0, i.e. the task is in some namespace that
		 * we can't "see".
		 */
		ASSERT_EQ(req.pid, 0);

		resp.id = req.id;
		resp.error = 0;
		resp.val = USER_NOTIF_MAGIC;

		ASSERT_EQ(ioctl(listener, SECCOMP_IOCTL_NOTIF_SEND, &resp), 0);
		exit(0);
	}

	close(listener);

	EXPECT_EQ(waitpid(pid, &status, 0), pid);
	EXPECT_EQ(true, WIFEXITED(status));
	EXPECT_EQ(0, WEXITSTATUS(status));

	EXPECT_EQ(waitpid(pid2, &status, 0), pid2);
	EXPECT_EQ(true, WIFEXITED(status));
	EXPECT_EQ(0, WEXITSTATUS(status));
}

TEST(user_notification_fault_recv)
{
	pid_t pid;
	int status, listener;
	struct seccomp_notif req = {};
	struct seccomp_notif_resp resp = {};

	listener = user_trap_syscall(__NR_getpid, SECCOMP_FILTER_FLAG_NEW_LISTENER);
	ASSERT_GE(listener, 0);

	pid = fork();
	ASSERT_GE(pid, 0);

	if (pid == 0)
		exit(syscall(__NR_getpid) != USER_NOTIF_MAGIC);

	/* Do a bad recv() */
	EXPECT_EQ(ioctl(listener, SECCOMP_IOCTL_NOTIF_RECV, NULL), -1);
	EXPECT_EQ(errno, EFAULT);

	/* We should still be able to receive this notification, though. */
	EXPECT_EQ(ioctl(listener, SECCOMP_IOCTL_NOTIF_RECV, &req), 0);
	EXPECT_EQ(req.pid, pid);

	resp.id = req.id;
	resp.error = 0;
	resp.val = USER_NOTIF_MAGIC;

	EXPECT_EQ(ioctl(listener, SECCOMP_IOCTL_NOTIF_SEND, &resp), 0);

	EXPECT_EQ(waitpid(pid, &status, 0), pid);
	EXPECT_EQ(true, WIFEXITED(status));
	EXPECT_EQ(0, WEXITSTATUS(status));
}

TEST(seccomp_get_notif_sizes)
{
	struct seccomp_notif_sizes sizes;

<<<<<<< HEAD
	EXPECT_EQ(seccomp(SECCOMP_GET_NOTIF_SIZES, 0, &sizes), 0);
=======
	ASSERT_EQ(seccomp(SECCOMP_GET_NOTIF_SIZES, 0, &sizes), 0);
>>>>>>> f17b5f06
	EXPECT_EQ(sizes.seccomp_notif, sizeof(struct seccomp_notif));
	EXPECT_EQ(sizes.seccomp_notif_resp, sizeof(struct seccomp_notif_resp));
}

/*
 * TODO:
 * - add microbenchmarks
 * - expand NNP testing
 * - better arch-specific TRACE and TRAP handlers.
 * - endianness checking when appropriate
 * - 64-bit arg prodding
 * - arch value testing (x86 modes especially)
 * - verify that FILTER_FLAG_LOG filters generate log messages
 * - verify that RET_LOG generates log messages
 * - ...
 */

TEST_HARNESS_MAIN<|MERGE_RESOLUTION|>--- conflicted
+++ resolved
@@ -3044,11 +3044,7 @@
 	/* Check that the basic notification machinery works */
 	listener = user_trap_syscall(__NR_getpid,
 				     SECCOMP_FILTER_FLAG_NEW_LISTENER);
-<<<<<<< HEAD
-	EXPECT_GE(listener, 0);
-=======
 	ASSERT_GE(listener, 0);
->>>>>>> f17b5f06
 
 	/* Installing a second listener in the chain should EBUSY */
 	EXPECT_EQ(user_trap_syscall(__NR_getpid,
@@ -3107,11 +3103,7 @@
 
 	listener = user_trap_syscall(__NR_getpid,
 				     SECCOMP_FILTER_FLAG_NEW_LISTENER);
-<<<<<<< HEAD
-	EXPECT_GE(listener, 0);
-=======
 	ASSERT_GE(listener, 0);
->>>>>>> f17b5f06
 
 	/*
 	 * Check that nothing bad happens when we kill the task in the middle
@@ -3160,11 +3152,7 @@
 
 	listener = user_trap_syscall(__NR_gettid,
 				     SECCOMP_FILTER_FLAG_NEW_LISTENER);
-<<<<<<< HEAD
-	EXPECT_GE(listener, 0);
-=======
 	ASSERT_GE(listener, 0);
->>>>>>> f17b5f06
 
 	pid = fork();
 	ASSERT_GE(pid, 0);
@@ -3227,11 +3215,7 @@
 
 	listener = user_trap_syscall(__NR_getpid,
 				     SECCOMP_FILTER_FLAG_NEW_LISTENER);
-<<<<<<< HEAD
-	EXPECT_GE(listener, 0);
-=======
 	ASSERT_GE(listener, 0);
->>>>>>> f17b5f06
 
 	/*
 	 * Check that we get an ENOSYS when the listener is closed.
@@ -3392,11 +3376,7 @@
 {
 	struct seccomp_notif_sizes sizes;
 
-<<<<<<< HEAD
-	EXPECT_EQ(seccomp(SECCOMP_GET_NOTIF_SIZES, 0, &sizes), 0);
-=======
 	ASSERT_EQ(seccomp(SECCOMP_GET_NOTIF_SIZES, 0, &sizes), 0);
->>>>>>> f17b5f06
 	EXPECT_EQ(sizes.seccomp_notif, sizeof(struct seccomp_notif));
 	EXPECT_EQ(sizes.seccomp_notif_resp, sizeof(struct seccomp_notif_resp));
 }
