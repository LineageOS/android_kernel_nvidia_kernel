--- conflicted
+++ resolved
@@ -554,60 +554,6 @@
 }
 EXPORT_SYMBOL(blk_rq_append_bio);
 
-<<<<<<< HEAD
-static int __blk_rq_unmap_user(struct bio *bio)
-{
-	int ret = 0;
-
-	if (bio) {
-		if (bio_flagged(bio, BIO_USER_MAPPED))
-			bio_unmap_user(bio);
-		else
-			ret = bio_uncopy_user(bio);
-
-		bio_put(bio);
-	}
-
-	return ret;
-}
-
-static int __blk_rq_map_user_iov(struct request *rq,
-		struct rq_map_data *map_data, struct iov_iter *iter,
-		gfp_t gfp_mask, bool copy)
-{
-	struct request_queue *q = rq->q;
-	struct bio *bio, *orig_bio;
-	int ret;
-
-	if (copy)
-		bio = bio_copy_user_iov(q, map_data, iter, gfp_mask);
-	else
-		bio = bio_map_user_iov(q, iter, gfp_mask);
-
-	if (IS_ERR(bio))
-		return PTR_ERR(bio);
-
-	bio->bi_opf &= ~REQ_OP_MASK;
-	bio->bi_opf |= req_op(rq);
-
-	orig_bio = bio;
-
-	/*
-	 * We link the bounce buffer in and could have to traverse it
-	 * later so we have to get a ref to prevent it from being freed
-	 */
-	ret = blk_rq_append_bio(rq, &bio);
-	if (ret) {
-		__blk_rq_unmap_user(orig_bio);
-		return ret;
-	}
-	bio_get(bio);
-
-	return 0;
-}
-
-=======
->>>>>>> 3cea11cd
 /**
  * blk_rq_map_user_iov - map user data to a request, for passthrough requests
  * @q:		request queue where request should be inserted
@@ -705,12 +651,6 @@
 		if (unlikely(bio_flagged(bio, BIO_BOUNCED)))
 			mapped_bio = bio->bi_private;
 
-<<<<<<< HEAD
-		bio = bio->bi_next;
-		ret2 = __blk_rq_unmap_user(mapped_bio);
-		if (ret2 && !ret)
-			ret = ret2;
-=======
 		if (bio->bi_private) {
 			ret2 = bio_uncopy_user(mapped_bio);
 			if (ret2 && !ret)
@@ -722,7 +662,6 @@
 		mapped_bio = bio;
 		bio = bio->bi_next;
 		bio_put(mapped_bio);
->>>>>>> 3cea11cd
 	}
 
 	return ret;
