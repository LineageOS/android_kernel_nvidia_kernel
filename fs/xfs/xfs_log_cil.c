/*
 * Copyright (c) 2010 Red Hat, Inc. All Rights Reserved.
 *
 * This program is free software; you can redistribute it and/or
 * modify it under the terms of the GNU General Public License as
 * published by the Free Software Foundation.
 *
 * This program is distributed in the hope that it would be useful,
 * but WITHOUT ANY WARRANTY; without even the implied warranty of
 * MERCHANTABILITY or FITNESS FOR A PARTICULAR PURPOSE.  See the
 * GNU General Public License for more details.
 *
 * You should have received a copy of the GNU General Public License
 * along with this program; if not, write the Free Software Foundation,
 * Inc.,  51 Franklin St, Fifth Floor, Boston, MA  02110-1301  USA
 */

#include "xfs.h"
#include "xfs_fs.h"
#include "xfs_log_format.h"
#include "xfs_shared.h"
#include "xfs_trans_resv.h"
#include "xfs_sb.h"
#include "xfs_ag.h"
#include "xfs_mount.h"
#include "xfs_error.h"
#include "xfs_alloc.h"
#include "xfs_extent_busy.h"
#include "xfs_discard.h"
#include "xfs_trans.h"
#include "xfs_trans_priv.h"
#include "xfs_log.h"
#include "xfs_log_priv.h"

/*
 * Allocate a new ticket. Failing to get a new ticket makes it really hard to
 * recover, so we don't allow failure here. Also, we allocate in a context that
 * we don't want to be issuing transactions from, so we need to tell the
 * allocation code this as well.
 *
 * We don't reserve any space for the ticket - we are going to steal whatever
 * space we require from transactions as they commit. To ensure we reserve all
 * the space required, we need to set the current reservation of the ticket to
 * zero so that we know to steal the initial transaction overhead from the
 * first transaction commit.
 */
static struct xlog_ticket *
xlog_cil_ticket_alloc(
	struct xlog	*log)
{
	struct xlog_ticket *tic;

	tic = xlog_ticket_alloc(log, 0, 1, XFS_TRANSACTION, 0,
				KM_SLEEP|KM_NOFS);
	tic->t_trans_type = XFS_TRANS_CHECKPOINT;

	/*
	 * set the current reservation to zero so we know to steal the basic
	 * transaction overhead reservation from the first transaction commit.
	 */
	tic->t_curr_res = 0;
	return tic;
}

/*
 * After the first stage of log recovery is done, we know where the head and
 * tail of the log are. We need this log initialisation done before we can
 * initialise the first CIL checkpoint context.
 *
 * Here we allocate a log ticket to track space usage during a CIL push.  This
 * ticket is passed to xlog_write() directly so that we don't slowly leak log
 * space by failing to account for space used by log headers and additional
 * region headers for split regions.
 */
void
xlog_cil_init_post_recovery(
	struct xlog	*log)
{
	log->l_cilp->xc_ctx->ticket = xlog_cil_ticket_alloc(log);
	log->l_cilp->xc_ctx->sequence = 1;
	log->l_cilp->xc_ctx->commit_lsn = xlog_assign_lsn(log->l_curr_cycle,
								log->l_curr_block);
}

/*
 * Prepare the log item for insertion into the CIL. Calculate the difference in
 * log space and vectors it will consume, and if it is a new item pin it as
 * well.
 */
STATIC void
xfs_cil_prepare_item(
	struct xlog		*log,
	struct xfs_log_vec	*lv,
	struct xfs_log_vec	*old_lv,
	int			*diff_len,
	int			*diff_iovecs)
{
	/* Account for the new LV being passed in */
	if (lv->lv_buf_len != XFS_LOG_VEC_ORDERED) {
		*diff_len += lv->lv_buf_len;
		*diff_iovecs += lv->lv_niovecs;
	}

	/*
	 * If there is no old LV, this is the first time we've seen the item in
	 * this CIL context and so we need to pin it. If we are replacing the
	 * old_lv, then remove the space it accounts for and free it.
	 */
	if (!old_lv)
		lv->lv_item->li_ops->iop_pin(lv->lv_item);
	else if (old_lv != lv) {
		ASSERT(lv->lv_buf_len != XFS_LOG_VEC_ORDERED);

		*diff_len -= old_lv->lv_buf_len;
		*diff_iovecs -= old_lv->lv_niovecs;
		kmem_free(old_lv);
	}

	/* attach new log vector to log item */
	lv->lv_item->li_lv = lv;

	/*
	 * If this is the first time the item is being committed to the
	 * CIL, store the sequence number on the log item so we can
	 * tell in future commits whether this is the first checkpoint
	 * the item is being committed into.
	 */
	if (!lv->lv_item->li_seq)
		lv->lv_item->li_seq = log->l_cilp->xc_ctx->sequence;
}

/*
 * Format log item into a flat buffers
 *
 * For delayed logging, we need to hold a formatted buffer containing all the
 * changes on the log item. This enables us to relog the item in memory and
 * write it out asynchronously without needing to relock the object that was
 * modified at the time it gets written into the iclog.
 *
 * This function builds a vector for the changes in each log item in the
 * transaction. It then works out the length of the buffer needed for each log
 * item, allocates them and formats the vector for the item into the buffer.
 * The buffer is then attached to the log item are then inserted into the
 * Committed Item List for tracking until the next checkpoint is written out.
 *
 * We don't set up region headers during this process; we simply copy the
 * regions into the flat buffer. We can do this because we still have to do a
 * formatting step to write the regions into the iclog buffer.  Writing the
 * ophdrs during the iclog write means that we can support splitting large
 * regions across iclog boundares without needing a change in the format of the
 * item/region encapsulation.
 *
 * Hence what we need to do now is change the rewrite the vector array to point
 * to the copied region inside the buffer we just allocated. This allows us to
 * format the regions into the iclog as though they are being formatted
 * directly out of the objects themselves.
 */
static void
xlog_cil_insert_format_items(
	struct xlog		*log,
	struct xfs_trans	*tp,
	int			*diff_len,
	int			*diff_iovecs)
{
	struct xfs_log_item_desc *lidp;


	/* Bail out if we didn't find a log item.  */
	if (list_empty(&tp->t_items)) {
		ASSERT(0);
		return;
	}

	list_for_each_entry(lidp, &tp->t_items, lid_trans) {
		struct xfs_log_item *lip = lidp->lid_item;
		struct xfs_log_vec *lv;
		struct xfs_log_vec *old_lv;
		int	niovecs = 0;
		int	nbytes = 0;
		int	buf_size;
		bool	ordered = false;

		/* Skip items which aren't dirty in this transaction. */
		if (!(lidp->lid_flags & XFS_LID_DIRTY))
			continue;

		/* get number of vecs and size of data to be stored */
		lip->li_ops->iop_size(lip, &niovecs, &nbytes);

		/* Skip items that do not have any vectors for writing */
		if (!niovecs)
			continue;

		/*
		 * Ordered items need to be tracked but we do not wish to write
		 * them. We need a logvec to track the object, but we do not
		 * need an iovec or buffer to be allocated for copying data.
		 */
		if (niovecs == XFS_LOG_VEC_ORDERED) {
			ordered = true;
			niovecs = 0;
			nbytes = 0;
		}

		/*
		 * We 64-bit align the length of each iovec so that the start
		 * of the next one is naturally aligned.  We'll need to
<<<<<<< HEAD
		 * account for that slack space here.
		 */
		nbytes += niovecs * sizeof(uint64_t);
=======
		 * account for that slack space here. Then round nbytes up
		 * to 64-bit alignment so that the initial buffer alignment is
		 * easy to calculate and verify.
		 */
		nbytes += niovecs * sizeof(uint64_t);
		nbytes = round_up(nbytes, sizeof(uint64_t));
>>>>>>> e3703f8c

		/* grab the old item if it exists for reservation accounting */
		old_lv = lip->li_lv;

		/*
		 * The data buffer needs to start 64-bit aligned, so round up
		 * that space to ensure we can align it appropriately and not
		 * overrun the buffer.
		 */
		buf_size = nbytes +
			   round_up((sizeof(struct xfs_log_vec) +
				     niovecs * sizeof(struct xfs_log_iovec)),
				    sizeof(uint64_t));

		/* compare to existing item size */
		if (lip->li_lv && buf_size <= lip->li_lv->lv_size) {
			/* same or smaller, optimise common overwrite case */
			lv = lip->li_lv;
			lv->lv_next = NULL;

			if (ordered)
				goto insert;

			/*
			 * set the item up as though it is a new insertion so
			 * that the space reservation accounting is correct.
			 */
			*diff_iovecs -= lv->lv_niovecs;
			*diff_len -= lv->lv_buf_len;
		} else {
			/* allocate new data chunk */
			lv = kmem_zalloc(buf_size, KM_SLEEP|KM_NOFS);
			lv->lv_item = lip;
			lv->lv_size = buf_size;
			if (ordered) {
				/* track as an ordered logvec */
				ASSERT(lip->li_lv == NULL);
				lv->lv_buf_len = XFS_LOG_VEC_ORDERED;
				goto insert;
			}
			lv->lv_iovecp = (struct xfs_log_iovec *)&lv[1];
		}

		/* Ensure the lv is set up according to ->iop_size */
		lv->lv_niovecs = niovecs;

		/* The allocated data region lies beyond the iovec region */
		lv->lv_buf_len = 0;
		lv->lv_buf = (char *)lv + buf_size - nbytes;
<<<<<<< HEAD
=======
		ASSERT(IS_ALIGNED((unsigned long)lv->lv_buf, sizeof(uint64_t)));

>>>>>>> e3703f8c
		lip->li_ops->iop_format(lip, lv);
insert:
		ASSERT(lv->lv_buf_len <= nbytes);
		xfs_cil_prepare_item(log, lv, old_lv, diff_len, diff_iovecs);
	}
}

/*
 * Insert the log items into the CIL and calculate the difference in space
 * consumed by the item. Add the space to the checkpoint ticket and calculate
 * if the change requires additional log metadata. If it does, take that space
 * as well. Remove the amount of space we added to the checkpoint ticket from
 * the current transaction ticket so that the accounting works out correctly.
 */
static void
xlog_cil_insert_items(
	struct xlog		*log,
	struct xfs_trans	*tp)
{
	struct xfs_cil		*cil = log->l_cilp;
	struct xfs_cil_ctx	*ctx = cil->xc_ctx;
	struct xfs_log_item_desc *lidp;
	int			len = 0;
	int			diff_iovecs = 0;
	int			iclog_space;

	ASSERT(tp);

	/*
	 * We can do this safely because the context can't checkpoint until we
	 * are done so it doesn't matter exactly how we update the CIL.
	 */
	xlog_cil_insert_format_items(log, tp, &len, &diff_iovecs);

	/*
	 * Now (re-)position everything modified at the tail of the CIL.
	 * We do this here so we only need to take the CIL lock once during
	 * the transaction commit.
	 */
	spin_lock(&cil->xc_cil_lock);
	list_for_each_entry(lidp, &tp->t_items, lid_trans) {
		struct xfs_log_item	*lip = lidp->lid_item;

		/* Skip items which aren't dirty in this transaction. */
		if (!(lidp->lid_flags & XFS_LID_DIRTY))
			continue;

		list_move_tail(&lip->li_cil, &cil->xc_cil);
	}

	/* account for space used by new iovec headers  */
	len += diff_iovecs * sizeof(xlog_op_header_t);
	ctx->nvecs += diff_iovecs;

	/* attach the transaction to the CIL if it has any busy extents */
	if (!list_empty(&tp->t_busy))
		list_splice_init(&tp->t_busy, &ctx->busy_extents);

	/*
	 * Now transfer enough transaction reservation to the context ticket
	 * for the checkpoint. The context ticket is special - the unit
	 * reservation has to grow as well as the current reservation as we
	 * steal from tickets so we can correctly determine the space used
	 * during the transaction commit.
	 */
	if (ctx->ticket->t_curr_res == 0) {
		ctx->ticket->t_curr_res = ctx->ticket->t_unit_res;
		tp->t_ticket->t_curr_res -= ctx->ticket->t_unit_res;
	}

	/* do we need space for more log record headers? */
	iclog_space = log->l_iclog_size - log->l_iclog_hsize;
	if (len > 0 && (ctx->space_used / iclog_space !=
				(ctx->space_used + len) / iclog_space)) {
		int hdrs;

		hdrs = (len + iclog_space - 1) / iclog_space;
		/* need to take into account split region headers, too */
		hdrs *= log->l_iclog_hsize + sizeof(struct xlog_op_header);
		ctx->ticket->t_unit_res += hdrs;
		ctx->ticket->t_curr_res += hdrs;
		tp->t_ticket->t_curr_res -= hdrs;
		ASSERT(tp->t_ticket->t_curr_res >= len);
	}
	tp->t_ticket->t_curr_res -= len;
	ctx->space_used += len;

	spin_unlock(&cil->xc_cil_lock);
}

static void
xlog_cil_free_logvec(
	struct xfs_log_vec	*log_vector)
{
	struct xfs_log_vec	*lv;

	for (lv = log_vector; lv; ) {
		struct xfs_log_vec *next = lv->lv_next;
		kmem_free(lv);
		lv = next;
	}
}

/*
 * Mark all items committed and clear busy extents. We free the log vector
 * chains in a separate pass so that we unpin the log items as quickly as
 * possible.
 */
static void
xlog_cil_committed(
	void	*args,
	int	abort)
{
	struct xfs_cil_ctx	*ctx = args;
	struct xfs_mount	*mp = ctx->cil->xc_log->l_mp;

	xfs_trans_committed_bulk(ctx->cil->xc_log->l_ailp, ctx->lv_chain,
					ctx->start_lsn, abort);

	xfs_extent_busy_sort(&ctx->busy_extents);
	xfs_extent_busy_clear(mp, &ctx->busy_extents,
			     (mp->m_flags & XFS_MOUNT_DISCARD) && !abort);

	spin_lock(&ctx->cil->xc_push_lock);
	list_del(&ctx->committing);
	spin_unlock(&ctx->cil->xc_push_lock);

	xlog_cil_free_logvec(ctx->lv_chain);

	if (!list_empty(&ctx->busy_extents)) {
		ASSERT(mp->m_flags & XFS_MOUNT_DISCARD);

		xfs_discard_extents(mp, &ctx->busy_extents);
		xfs_extent_busy_clear(mp, &ctx->busy_extents, false);
	}

	kmem_free(ctx);
}

/*
 * Push the Committed Item List to the log. If @push_seq flag is zero, then it
 * is a background flush and so we can chose to ignore it. Otherwise, if the
 * current sequence is the same as @push_seq we need to do a flush. If
 * @push_seq is less than the current sequence, then it has already been
 * flushed and we don't need to do anything - the caller will wait for it to
 * complete if necessary.
 *
 * @push_seq is a value rather than a flag because that allows us to do an
 * unlocked check of the sequence number for a match. Hence we can allows log
 * forces to run racily and not issue pushes for the same sequence twice. If we
 * get a race between multiple pushes for the same sequence they will block on
 * the first one and then abort, hence avoiding needless pushes.
 */
STATIC int
xlog_cil_push(
	struct xlog		*log)
{
	struct xfs_cil		*cil = log->l_cilp;
	struct xfs_log_vec	*lv;
	struct xfs_cil_ctx	*ctx;
	struct xfs_cil_ctx	*new_ctx;
	struct xlog_in_core	*commit_iclog;
	struct xlog_ticket	*tic;
	int			num_iovecs;
	int			error = 0;
	struct xfs_trans_header thdr;
	struct xfs_log_iovec	lhdr;
	struct xfs_log_vec	lvhdr = { NULL };
	xfs_lsn_t		commit_lsn;
	xfs_lsn_t		push_seq;

	if (!cil)
		return 0;

	new_ctx = kmem_zalloc(sizeof(*new_ctx), KM_SLEEP|KM_NOFS);
	new_ctx->ticket = xlog_cil_ticket_alloc(log);

	down_write(&cil->xc_ctx_lock);
	ctx = cil->xc_ctx;

	spin_lock(&cil->xc_push_lock);
	push_seq = cil->xc_push_seq;
	ASSERT(push_seq <= ctx->sequence);

	/*
	 * Check if we've anything to push. If there is nothing, then we don't
	 * move on to a new sequence number and so we have to be able to push
	 * this sequence again later.
	 */
	if (list_empty(&cil->xc_cil)) {
		cil->xc_push_seq = 0;
		spin_unlock(&cil->xc_push_lock);
		goto out_skip;
	}
	spin_unlock(&cil->xc_push_lock);


	/* check for a previously pushed seqeunce */
	if (push_seq < cil->xc_ctx->sequence)
		goto out_skip;

	/*
	 * pull all the log vectors off the items in the CIL, and
	 * remove the items from the CIL. We don't need the CIL lock
	 * here because it's only needed on the transaction commit
	 * side which is currently locked out by the flush lock.
	 */
	lv = NULL;
	num_iovecs = 0;
	while (!list_empty(&cil->xc_cil)) {
		struct xfs_log_item	*item;

		item = list_first_entry(&cil->xc_cil,
					struct xfs_log_item, li_cil);
		list_del_init(&item->li_cil);
		if (!ctx->lv_chain)
			ctx->lv_chain = item->li_lv;
		else
			lv->lv_next = item->li_lv;
		lv = item->li_lv;
		item->li_lv = NULL;
		num_iovecs += lv->lv_niovecs;
	}

	/*
	 * initialise the new context and attach it to the CIL. Then attach
	 * the current context to the CIL committing lsit so it can be found
	 * during log forces to extract the commit lsn of the sequence that
	 * needs to be forced.
	 */
	INIT_LIST_HEAD(&new_ctx->committing);
	INIT_LIST_HEAD(&new_ctx->busy_extents);
	new_ctx->sequence = ctx->sequence + 1;
	new_ctx->cil = cil;
	cil->xc_ctx = new_ctx;

	/*
	 * mirror the new sequence into the cil structure so that we can do
	 * unlocked checks against the current sequence in log forces without
	 * risking deferencing a freed context pointer.
	 */
	cil->xc_current_sequence = new_ctx->sequence;

	/*
	 * The switch is now done, so we can drop the context lock and move out
	 * of a shared context. We can't just go straight to the commit record,
	 * though - we need to synchronise with previous and future commits so
	 * that the commit records are correctly ordered in the log to ensure
	 * that we process items during log IO completion in the correct order.
	 *
	 * For example, if we get an EFI in one checkpoint and the EFD in the
	 * next (e.g. due to log forces), we do not want the checkpoint with
	 * the EFD to be committed before the checkpoint with the EFI.  Hence
	 * we must strictly order the commit records of the checkpoints so
	 * that: a) the checkpoint callbacks are attached to the iclogs in the
	 * correct order; and b) the checkpoints are replayed in correct order
	 * in log recovery.
	 *
	 * Hence we need to add this context to the committing context list so
	 * that higher sequences will wait for us to write out a commit record
	 * before they do.
	 */
	spin_lock(&cil->xc_push_lock);
	list_add(&ctx->committing, &cil->xc_committing);
	spin_unlock(&cil->xc_push_lock);
	up_write(&cil->xc_ctx_lock);

	/*
	 * Build a checkpoint transaction header and write it to the log to
	 * begin the transaction. We need to account for the space used by the
	 * transaction header here as it is not accounted for in xlog_write().
	 *
	 * The LSN we need to pass to the log items on transaction commit is
	 * the LSN reported by the first log vector write. If we use the commit
	 * record lsn then we can move the tail beyond the grant write head.
	 */
	tic = ctx->ticket;
	thdr.th_magic = XFS_TRANS_HEADER_MAGIC;
	thdr.th_type = XFS_TRANS_CHECKPOINT;
	thdr.th_tid = tic->t_tid;
	thdr.th_num_items = num_iovecs;
	lhdr.i_addr = &thdr;
	lhdr.i_len = sizeof(xfs_trans_header_t);
	lhdr.i_type = XLOG_REG_TYPE_TRANSHDR;
	tic->t_curr_res -= lhdr.i_len + sizeof(xlog_op_header_t);

	lvhdr.lv_niovecs = 1;
	lvhdr.lv_iovecp = &lhdr;
	lvhdr.lv_next = ctx->lv_chain;

	error = xlog_write(log, &lvhdr, tic, &ctx->start_lsn, NULL, 0);
	if (error)
		goto out_abort_free_ticket;

	/*
	 * now that we've written the checkpoint into the log, strictly
	 * order the commit records so replay will get them in the right order.
	 */
restart:
	spin_lock(&cil->xc_push_lock);
	list_for_each_entry(new_ctx, &cil->xc_committing, committing) {
		/*
		 * Higher sequences will wait for this one so skip them.
		 * Don't wait for own own sequence, either.
		 */
		if (new_ctx->sequence >= ctx->sequence)
			continue;
		if (!new_ctx->commit_lsn) {
			/*
			 * It is still being pushed! Wait for the push to
			 * complete, then start again from the beginning.
			 */
			xlog_wait(&cil->xc_commit_wait, &cil->xc_push_lock);
			goto restart;
		}
	}
	spin_unlock(&cil->xc_push_lock);

	/* xfs_log_done always frees the ticket on error. */
	commit_lsn = xfs_log_done(log->l_mp, tic, &commit_iclog, 0);
	if (commit_lsn == -1)
		goto out_abort;

	/* attach all the transactions w/ busy extents to iclog */
	ctx->log_cb.cb_func = xlog_cil_committed;
	ctx->log_cb.cb_arg = ctx;
	error = xfs_log_notify(log->l_mp, commit_iclog, &ctx->log_cb);
	if (error)
		goto out_abort;

	/*
	 * now the checkpoint commit is complete and we've attached the
	 * callbacks to the iclog we can assign the commit LSN to the context
	 * and wake up anyone who is waiting for the commit to complete.
	 */
	spin_lock(&cil->xc_push_lock);
	ctx->commit_lsn = commit_lsn;
	wake_up_all(&cil->xc_commit_wait);
	spin_unlock(&cil->xc_push_lock);

	/* release the hounds! */
	return xfs_log_release_iclog(log->l_mp, commit_iclog);

out_skip:
	up_write(&cil->xc_ctx_lock);
	xfs_log_ticket_put(new_ctx->ticket);
	kmem_free(new_ctx);
	return 0;

out_abort_free_ticket:
	xfs_log_ticket_put(tic);
out_abort:
	xlog_cil_committed(ctx, XFS_LI_ABORTED);
	return XFS_ERROR(EIO);
}

static void
xlog_cil_push_work(
	struct work_struct	*work)
{
	struct xfs_cil		*cil = container_of(work, struct xfs_cil,
							xc_push_work);
	xlog_cil_push(cil->xc_log);
}

/*
 * We need to push CIL every so often so we don't cache more than we can fit in
 * the log. The limit really is that a checkpoint can't be more than half the
 * log (the current checkpoint is not allowed to overwrite the previous
 * checkpoint), but commit latency and memory usage limit this to a smaller
 * size.
 */
static void
xlog_cil_push_background(
	struct xlog	*log)
{
	struct xfs_cil	*cil = log->l_cilp;

	/*
	 * The cil won't be empty because we are called while holding the
	 * context lock so whatever we added to the CIL will still be there
	 */
	ASSERT(!list_empty(&cil->xc_cil));

	/*
	 * don't do a background push if we haven't used up all the
	 * space available yet.
	 */
	if (cil->xc_ctx->space_used < XLOG_CIL_SPACE_LIMIT(log))
		return;

	spin_lock(&cil->xc_push_lock);
	if (cil->xc_push_seq < cil->xc_current_sequence) {
		cil->xc_push_seq = cil->xc_current_sequence;
		queue_work(log->l_mp->m_cil_workqueue, &cil->xc_push_work);
	}
	spin_unlock(&cil->xc_push_lock);

}

static void
xlog_cil_push_foreground(
	struct xlog	*log,
	xfs_lsn_t	push_seq)
{
	struct xfs_cil	*cil = log->l_cilp;

	if (!cil)
		return;

	ASSERT(push_seq && push_seq <= cil->xc_current_sequence);

	/* start on any pending background push to minimise wait time on it */
	flush_work(&cil->xc_push_work);

	/*
	 * If the CIL is empty or we've already pushed the sequence then
	 * there's no work we need to do.
	 */
	spin_lock(&cil->xc_push_lock);
	if (list_empty(&cil->xc_cil) || push_seq <= cil->xc_push_seq) {
		spin_unlock(&cil->xc_push_lock);
		return;
	}

	cil->xc_push_seq = push_seq;
	spin_unlock(&cil->xc_push_lock);

	/* do the push now */
	xlog_cil_push(log);
}

bool
xlog_cil_empty(
	struct xlog	*log)
{
	struct xfs_cil	*cil = log->l_cilp;
	bool		empty = false;

	spin_lock(&cil->xc_push_lock);
	if (list_empty(&cil->xc_cil))
		empty = true;
	spin_unlock(&cil->xc_push_lock);
	return empty;
}

/*
 * Commit a transaction with the given vector to the Committed Item List.
 *
 * To do this, we need to format the item, pin it in memory if required and
 * account for the space used by the transaction. Once we have done that we
 * need to release the unused reservation for the transaction, attach the
 * transaction to the checkpoint context so we carry the busy extents through
 * to checkpoint completion, and then unlock all the items in the transaction.
 *
 * Called with the context lock already held in read mode to lock out
 * background commit, returns without it held once background commits are
 * allowed again.
 */
int
xfs_log_commit_cil(
	struct xfs_mount	*mp,
	struct xfs_trans	*tp,
	xfs_lsn_t		*commit_lsn,
	int			flags)
{
	struct xlog		*log = mp->m_log;
	struct xfs_cil		*cil = log->l_cilp;
	int			log_flags = 0;

	if (flags & XFS_TRANS_RELEASE_LOG_RES)
		log_flags = XFS_LOG_REL_PERM_RESERV;

	/* lock out background commit */
	down_read(&cil->xc_ctx_lock);

	xlog_cil_insert_items(log, tp);

	/* check we didn't blow the reservation */
	if (tp->t_ticket->t_curr_res < 0)
		xlog_print_tic_res(mp, tp->t_ticket);

	tp->t_commit_lsn = cil->xc_ctx->sequence;
	if (commit_lsn)
		*commit_lsn = tp->t_commit_lsn;

	xfs_log_done(mp, tp->t_ticket, NULL, log_flags);
	xfs_trans_unreserve_and_mod_sb(tp);

	/*
	 * Once all the items of the transaction have been copied to the CIL,
	 * the items can be unlocked and freed.
	 *
	 * This needs to be done before we drop the CIL context lock because we
	 * have to update state in the log items and unlock them before they go
	 * to disk. If we don't, then the CIL checkpoint can race with us and
	 * we can run checkpoint completion before we've updated and unlocked
	 * the log items. This affects (at least) processing of stale buffers,
	 * inodes and EFIs.
	 */
	xfs_trans_free_items(tp, tp->t_commit_lsn, 0);

	xlog_cil_push_background(log);

	up_read(&cil->xc_ctx_lock);
	return 0;
}

/*
 * Conditionally push the CIL based on the sequence passed in.
 *
 * We only need to push if we haven't already pushed the sequence
 * number given. Hence the only time we will trigger a push here is
 * if the push sequence is the same as the current context.
 *
 * We return the current commit lsn to allow the callers to determine if a
 * iclog flush is necessary following this call.
 */
xfs_lsn_t
xlog_cil_force_lsn(
	struct xlog	*log,
	xfs_lsn_t	sequence)
{
	struct xfs_cil		*cil = log->l_cilp;
	struct xfs_cil_ctx	*ctx;
	xfs_lsn_t		commit_lsn = NULLCOMMITLSN;

	ASSERT(sequence <= cil->xc_current_sequence);

	/*
	 * check to see if we need to force out the current context.
	 * xlog_cil_push() handles racing pushes for the same sequence,
	 * so no need to deal with it here.
	 */
	xlog_cil_push_foreground(log, sequence);

	/*
	 * See if we can find a previous sequence still committing.
	 * We need to wait for all previous sequence commits to complete
	 * before allowing the force of push_seq to go ahead. Hence block
	 * on commits for those as well.
	 */
restart:
	spin_lock(&cil->xc_push_lock);
	list_for_each_entry(ctx, &cil->xc_committing, committing) {
		if (ctx->sequence > sequence)
			continue;
		if (!ctx->commit_lsn) {
			/*
			 * It is still being pushed! Wait for the push to
			 * complete, then start again from the beginning.
			 */
			xlog_wait(&cil->xc_commit_wait, &cil->xc_push_lock);
			goto restart;
		}
		if (ctx->sequence != sequence)
			continue;
		/* found it! */
		commit_lsn = ctx->commit_lsn;
	}
	spin_unlock(&cil->xc_push_lock);
	return commit_lsn;
}

/*
 * Check if the current log item was first committed in this sequence.
 * We can't rely on just the log item being in the CIL, we have to check
 * the recorded commit sequence number.
 *
 * Note: for this to be used in a non-racy manner, it has to be called with
 * CIL flushing locked out. As a result, it should only be used during the
 * transaction commit process when deciding what to format into the item.
 */
bool
xfs_log_item_in_current_chkpt(
	struct xfs_log_item *lip)
{
	struct xfs_cil_ctx *ctx;

	if (list_empty(&lip->li_cil))
		return false;

	ctx = lip->li_mountp->m_log->l_cilp->xc_ctx;

	/*
	 * li_seq is written on the first commit of a log item to record the
	 * first checkpoint it is written to. Hence if it is different to the
	 * current sequence, we're in a new checkpoint.
	 */
	if (XFS_LSN_CMP(lip->li_seq, ctx->sequence) != 0)
		return false;
	return true;
}

/*
 * Perform initial CIL structure initialisation.
 */
int
xlog_cil_init(
	struct xlog	*log)
{
	struct xfs_cil	*cil;
	struct xfs_cil_ctx *ctx;

	cil = kmem_zalloc(sizeof(*cil), KM_SLEEP|KM_MAYFAIL);
	if (!cil)
		return ENOMEM;

	ctx = kmem_zalloc(sizeof(*ctx), KM_SLEEP|KM_MAYFAIL);
	if (!ctx) {
		kmem_free(cil);
		return ENOMEM;
	}

	INIT_WORK(&cil->xc_push_work, xlog_cil_push_work);
	INIT_LIST_HEAD(&cil->xc_cil);
	INIT_LIST_HEAD(&cil->xc_committing);
	spin_lock_init(&cil->xc_cil_lock);
	spin_lock_init(&cil->xc_push_lock);
	init_rwsem(&cil->xc_ctx_lock);
	init_waitqueue_head(&cil->xc_commit_wait);

	INIT_LIST_HEAD(&ctx->committing);
	INIT_LIST_HEAD(&ctx->busy_extents);
	ctx->sequence = 1;
	ctx->cil = cil;
	cil->xc_ctx = ctx;
	cil->xc_current_sequence = ctx->sequence;

	cil->xc_log = log;
	log->l_cilp = cil;
	return 0;
}

void
xlog_cil_destroy(
	struct xlog	*log)
{
	if (log->l_cilp->xc_ctx) {
		if (log->l_cilp->xc_ctx->ticket)
			xfs_log_ticket_put(log->l_cilp->xc_ctx->ticket);
		kmem_free(log->l_cilp->xc_ctx);
	}

	ASSERT(list_empty(&log->l_cilp->xc_cil));
	kmem_free(log->l_cilp);
}
<|MERGE_RESOLUTION|>--- conflicted
+++ resolved
@@ -205,18 +205,12 @@
 		/*
 		 * We 64-bit align the length of each iovec so that the start
 		 * of the next one is naturally aligned.  We'll need to
-<<<<<<< HEAD
-		 * account for that slack space here.
-		 */
-		nbytes += niovecs * sizeof(uint64_t);
-=======
 		 * account for that slack space here. Then round nbytes up
 		 * to 64-bit alignment so that the initial buffer alignment is
 		 * easy to calculate and verify.
 		 */
 		nbytes += niovecs * sizeof(uint64_t);
 		nbytes = round_up(nbytes, sizeof(uint64_t));
->>>>>>> e3703f8c
 
 		/* grab the old item if it exists for reservation accounting */
 		old_lv = lip->li_lv;
@@ -266,11 +260,8 @@
 		/* The allocated data region lies beyond the iovec region */
 		lv->lv_buf_len = 0;
 		lv->lv_buf = (char *)lv + buf_size - nbytes;
-<<<<<<< HEAD
-=======
 		ASSERT(IS_ALIGNED((unsigned long)lv->lv_buf, sizeof(uint64_t)));
 
->>>>>>> e3703f8c
 		lip->li_ops->iop_format(lip, lv);
 insert:
 		ASSERT(lv->lv_buf_len <= nbytes);
