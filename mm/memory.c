/*
 *  linux/mm/memory.c
 *
 *  Copyright (C) 1991, 1992, 1993, 1994  Linus Torvalds
 */

/*
 * demand-loading started 01.12.91 - seems it is high on the list of
 * things wanted, and it should be easy to implement. - Linus
 */

/*
 * Ok, demand-loading was easy, shared pages a little bit tricker. Shared
 * pages started 02.12.91, seems to work. - Linus.
 *
 * Tested sharing by executing about 30 /bin/sh: under the old kernel it
 * would have taken more than the 6M I have free, but it worked well as
 * far as I could see.
 *
 * Also corrected some "invalidate()"s - I wasn't doing enough of them.
 */

/*
 * Real VM (paging to/from disk) started 18.12.91. Much more work and
 * thought has to go into this. Oh, well..
 * 19.12.91  -  works, somewhat. Sometimes I get faults, don't know why.
 *		Found it. Everything seems to work now.
 * 20.12.91  -  Ok, making the swap-device changeable like the root.
 */

/*
 * 05.04.94  -  Multi-page memory management added for v1.1.
 * 		Idea by Alex Bligh (alex@cconcepts.co.uk)
 *
 * 16.07.99  -  Support of BIGMEM added by Gerhard Wichert, Siemens AG
 *		(Gerhard.Wichert@pdb.siemens.de)
 *
 * Aug/Sep 2004 Changed to four level page tables (Andi Kleen)
 */

#include <linux/kernel_stat.h>
#include <linux/mm.h>
#include <linux/hugetlb.h>
#include <linux/mman.h>
#include <linux/swap.h>
#include <linux/highmem.h>
#include <linux/pagemap.h>
#include <linux/ksm.h>
#include <linux/rmap.h>
#include <linux/export.h>
#include <linux/delayacct.h>
#include <linux/init.h>
#include <linux/writeback.h>
#include <linux/memcontrol.h>
#include <linux/mmu_notifier.h>
#include <linux/kallsyms.h>
#include <linux/swapops.h>
#include <linux/elf.h>
#include <linux/gfp.h>
#include <linux/migrate.h>
#include <linux/string.h>
#include <linux/dma-contiguous.h>

#include <asm/io.h>
#include <asm/pgalloc.h>
#include <asm/uaccess.h>
#include <asm/tlb.h>
#include <asm/tlbflush.h>
#include <asm/pgtable.h>

#include "internal.h"

#ifdef LAST_NID_NOT_IN_PAGE_FLAGS
#warning Unfortunate NUMA and NUMA Balancing config, growing page-frame for last_nid.
#endif

#ifndef CONFIG_NEED_MULTIPLE_NODES
/* use the per-pgdat data instead for discontigmem - mbligh */
unsigned long max_mapnr;
struct page *mem_map;

EXPORT_SYMBOL(max_mapnr);
EXPORT_SYMBOL(mem_map);
#endif

unsigned long num_physpages;
/*
 * A number of key systems in x86 including ioremap() rely on the assumption
 * that high_memory defines the upper bound on direct map memory, then end
 * of ZONE_NORMAL.  Under CONFIG_DISCONTIG this means that max_low_pfn and
 * highstart_pfn must be the same; there must be no gap between ZONE_NORMAL
 * and ZONE_HIGHMEM.
 */
void * high_memory;

EXPORT_SYMBOL(num_physpages);
EXPORT_SYMBOL(high_memory);

/*
 * Randomize the address space (stacks, mmaps, brk, etc.).
 *
 * ( When CONFIG_COMPAT_BRK=y we exclude brk from randomization,
 *   as ancient (libc5 based) binaries can segfault. )
 */
int randomize_va_space __read_mostly =
#ifdef CONFIG_COMPAT_BRK
					1;
#else
					2;
#endif

static int __init disable_randmaps(char *s)
{
	randomize_va_space = 0;
	return 1;
}
__setup("norandmaps", disable_randmaps);

unsigned long zero_pfn __read_mostly;
unsigned long highest_memmap_pfn __read_mostly;

/*
 * CONFIG_MMU architectures set up ZERO_PAGE in their paging_init()
 */
static int __init init_zero_pfn(void)
{
	zero_pfn = page_to_pfn(ZERO_PAGE(0));
	return 0;
}
core_initcall(init_zero_pfn);


#if defined(SPLIT_RSS_COUNTING)

void sync_mm_rss(struct mm_struct *mm)
{
	int i;

	for (i = 0; i < NR_MM_COUNTERS; i++) {
		if (current->rss_stat.count[i]) {
			add_mm_counter(mm, i, current->rss_stat.count[i]);
			current->rss_stat.count[i] = 0;
		}
	}
	current->rss_stat.events = 0;
}

static void add_mm_counter_fast(struct mm_struct *mm, int member, int val)
{
	struct task_struct *task = current;

	if (likely(task->mm == mm))
		task->rss_stat.count[member] += val;
	else
		add_mm_counter(mm, member, val);
}
#define inc_mm_counter_fast(mm, member) add_mm_counter_fast(mm, member, 1)
#define dec_mm_counter_fast(mm, member) add_mm_counter_fast(mm, member, -1)

/* sync counter once per 64 page faults */
#define TASK_RSS_EVENTS_THRESH	(64)
static void check_sync_rss_stat(struct task_struct *task)
{
	if (unlikely(task != current))
		return;
	if (unlikely(task->rss_stat.events++ > TASK_RSS_EVENTS_THRESH))
		sync_mm_rss(task->mm);
}
#else /* SPLIT_RSS_COUNTING */

#define inc_mm_counter_fast(mm, member) inc_mm_counter(mm, member)
#define dec_mm_counter_fast(mm, member) dec_mm_counter(mm, member)

static void check_sync_rss_stat(struct task_struct *task)
{
}

#endif /* SPLIT_RSS_COUNTING */

#ifdef HAVE_GENERIC_MMU_GATHER

static int tlb_next_batch(struct mmu_gather *tlb)
{
	struct mmu_gather_batch *batch;

	batch = tlb->active;
	if (batch->next) {
		tlb->active = batch->next;
		return 1;
	}

	if (tlb->batch_count == MAX_GATHER_BATCH_COUNT)
		return 0;

	batch = (void *)__get_free_pages(GFP_NOWAIT | __GFP_NOWARN, 0);
	if (!batch)
		return 0;

	tlb->batch_count++;
	batch->next = NULL;
	batch->nr   = 0;
	batch->max  = MAX_GATHER_BATCH;

	tlb->active->next = batch;
	tlb->active = batch;

	return 1;
}

/* tlb_gather_mmu
 *	Called to initialize an (on-stack) mmu_gather structure for page-table
 *	tear-down from @mm. The @fullmm argument is used when @mm is without
 *	users and we're going to destroy the full address space (exit/execve).
 */
void tlb_gather_mmu(struct mmu_gather *tlb, struct mm_struct *mm, unsigned long start, unsigned long end)
{
	tlb->mm = mm;

	/* Is it from 0 to ~0? */
	tlb->fullmm     = !(start | (end+1));
	tlb->need_flush_all = 0;
	tlb->start	= start;
	tlb->end	= end;
	tlb->need_flush = 0;
	tlb->local.next = NULL;
	tlb->local.nr   = 0;
	tlb->local.max  = ARRAY_SIZE(tlb->__pages);
	tlb->active     = &tlb->local;
	tlb->batch_count = 0;

#ifdef CONFIG_HAVE_RCU_TABLE_FREE
	tlb->batch = NULL;
#endif
}

void tlb_flush_mmu(struct mmu_gather *tlb)
{
	struct mmu_gather_batch *batch;

	if (!tlb->need_flush)
		return;
	tlb->need_flush = 0;
	tlb_flush(tlb);
#ifdef CONFIG_HAVE_RCU_TABLE_FREE
	tlb_table_flush(tlb);
#endif

	for (batch = &tlb->local; batch; batch = batch->next) {
		free_pages_and_swap_cache(batch->pages, batch->nr);
		batch->nr = 0;
	}
	tlb->active = &tlb->local;
}

/* tlb_finish_mmu
 *	Called at the end of the shootdown operation to free up any resources
 *	that were required.
 */
void tlb_finish_mmu(struct mmu_gather *tlb, unsigned long start, unsigned long end)
{
	struct mmu_gather_batch *batch, *next;

	tlb_flush_mmu(tlb);

	/* keep the page table cache within bounds */
	check_pgt_cache();

	for (batch = tlb->local.next; batch; batch = next) {
		next = batch->next;
		free_pages((unsigned long)batch, 0);
	}
	tlb->local.next = NULL;
}

/* __tlb_remove_page
 *	Must perform the equivalent to __free_pte(pte_get_and_clear(ptep)), while
 *	handling the additional races in SMP caused by other CPUs caching valid
 *	mappings in their TLBs. Returns the number of free page slots left.
 *	When out of page slots we must call tlb_flush_mmu().
 */
int __tlb_remove_page(struct mmu_gather *tlb, struct page *page)
{
	struct mmu_gather_batch *batch;

	VM_BUG_ON(!tlb->need_flush);

	batch = tlb->active;
	batch->pages[batch->nr++] = page;
	if (batch->nr == batch->max) {
		if (!tlb_next_batch(tlb))
			return 0;
		batch = tlb->active;
	}
	VM_BUG_ON(batch->nr > batch->max);

	return batch->max - batch->nr;
}

#endif /* HAVE_GENERIC_MMU_GATHER */

#ifdef CONFIG_HAVE_RCU_TABLE_FREE

/*
 * See the comment near struct mmu_table_batch.
 */

static void tlb_remove_table_smp_sync(void *arg)
{
	/* Simply deliver the interrupt */
}

static void tlb_remove_table_one(void *table)
{
	/*
	 * This isn't an RCU grace period and hence the page-tables cannot be
	 * assumed to be actually RCU-freed.
	 *
	 * It is however sufficient for software page-table walkers that rely on
	 * IRQ disabling. See the comment near struct mmu_table_batch.
	 */
	smp_call_function(tlb_remove_table_smp_sync, NULL, 1);
	__tlb_remove_table(table);
}

static void tlb_remove_table_rcu(struct rcu_head *head)
{
	struct mmu_table_batch *batch;
	int i;

	batch = container_of(head, struct mmu_table_batch, rcu);

	for (i = 0; i < batch->nr; i++)
		__tlb_remove_table(batch->tables[i]);

	free_page((unsigned long)batch);
}

void tlb_table_flush(struct mmu_gather *tlb)
{
	struct mmu_table_batch **batch = &tlb->batch;

	if (*batch) {
		call_rcu_sched(&(*batch)->rcu, tlb_remove_table_rcu);
		*batch = NULL;
	}
}

void tlb_remove_table(struct mmu_gather *tlb, void *table)
{
	struct mmu_table_batch **batch = &tlb->batch;

	tlb->need_flush = 1;

	/*
	 * When there's less then two users of this mm there cannot be a
	 * concurrent page-table walk.
	 */
	if (atomic_read(&tlb->mm->mm_users) < 2) {
		__tlb_remove_table(table);
		return;
	}

	if (*batch == NULL) {
		*batch = (struct mmu_table_batch *)__get_free_page(GFP_NOWAIT | __GFP_NOWARN);
		if (*batch == NULL) {
			tlb_remove_table_one(table);
			return;
		}
		(*batch)->nr = 0;
	}
	(*batch)->tables[(*batch)->nr++] = table;
	if ((*batch)->nr == MAX_TABLE_BATCH)
		tlb_table_flush(tlb);
}

#endif /* CONFIG_HAVE_RCU_TABLE_FREE */

/*
 * If a p?d_bad entry is found while walking page tables, report
 * the error, before resetting entry to p?d_none.  Usually (but
 * very seldom) called out from the p?d_none_or_clear_bad macros.
 */

void pgd_clear_bad(pgd_t *pgd)
{
	pgd_ERROR(*pgd);
	pgd_clear(pgd);
}

void pud_clear_bad(pud_t *pud)
{
	pud_ERROR(*pud);
	pud_clear(pud);
}

void pmd_clear_bad(pmd_t *pmd)
{
	pmd_ERROR(*pmd);
	pmd_clear(pmd);
}

/*
 * Note: this doesn't free the actual pages themselves. That
 * has been handled earlier when unmapping all the memory regions.
 */
static void free_pte_range(struct mmu_gather *tlb, pmd_t *pmd,
			   unsigned long addr)
{
	pgtable_t token = pmd_pgtable(*pmd);
	pmd_clear(pmd);
	pte_free_tlb(tlb, token, addr);
	tlb->mm->nr_ptes--;
}

static inline void free_pmd_range(struct mmu_gather *tlb, pud_t *pud,
				unsigned long addr, unsigned long end,
				unsigned long floor, unsigned long ceiling)
{
	pmd_t *pmd;
	unsigned long next;
	unsigned long start;

	start = addr;
	pmd = pmd_offset(pud, addr);
	do {
		next = pmd_addr_end(addr, end);
		if (pmd_none_or_clear_bad(pmd))
			continue;
		free_pte_range(tlb, pmd, addr);
	} while (pmd++, addr = next, addr != end);

	start &= PUD_MASK;
	if (start < floor)
		return;
	if (ceiling) {
		ceiling &= PUD_MASK;
		if (!ceiling)
			return;
	}
	if (end - 1 > ceiling - 1)
		return;

	pmd = pmd_offset(pud, start);
	pud_clear(pud);
	pmd_free_tlb(tlb, pmd, start);
}

static inline void free_pud_range(struct mmu_gather *tlb, pgd_t *pgd,
				unsigned long addr, unsigned long end,
				unsigned long floor, unsigned long ceiling)
{
	pud_t *pud;
	unsigned long next;
	unsigned long start;

	start = addr;
	pud = pud_offset(pgd, addr);
	do {
		next = pud_addr_end(addr, end);
		if (pud_none_or_clear_bad(pud))
			continue;
		free_pmd_range(tlb, pud, addr, next, floor, ceiling);
	} while (pud++, addr = next, addr != end);

	start &= PGDIR_MASK;
	if (start < floor)
		return;
	if (ceiling) {
		ceiling &= PGDIR_MASK;
		if (!ceiling)
			return;
	}
	if (end - 1 > ceiling - 1)
		return;

	pud = pud_offset(pgd, start);
	pgd_clear(pgd);
	pud_free_tlb(tlb, pud, start);
}

/*
 * This function frees user-level page tables of a process.
 *
 * Must be called with pagetable lock held.
 */
void free_pgd_range(struct mmu_gather *tlb,
			unsigned long addr, unsigned long end,
			unsigned long floor, unsigned long ceiling)
{
	pgd_t *pgd;
	unsigned long next;

	/*
	 * The next few lines have given us lots of grief...
	 *
	 * Why are we testing PMD* at this top level?  Because often
	 * there will be no work to do at all, and we'd prefer not to
	 * go all the way down to the bottom just to discover that.
	 *
	 * Why all these "- 1"s?  Because 0 represents both the bottom
	 * of the address space and the top of it (using -1 for the
	 * top wouldn't help much: the masks would do the wrong thing).
	 * The rule is that addr 0 and floor 0 refer to the bottom of
	 * the address space, but end 0 and ceiling 0 refer to the top
	 * Comparisons need to use "end - 1" and "ceiling - 1" (though
	 * that end 0 case should be mythical).
	 *
	 * Wherever addr is brought up or ceiling brought down, we must
	 * be careful to reject "the opposite 0" before it confuses the
	 * subsequent tests.  But what about where end is brought down
	 * by PMD_SIZE below? no, end can't go down to 0 there.
	 *
	 * Whereas we round start (addr) and ceiling down, by different
	 * masks at different levels, in order to test whether a table
	 * now has no other vmas using it, so can be freed, we don't
	 * bother to round floor or end up - the tests don't need that.
	 */

	addr &= PMD_MASK;
	if (addr < floor) {
		addr += PMD_SIZE;
		if (!addr)
			return;
	}
	if (ceiling) {
		ceiling &= PMD_MASK;
		if (!ceiling)
			return;
	}
	if (end - 1 > ceiling - 1)
		end -= PMD_SIZE;
	if (addr > end - 1)
		return;

	pgd = pgd_offset(tlb->mm, addr);
	do {
		next = pgd_addr_end(addr, end);
		if (pgd_none_or_clear_bad(pgd))
			continue;
		free_pud_range(tlb, pgd, addr, next, floor, ceiling);
	} while (pgd++, addr = next, addr != end);
}

void free_pgtables(struct mmu_gather *tlb, struct vm_area_struct *vma,
		unsigned long floor, unsigned long ceiling)
{
	while (vma) {
		struct vm_area_struct *next = vma->vm_next;
		unsigned long addr = vma->vm_start;

		/*
		 * Hide vma from rmap and truncate_pagecache before freeing
		 * pgtables
		 */
		unlink_anon_vmas(vma);
		unlink_file_vma(vma);

		if (is_vm_hugetlb_page(vma)) {
			hugetlb_free_pgd_range(tlb, addr, vma->vm_end,
				floor, next? next->vm_start: ceiling);
		} else {
			/*
			 * Optimization: gather nearby vmas into one call down
			 */
			while (next && next->vm_start <= vma->vm_end + PMD_SIZE
			       && !is_vm_hugetlb_page(next)) {
				vma = next;
				next = vma->vm_next;
				unlink_anon_vmas(vma);
				unlink_file_vma(vma);
			}
			free_pgd_range(tlb, addr, vma->vm_end,
				floor, next? next->vm_start: ceiling);
		}
		vma = next;
	}
}

int __pte_alloc(struct mm_struct *mm, struct vm_area_struct *vma,
		pmd_t *pmd, unsigned long address)
{
	pgtable_t new = pte_alloc_one(mm, address);
	int wait_split_huge_page;
	if (!new)
		return -ENOMEM;

	/*
	 * Ensure all pte setup (eg. pte page lock and page clearing) are
	 * visible before the pte is made visible to other CPUs by being
	 * put into page tables.
	 *
	 * The other side of the story is the pointer chasing in the page
	 * table walking code (when walking the page table without locking;
	 * ie. most of the time). Fortunately, these data accesses consist
	 * of a chain of data-dependent loads, meaning most CPUs (alpha
	 * being the notable exception) will already guarantee loads are
	 * seen in-order. See the alpha page table accessors for the
	 * smp_read_barrier_depends() barriers in page table walking code.
	 */
	smp_wmb(); /* Could be smp_wmb__xxx(before|after)_spin_lock */

	spin_lock(&mm->page_table_lock);
	wait_split_huge_page = 0;
	if (likely(pmd_none(*pmd))) {	/* Has another populated it ? */
		mm->nr_ptes++;
		pmd_populate(mm, pmd, new);
		new = NULL;
	} else if (unlikely(pmd_trans_splitting(*pmd)))
		wait_split_huge_page = 1;
	spin_unlock(&mm->page_table_lock);
	if (new)
		pte_free(mm, new);
	if (wait_split_huge_page)
		wait_split_huge_page(vma->anon_vma, pmd);
	return 0;
}

int __pte_alloc_kernel(pmd_t *pmd, unsigned long address)
{
	pte_t *new = pte_alloc_one_kernel(&init_mm, address);
	if (!new)
		return -ENOMEM;

	smp_wmb(); /* See comment in __pte_alloc */

	spin_lock(&init_mm.page_table_lock);
	if (likely(pmd_none(*pmd))) {	/* Has another populated it ? */
		pmd_populate_kernel(&init_mm, pmd, new);
		new = NULL;
	} else
		VM_BUG_ON(pmd_trans_splitting(*pmd));
	spin_unlock(&init_mm.page_table_lock);
	if (new)
		pte_free_kernel(&init_mm, new);
	return 0;
}

static inline void init_rss_vec(int *rss)
{
	memset(rss, 0, sizeof(int) * NR_MM_COUNTERS);
}

static inline void add_mm_rss_vec(struct mm_struct *mm, int *rss)
{
	int i;

	if (current->mm == mm)
		sync_mm_rss(mm);
	for (i = 0; i < NR_MM_COUNTERS; i++)
		if (rss[i])
			add_mm_counter(mm, i, rss[i]);
}

/*
 * This function is called to print an error when a bad pte
 * is found. For example, we might have a PFN-mapped pte in
 * a region that doesn't allow it.
 *
 * The calling function must still handle the error.
 */
static void print_bad_pte(struct vm_area_struct *vma, unsigned long addr,
			  pte_t pte, struct page *page)
{
	pgd_t *pgd = pgd_offset(vma->vm_mm, addr);
	pud_t *pud = pud_offset(pgd, addr);
	pmd_t *pmd = pmd_offset(pud, addr);
	struct address_space *mapping;
	pgoff_t index;
	static unsigned long resume;
	static unsigned long nr_shown;
	static unsigned long nr_unshown;

	/*
	 * Allow a burst of 60 reports, then keep quiet for that minute;
	 * or allow a steady drip of one report per second.
	 */
	if (nr_shown == 60) {
		if (time_before(jiffies, resume)) {
			nr_unshown++;
			return;
		}
		if (nr_unshown) {
			printk(KERN_ALERT
				"BUG: Bad page map: %lu messages suppressed\n",
				nr_unshown);
			nr_unshown = 0;
		}
		nr_shown = 0;
	}
	if (nr_shown++ == 0)
		resume = jiffies + 60 * HZ;

	mapping = vma->vm_file ? vma->vm_file->f_mapping : NULL;
	index = linear_page_index(vma, addr);

	printk(KERN_ALERT
		"BUG: Bad page map in process %s  pte:%08llx pmd:%08llx\n",
		current->comm,
		(long long)pte_val(pte), (long long)pmd_val(*pmd));
	if (page)
		dump_page(page);
	printk(KERN_ALERT
		"addr:%p vm_flags:%08lx anon_vma:%p mapping:%p index:%lx\n",
		(void *)addr, vma->vm_flags, vma->anon_vma, mapping, index);
	/*
	 * Choose text because data symbols depend on CONFIG_KALLSYMS_ALL=y
	 */
	if (vma->vm_ops)
		printk(KERN_ALERT "vma->vm_ops->fault: %pSR\n",
		       vma->vm_ops->fault);
	if (vma->vm_file && vma->vm_file->f_op)
		printk(KERN_ALERT "vma->vm_file->f_op->mmap: %pSR\n",
		       vma->vm_file->f_op->mmap);
	dump_stack();
	add_taint(TAINT_BAD_PAGE, LOCKDEP_NOW_UNRELIABLE);
}

static inline bool is_cow_mapping(vm_flags_t flags)
{
	return (flags & (VM_SHARED | VM_MAYWRITE)) == VM_MAYWRITE;
}

/*
 * vm_normal_page -- This function gets the "struct page" associated with a pte.
 *
 * "Special" mappings do not wish to be associated with a "struct page" (either
 * it doesn't exist, or it exists but they don't want to touch it). In this
 * case, NULL is returned here. "Normal" mappings do have a struct page.
 *
 * There are 2 broad cases. Firstly, an architecture may define a pte_special()
 * pte bit, in which case this function is trivial. Secondly, an architecture
 * may not have a spare pte bit, which requires a more complicated scheme,
 * described below.
 *
 * A raw VM_PFNMAP mapping (ie. one that is not COWed) is always considered a
 * special mapping (even if there are underlying and valid "struct pages").
 * COWed pages of a VM_PFNMAP are always normal.
 *
 * The way we recognize COWed pages within VM_PFNMAP mappings is through the
 * rules set up by "remap_pfn_range()": the vma will have the VM_PFNMAP bit
 * set, and the vm_pgoff will point to the first PFN mapped: thus every special
 * mapping will always honor the rule
 *
 *	pfn_of_page == vma->vm_pgoff + ((addr - vma->vm_start) >> PAGE_SHIFT)
 *
 * And for normal mappings this is false.
 *
 * This restricts such mappings to be a linear translation from virtual address
 * to pfn. To get around this restriction, we allow arbitrary mappings so long
 * as the vma is not a COW mapping; in that case, we know that all ptes are
 * special (because none can have been COWed).
 *
 *
 * In order to support COW of arbitrary special mappings, we have VM_MIXEDMAP.
 *
 * VM_MIXEDMAP mappings can likewise contain memory with or without "struct
 * page" backing, however the difference is that _all_ pages with a struct
 * page (that is, those where pfn_valid is true) are refcounted and considered
 * normal pages by the VM. The disadvantage is that pages are refcounted
 * (which can be slower and simply not an option for some PFNMAP users). The
 * advantage is that we don't have to follow the strict linearity rule of
 * PFNMAP mappings in order to support COWable mappings.
 *
 */
#ifdef __HAVE_ARCH_PTE_SPECIAL
# define HAVE_PTE_SPECIAL 1
#else
# define HAVE_PTE_SPECIAL 0
#endif
struct page *vm_normal_page(struct vm_area_struct *vma, unsigned long addr,
				pte_t pte)
{
	unsigned long pfn = pte_pfn(pte);

	if (HAVE_PTE_SPECIAL) {
		if (likely(!pte_special(pte)))
			goto check_pfn;
		if (vma->vm_flags & (VM_PFNMAP | VM_MIXEDMAP))
			return NULL;
		if (!is_zero_pfn(pfn))
			print_bad_pte(vma, addr, pte, NULL);
		return NULL;
	}

	/* !HAVE_PTE_SPECIAL case follows: */

	if (unlikely(vma->vm_flags & (VM_PFNMAP|VM_MIXEDMAP))) {
		if (vma->vm_flags & VM_MIXEDMAP) {
			if (!pfn_valid(pfn))
				return NULL;
			goto out;
		} else {
			unsigned long off;
			off = (addr - vma->vm_start) >> PAGE_SHIFT;
			if (pfn == vma->vm_pgoff + off)
				return NULL;
			if (!is_cow_mapping(vma->vm_flags))
				return NULL;
		}
	}

	if (is_zero_pfn(pfn))
		return NULL;
check_pfn:
	if (unlikely(pfn > highest_memmap_pfn)) {
		print_bad_pte(vma, addr, pte, NULL);
		return NULL;
	}

	/*
	 * NOTE! We still have PageReserved() pages in the page tables.
	 * eg. VDSO mappings can cause them to exist.
	 */
out:
	return pfn_to_page(pfn);
}

/*
 * copy one vm_area from one task to the other. Assumes the page tables
 * already present in the new task to be cleared in the whole range
 * covered by this vma.
 */

static inline unsigned long
copy_one_pte(struct mm_struct *dst_mm, struct mm_struct *src_mm,
		pte_t *dst_pte, pte_t *src_pte, struct vm_area_struct *vma,
		unsigned long addr, int *rss)
{
	unsigned long vm_flags = vma->vm_flags;
	pte_t pte = *src_pte;
	struct page *page;

	/* pte contains position in swap or file, so copy. */
	if (unlikely(!pte_present(pte))) {
		if (!pte_file(pte)) {
			swp_entry_t entry = pte_to_swp_entry(pte);

			if (swap_duplicate(entry) < 0)
				return entry.val;

			/* make sure dst_mm is on swapoff's mmlist. */
			if (unlikely(list_empty(&dst_mm->mmlist))) {
				spin_lock(&mmlist_lock);
				if (list_empty(&dst_mm->mmlist))
					list_add(&dst_mm->mmlist,
						 &src_mm->mmlist);
				spin_unlock(&mmlist_lock);
			}
			if (likely(!non_swap_entry(entry)))
				rss[MM_SWAPENTS]++;
			else if (is_migration_entry(entry)) {
				page = migration_entry_to_page(entry);

				if (PageAnon(page))
					rss[MM_ANONPAGES]++;
				else
					rss[MM_FILEPAGES]++;

				if (is_write_migration_entry(entry) &&
				    is_cow_mapping(vm_flags)) {
					/*
					 * COW mappings require pages in both
					 * parent and child to be set to read.
					 */
					make_migration_entry_read(&entry);
					pte = swp_entry_to_pte(entry);
					set_pte_at(src_mm, addr, src_pte, pte);
				}
			}
		}
		goto out_set_pte;
	}

	/*
	 * If it's a COW mapping, write protect it both
	 * in the parent and the child
	 */
	if (is_cow_mapping(vm_flags)) {
		ptep_set_wrprotect(src_mm, addr, src_pte);
		pte = pte_wrprotect(pte);
	}

	/*
	 * If it's a shared mapping, mark it clean in
	 * the child
	 */
	if (vm_flags & VM_SHARED)
		pte = pte_mkclean(pte);
	pte = pte_mkold(pte);

	page = vm_normal_page(vma, addr, pte);
	if (page) {
		get_page(page);
		page_dup_rmap(page);
		if (PageAnon(page))
			rss[MM_ANONPAGES]++;
		else
			rss[MM_FILEPAGES]++;
	}

out_set_pte:
	set_pte_at(dst_mm, addr, dst_pte, pte);
	return 0;
}

int copy_pte_range(struct mm_struct *dst_mm, struct mm_struct *src_mm,
		   pmd_t *dst_pmd, pmd_t *src_pmd, struct vm_area_struct *vma,
		   unsigned long addr, unsigned long end)
{
	pte_t *orig_src_pte, *orig_dst_pte;
	pte_t *src_pte, *dst_pte;
	spinlock_t *src_ptl, *dst_ptl;
	int progress = 0;
	int rss[NR_MM_COUNTERS];
	swp_entry_t entry = (swp_entry_t){0};

again:
	init_rss_vec(rss);

	dst_pte = pte_alloc_map_lock(dst_mm, dst_pmd, addr, &dst_ptl);
	if (!dst_pte)
		return -ENOMEM;
	src_pte = pte_offset_map(src_pmd, addr);
	src_ptl = pte_lockptr(src_mm, src_pmd);
	spin_lock_nested(src_ptl, SINGLE_DEPTH_NESTING);
	orig_src_pte = src_pte;
	orig_dst_pte = dst_pte;
	arch_enter_lazy_mmu_mode();

	do {
		/*
		 * We are holding two locks at this point - either of them
		 * could generate latencies in another task on another CPU.
		 */
		if (progress >= 32) {
			progress = 0;
			if (need_resched() ||
			    spin_needbreak(src_ptl) || spin_needbreak(dst_ptl))
				break;
		}
		if (pte_none(*src_pte)) {
			progress++;
			continue;
		}
		entry.val = copy_one_pte(dst_mm, src_mm, dst_pte, src_pte,
							vma, addr, rss);
		if (entry.val)
			break;
		progress += 8;
	} while (dst_pte++, src_pte++, addr += PAGE_SIZE, addr != end);

	arch_leave_lazy_mmu_mode();
	spin_unlock(src_ptl);
	pte_unmap(orig_src_pte);
	add_mm_rss_vec(dst_mm, rss);
	pte_unmap_unlock(orig_dst_pte, dst_ptl);
	cond_resched();

	if (entry.val) {
		if (add_swap_count_continuation(entry, GFP_KERNEL) < 0)
			return -ENOMEM;
		progress = 0;
	}
	if (addr != end)
		goto again;
	return 0;
}

static inline int copy_pmd_range(struct mm_struct *dst_mm, struct mm_struct *src_mm,
		pud_t *dst_pud, pud_t *src_pud, struct vm_area_struct *vma,
		unsigned long addr, unsigned long end)
{
	pmd_t *src_pmd, *dst_pmd;
	unsigned long next;

	dst_pmd = pmd_alloc(dst_mm, dst_pud, addr);
	if (!dst_pmd)
		return -ENOMEM;
	src_pmd = pmd_offset(src_pud, addr);
	do {
		next = pmd_addr_end(addr, end);
		if (pmd_trans_huge(*src_pmd)) {
			int err;
			VM_BUG_ON(next-addr != HPAGE_PMD_SIZE);
			err = copy_huge_pmd(dst_mm, src_mm,
					    dst_pmd, src_pmd, addr, vma);
			if (err == -ENOMEM)
				return -ENOMEM;
			if (!err)
				continue;
			/* fall through */
		}
		if (pmd_none_or_clear_bad(src_pmd))
			continue;
		if (copy_pte_range(dst_mm, src_mm, dst_pmd, src_pmd,
						vma, addr, next))
			return -ENOMEM;
	} while (dst_pmd++, src_pmd++, addr = next, addr != end);
	return 0;
}

static inline int copy_pud_range(struct mm_struct *dst_mm, struct mm_struct *src_mm,
		pgd_t *dst_pgd, pgd_t *src_pgd, struct vm_area_struct *vma,
		unsigned long addr, unsigned long end)
{
	pud_t *src_pud, *dst_pud;
	unsigned long next;

	dst_pud = pud_alloc(dst_mm, dst_pgd, addr);
	if (!dst_pud)
		return -ENOMEM;
	src_pud = pud_offset(src_pgd, addr);
	do {
		next = pud_addr_end(addr, end);
		if (pud_none_or_clear_bad(src_pud))
			continue;
		if (copy_pmd_range(dst_mm, src_mm, dst_pud, src_pud,
						vma, addr, next))
			return -ENOMEM;
	} while (dst_pud++, src_pud++, addr = next, addr != end);
	return 0;
}

int copy_page_range(struct mm_struct *dst_mm, struct mm_struct *src_mm,
		struct vm_area_struct *vma)
{
	pgd_t *src_pgd, *dst_pgd;
	unsigned long next;
	unsigned long addr = vma->vm_start;
	unsigned long end = vma->vm_end;
	unsigned long mmun_start;	/* For mmu_notifiers */
	unsigned long mmun_end;		/* For mmu_notifiers */
	bool is_cow;
	int ret;

	/*
	 * Don't copy ptes where a page fault will fill them correctly.
	 * Fork becomes much lighter when there are big shared or private
	 * readonly mappings. The tradeoff is that copy_page_range is more
	 * efficient than faulting.
	 */
	if (!(vma->vm_flags & (VM_HUGETLB | VM_NONLINEAR |
			       VM_PFNMAP | VM_MIXEDMAP))) {
		if (!vma->anon_vma)
			return 0;
	}

	if (is_vm_hugetlb_page(vma))
		return copy_hugetlb_page_range(dst_mm, src_mm, vma);

	if (unlikely(vma->vm_flags & VM_PFNMAP)) {
		/*
		 * We do not free on error cases below as remove_vma
		 * gets called on error from higher level routine
		 */
		ret = track_pfn_copy(vma);
		if (ret)
			return ret;
	}

	/*
	 * We need to invalidate the secondary MMU mappings only when
	 * there could be a permission downgrade on the ptes of the
	 * parent mm. And a permission downgrade will only happen if
	 * is_cow_mapping() returns true.
	 */
	is_cow = is_cow_mapping(vma->vm_flags);
	mmun_start = addr;
	mmun_end   = end;
	if (is_cow)
		mmu_notifier_invalidate_range_start(src_mm, mmun_start,
						    mmun_end);

	ret = 0;
	dst_pgd = pgd_offset(dst_mm, addr);
	src_pgd = pgd_offset(src_mm, addr);
	do {
		next = pgd_addr_end(addr, end);
		if (pgd_none_or_clear_bad(src_pgd))
			continue;
		if (unlikely(copy_pud_range(dst_mm, src_mm, dst_pgd, src_pgd,
					    vma, addr, next))) {
			ret = -ENOMEM;
			break;
		}
	} while (dst_pgd++, src_pgd++, addr = next, addr != end);

	if (is_cow)
		mmu_notifier_invalidate_range_end(src_mm, mmun_start, mmun_end);
	return ret;
}

static unsigned long zap_pte_range(struct mmu_gather *tlb,
				struct vm_area_struct *vma, pmd_t *pmd,
				unsigned long addr, unsigned long end,
				struct zap_details *details)
{
	struct mm_struct *mm = tlb->mm;
	int force_flush = 0;
	int rss[NR_MM_COUNTERS];
	spinlock_t *ptl;
	pte_t *start_pte;
	pte_t *pte;

again:
	init_rss_vec(rss);
	start_pte = pte_offset_map_lock(mm, pmd, addr, &ptl);
	pte = start_pte;
	arch_enter_lazy_mmu_mode();
	do {
		pte_t ptent = *pte;
		if (pte_none(ptent)) {
			continue;
		}

		if (pte_present(ptent)) {
			struct page *page;

			page = vm_normal_page(vma, addr, ptent);
			if (unlikely(details) && page) {
				/*
				 * unmap_shared_mapping_pages() wants to
				 * invalidate cache without truncating:
				 * unmap shared but keep private pages.
				 */
				if (details->check_mapping &&
				    details->check_mapping != page->mapping)
					continue;
				/*
				 * Each page->index must be checked when
				 * invalidating or truncating nonlinear.
				 */
				if (details->nonlinear_vma &&
				    (page->index < details->first_index ||
				     page->index > details->last_index))
					continue;
			}
			ptent = ptep_get_and_clear_full(mm, addr, pte,
							tlb->fullmm);
			tlb_remove_tlb_entry(tlb, pte, addr);
			if (unlikely(!page))
				continue;
			if (unlikely(details) && details->nonlinear_vma
			    && linear_page_index(details->nonlinear_vma,
						addr) != page->index)
				set_pte_at(mm, addr, pte,
					   pgoff_to_pte(page->index));
			if (PageAnon(page))
				rss[MM_ANONPAGES]--;
			else {
				if (pte_dirty(ptent))
					set_page_dirty(page);
				if (pte_young(ptent) &&
				    likely(!VM_SequentialReadHint(vma)))
					mark_page_accessed(page);
				rss[MM_FILEPAGES]--;
			}
			page_remove_rmap(page);
			if (unlikely(page_mapcount(page) < 0))
				print_bad_pte(vma, addr, ptent, page);
			force_flush = !__tlb_remove_page(tlb, page);
			if (force_flush)
				break;
			continue;
		}
		/*
		 * If details->check_mapping, we leave swap entries;
		 * if details->nonlinear_vma, we leave file entries.
		 */
		if (unlikely(details))
			continue;
		if (pte_file(ptent)) {
			if (unlikely(!(vma->vm_flags & VM_NONLINEAR)))
				print_bad_pte(vma, addr, ptent, NULL);
		} else {
			swp_entry_t entry = pte_to_swp_entry(ptent);

			if (!non_swap_entry(entry))
				rss[MM_SWAPENTS]--;
			else if (is_migration_entry(entry)) {
				struct page *page;

				page = migration_entry_to_page(entry);

				if (PageAnon(page))
					rss[MM_ANONPAGES]--;
				else
					rss[MM_FILEPAGES]--;
			}
			if (unlikely(!free_swap_and_cache(entry)))
				print_bad_pte(vma, addr, ptent, NULL);
		}
		pte_clear_not_present_full(mm, addr, pte, tlb->fullmm);
	} while (pte++, addr += PAGE_SIZE, addr != end);

	add_mm_rss_vec(mm, rss);
	arch_leave_lazy_mmu_mode();
	pte_unmap_unlock(start_pte, ptl);

	/*
	 * mmu_gather ran out of room to batch pages, we break out of
	 * the PTE lock to avoid doing the potential expensive TLB invalidate
	 * and page-free while holding it.
	 */
	if (force_flush) {
		unsigned long old_end;

		force_flush = 0;

		/*
		 * Flush the TLB just for the previous segment,
		 * then update the range to be the remaining
		 * TLB range.
		 */
		old_end = tlb->end;
		tlb->end = addr;

		tlb_flush_mmu(tlb);

		tlb->start = addr;
		tlb->end = old_end;

		if (addr != end)
			goto again;
	}

	return addr;
}

static inline unsigned long zap_pmd_range(struct mmu_gather *tlb,
				struct vm_area_struct *vma, pud_t *pud,
				unsigned long addr, unsigned long end,
				struct zap_details *details)
{
	pmd_t *pmd;
	unsigned long next;

	pmd = pmd_offset(pud, addr);
	do {
		next = pmd_addr_end(addr, end);
		if (pmd_trans_huge(*pmd)) {
			if (next - addr != HPAGE_PMD_SIZE) {
#ifdef CONFIG_DEBUG_VM
				if (!rwsem_is_locked(&tlb->mm->mmap_sem)) {
					pr_err("%s: mmap_sem is unlocked! addr=0x%lx end=0x%lx vma->vm_start=0x%lx vma->vm_end=0x%lx\n",
						__func__, addr, end,
						vma->vm_start,
						vma->vm_end);
					BUG();
				}
#endif
				split_huge_page_pmd(vma, addr, pmd);
			} else if (zap_huge_pmd(tlb, vma, pmd, addr))
				goto next;
			/* fall through */
		}
		/*
		 * Here there can be other concurrent MADV_DONTNEED or
		 * trans huge page faults running, and if the pmd is
		 * none or trans huge it can change under us. This is
		 * because MADV_DONTNEED holds the mmap_sem in read
		 * mode.
		 */
		if (pmd_none_or_trans_huge_or_clear_bad(pmd))
			goto next;
		next = zap_pte_range(tlb, vma, pmd, addr, next, details);
next:
		cond_resched();
	} while (pmd++, addr = next, addr != end);

	return addr;
}

static inline unsigned long zap_pud_range(struct mmu_gather *tlb,
				struct vm_area_struct *vma, pgd_t *pgd,
				unsigned long addr, unsigned long end,
				struct zap_details *details)
{
	pud_t *pud;
	unsigned long next;

	pud = pud_offset(pgd, addr);
	do {
		next = pud_addr_end(addr, end);
		if (pud_none_or_clear_bad(pud))
			continue;
		next = zap_pmd_range(tlb, vma, pud, addr, next, details);
	} while (pud++, addr = next, addr != end);

	return addr;
}

static void unmap_page_range(struct mmu_gather *tlb,
			     struct vm_area_struct *vma,
			     unsigned long addr, unsigned long end,
			     struct zap_details *details)
{
	pgd_t *pgd;
	unsigned long next;

	if (details && !details->check_mapping && !details->nonlinear_vma)
		details = NULL;

	BUG_ON(addr >= end);
	mem_cgroup_uncharge_start();
	tlb_start_vma(tlb, vma);
	pgd = pgd_offset(vma->vm_mm, addr);
	do {
		next = pgd_addr_end(addr, end);
		if (pgd_none_or_clear_bad(pgd))
			continue;
		next = zap_pud_range(tlb, vma, pgd, addr, next, details);
	} while (pgd++, addr = next, addr != end);
	tlb_end_vma(tlb, vma);
	mem_cgroup_uncharge_end();
}


static void unmap_single_vma(struct mmu_gather *tlb,
		struct vm_area_struct *vma, unsigned long start_addr,
		unsigned long end_addr,
		struct zap_details *details)
{
	unsigned long start = max(vma->vm_start, start_addr);
	unsigned long end;

	if (start >= vma->vm_end)
		return;
	end = min(vma->vm_end, end_addr);
	if (end <= vma->vm_start)
		return;

	if (vma->vm_file)
		uprobe_munmap(vma, start, end);

	if (unlikely(vma->vm_flags & VM_PFNMAP))
		untrack_pfn(vma, 0, 0);

	if (start != end) {
		if (unlikely(is_vm_hugetlb_page(vma))) {
			/*
			 * It is undesirable to test vma->vm_file as it
			 * should be non-null for valid hugetlb area.
			 * However, vm_file will be NULL in the error
			 * cleanup path of do_mmap_pgoff. When
			 * hugetlbfs ->mmap method fails,
			 * do_mmap_pgoff() nullifies vma->vm_file
			 * before calling this function to clean up.
			 * Since no pte has actually been setup, it is
			 * safe to do nothing in this case.
			 */
			if (vma->vm_file) {
				mutex_lock(&vma->vm_file->f_mapping->i_mmap_mutex);
				__unmap_hugepage_range_final(tlb, vma, start, end, NULL);
				mutex_unlock(&vma->vm_file->f_mapping->i_mmap_mutex);
			}
		} else
			unmap_page_range(tlb, vma, start, end, details);
	}
}

/**
 * unmap_vmas - unmap a range of memory covered by a list of vma's
 * @tlb: address of the caller's struct mmu_gather
 * @vma: the starting vma
 * @start_addr: virtual address at which to start unmapping
 * @end_addr: virtual address at which to end unmapping
 *
 * Unmap all pages in the vma list.
 *
 * Only addresses between `start' and `end' will be unmapped.
 *
 * The VMA list must be sorted in ascending virtual address order.
 *
 * unmap_vmas() assumes that the caller will flush the whole unmapped address
 * range after unmap_vmas() returns.  So the only responsibility here is to
 * ensure that any thus-far unmapped pages are flushed before unmap_vmas()
 * drops the lock and schedules.
 */
void unmap_vmas(struct mmu_gather *tlb,
		struct vm_area_struct *vma, unsigned long start_addr,
		unsigned long end_addr)
{
	struct mm_struct *mm = vma->vm_mm;

	mmu_notifier_invalidate_range_start(mm, start_addr, end_addr);
	for ( ; vma && vma->vm_start < end_addr; vma = vma->vm_next)
		unmap_single_vma(tlb, vma, start_addr, end_addr, NULL);
	mmu_notifier_invalidate_range_end(mm, start_addr, end_addr);
}

/**
 * zap_page_range - remove user pages in a given range
 * @vma: vm_area_struct holding the applicable pages
 * @start: starting address of pages to zap
 * @size: number of bytes to zap
 * @details: details of nonlinear truncation or shared cache invalidation
 *
 * Caller must protect the VMA list
 */
void zap_page_range(struct vm_area_struct *vma, unsigned long start,
		unsigned long size, struct zap_details *details)
{
	struct mm_struct *mm = vma->vm_mm;
	struct mmu_gather tlb;
	unsigned long end = start + size;

	lru_add_drain();
	tlb_gather_mmu(&tlb, mm, start, end);
	update_hiwater_rss(mm);
	mmu_notifier_invalidate_range_start(mm, start, end);
	for ( ; vma && vma->vm_start < end; vma = vma->vm_next)
		unmap_single_vma(&tlb, vma, start, end, details);
	mmu_notifier_invalidate_range_end(mm, start, end);
	tlb_finish_mmu(&tlb, start, end);
}

/**
 * zap_page_range_single - remove user pages in a given range
 * @vma: vm_area_struct holding the applicable pages
 * @address: starting address of pages to zap
 * @size: number of bytes to zap
 * @details: details of nonlinear truncation or shared cache invalidation
 *
 * The range must fit into one VMA.
 */
static void zap_page_range_single(struct vm_area_struct *vma, unsigned long address,
		unsigned long size, struct zap_details *details)
{
	struct mm_struct *mm = vma->vm_mm;
	struct mmu_gather tlb;
	unsigned long end = address + size;

	lru_add_drain();
	tlb_gather_mmu(&tlb, mm, address, end);
	update_hiwater_rss(mm);
	mmu_notifier_invalidate_range_start(mm, address, end);
	unmap_single_vma(&tlb, vma, address, end, details);
	mmu_notifier_invalidate_range_end(mm, address, end);
	tlb_finish_mmu(&tlb, address, end);
}

/**
 * zap_vma_ptes - remove ptes mapping the vma
 * @vma: vm_area_struct holding ptes to be zapped
 * @address: starting address of pages to zap
 * @size: number of bytes to zap
 *
 * This function only unmaps ptes assigned to VM_PFNMAP vmas.
 *
 * The entire address range must be fully contained within the vma.
 *
 * Returns 0 if successful.
 */
int zap_vma_ptes(struct vm_area_struct *vma, unsigned long address,
		unsigned long size)
{
	if (address < vma->vm_start || address + size > vma->vm_end ||
	    		!(vma->vm_flags & VM_PFNMAP))
		return -1;
	zap_page_range_single(vma, address, size, NULL);
	return 0;
}
EXPORT_SYMBOL_GPL(zap_vma_ptes);

/**
 * follow_page_mask - look up a page descriptor from a user-virtual address
 * @vma: vm_area_struct mapping @address
 * @address: virtual address to look up
 * @flags: flags modifying lookup behaviour
 * @page_mask: on output, *page_mask is set according to the size of the page
 *
 * @flags can have FOLL_ flags set, defined in <linux/mm.h>
 *
 * Returns the mapped (struct page *), %NULL if no mapping exists, or
 * an error pointer if there is a mapping to something not represented
 * by a page descriptor (see also vm_normal_page()).
 */
struct page *follow_page_mask(struct vm_area_struct *vma,
			      unsigned long address, unsigned int flags,
			      unsigned int *page_mask)
{
	pgd_t *pgd;
	pud_t *pud;
	pmd_t *pmd;
	pte_t *ptep, pte;
	spinlock_t *ptl;
	struct page *page;
	struct mm_struct *mm = vma->vm_mm;

	*page_mask = 0;

	page = follow_huge_addr(mm, address, flags & FOLL_WRITE);
	if (!IS_ERR(page)) {
		BUG_ON(flags & FOLL_GET);
		goto out;
	}

	page = NULL;
	pgd = pgd_offset(mm, address);
	if (pgd_none(*pgd) || unlikely(pgd_bad(*pgd)))
		goto no_page_table;

	pud = pud_offset(pgd, address);
	if (pud_none(*pud))
		goto no_page_table;
	if (pud_huge(*pud) && vma->vm_flags & VM_HUGETLB) {
		BUG_ON(flags & FOLL_GET);
		page = follow_huge_pud(mm, address, pud, flags & FOLL_WRITE);
		goto out;
	}
	if (unlikely(pud_bad(*pud)))
		goto no_page_table;

	pmd = pmd_offset(pud, address);
	if (pmd_none(*pmd))
		goto no_page_table;
	if (pmd_huge(*pmd) && vma->vm_flags & VM_HUGETLB) {
		BUG_ON(flags & FOLL_GET);
		page = follow_huge_pmd(mm, address, pmd, flags & FOLL_WRITE);
		goto out;
	}
	if ((flags & FOLL_NUMA) && pmd_numa(*pmd))
		goto no_page_table;
	if (pmd_trans_huge(*pmd)) {
		if (flags & FOLL_SPLIT) {
			split_huge_page_pmd(vma, address, pmd);
			goto split_fallthrough;
		}
		spin_lock(&mm->page_table_lock);
		if (likely(pmd_trans_huge(*pmd))) {
			if (unlikely(pmd_trans_splitting(*pmd))) {
				spin_unlock(&mm->page_table_lock);
				wait_split_huge_page(vma->anon_vma, pmd);
			} else {
				page = follow_trans_huge_pmd(vma, address,
							     pmd, flags);
				spin_unlock(&mm->page_table_lock);
				*page_mask = HPAGE_PMD_NR - 1;
				goto out;
			}
		} else
			spin_unlock(&mm->page_table_lock);
		/* fall through */
	}
split_fallthrough:
	if (unlikely(pmd_bad(*pmd)))
		goto no_page_table;

	ptep = pte_offset_map_lock(mm, pmd, address, &ptl);

	pte = *ptep;
	if (!pte_present(pte)) {
		swp_entry_t entry;
		/*
		 * KSM's break_ksm() relies upon recognizing a ksm page
		 * even while it is being migrated, so for that case we
		 * need migration_entry_wait().
		 */
		if (likely(!(flags & FOLL_MIGRATION)))
			goto no_page;
		if (pte_none(pte) || pte_file(pte))
			goto no_page;
		entry = pte_to_swp_entry(pte);
		if (!is_migration_entry(entry))
			goto no_page;
		pte_unmap_unlock(ptep, ptl);
		migration_entry_wait(mm, pmd, address);
		goto split_fallthrough;
	}
	if ((flags & FOLL_NUMA) && pte_numa(pte))
		goto no_page;
	if ((flags & FOLL_WRITE) && !pte_write(pte))
		goto unlock;

	page = vm_normal_page(vma, address, pte);
	if (unlikely(!page)) {
		if ((flags & FOLL_DUMP) ||
		    !is_zero_pfn(pte_pfn(pte)))
			goto bad_page;
		page = pte_page(pte);
	}

	if (flags & FOLL_GET)
		get_page_foll(page);
	if (flags & FOLL_TOUCH) {
		if ((flags & FOLL_WRITE) &&
		    !pte_dirty(pte) && !PageDirty(page))
			set_page_dirty(page);
		/*
		 * pte_mkyoung() would be more correct here, but atomic care
		 * is needed to avoid losing the dirty bit: it is easier to use
		 * mark_page_accessed().
		 */
		mark_page_accessed(page);
	}
	if ((flags & FOLL_MLOCK) && (vma->vm_flags & VM_LOCKED)) {
		/*
		 * The preliminary mapping check is mainly to avoid the
		 * pointless overhead of lock_page on the ZERO_PAGE
		 * which might bounce very badly if there is contention.
		 *
		 * If the page is already locked, we don't need to
		 * handle it now - vmscan will handle it later if and
		 * when it attempts to reclaim the page.
		 */
		if (page->mapping && trylock_page(page)) {
			lru_add_drain();  /* push cached pages to LRU */
			/*
			 * Because we lock page here, and migration is
			 * blocked by the pte's page reference, and we
			 * know the page is still mapped, we don't even
			 * need to check for file-cache page truncation.
			 */
			mlock_vma_page(page);
			unlock_page(page);
		}
	}
unlock:
	pte_unmap_unlock(ptep, ptl);
out:
	return page;

bad_page:
	pte_unmap_unlock(ptep, ptl);
	return ERR_PTR(-EFAULT);

no_page:
	pte_unmap_unlock(ptep, ptl);
	if (!pte_none(pte))
		return page;

no_page_table:
	/*
	 * When core dumping an enormous anonymous area that nobody
	 * has touched so far, we don't want to allocate unnecessary pages or
	 * page tables.  Return error instead of NULL to skip handle_mm_fault,
	 * then get_dump_page() will return NULL to leave a hole in the dump.
	 * But we can only make this optimization where a hole would surely
	 * be zero-filled if handle_mm_fault() actually did handle it.
	 */
	if ((flags & FOLL_DUMP) &&
	    (!vma->vm_ops || !vma->vm_ops->fault))
		return ERR_PTR(-EFAULT);
	return page;
}

static inline int stack_guard_page(struct vm_area_struct *vma, unsigned long addr)
{
	return stack_guard_page_start(vma, addr) ||
	       stack_guard_page_end(vma, addr+PAGE_SIZE);
}

/**
 * replace_cma_page() - migrate page out of CMA page blocks
 * @page:	source page to be migrated
 *
 * Returns either the old page (if migration was not possible) or the pointer
 * to the newly allocated page (with additional reference taken).
 *
 * get_user_pages() might take a reference to a page for a long period of time,
 * what prevent such page from migration. This is fatal to the preffered usage
 * pattern of CMA pageblocks. This function replaces the given user page with
 * a new one allocated from NON-MOVABLE pageblock, so locking CMA page can be
 * avoided.
 */
static inline struct page *migrate_replace_cma_page(struct page *page)
{
	struct page *newpage = alloc_page(GFP_HIGHUSER);

	if (!newpage)
		goto out;

	/*
	 * Take additional reference to the new page to ensure it won't get
	 * freed after migration procedure end.
	 */
	get_page_foll(newpage);

	if (migrate_replace_page(page, newpage) == 0) {
		put_page(newpage);
		return newpage;
	}

	put_page(newpage);
	__free_page(newpage);
out:
	/*
	 * Migration errors in case of get_user_pages() might not
	 * be fatal to CMA itself, so better don't fail here.
	 */
	return page;
}

/**
 * __get_user_pages() - pin user pages in memory
 * @tsk:	task_struct of target task
 * @mm:		mm_struct of target mm
 * @start:	starting user address
 * @nr_pages:	number of pages from start to pin
 * @gup_flags:	flags modifying pin behaviour
 * @pages:	array that receives pointers to the pages pinned.
 *		Should be at least nr_pages long. Or NULL, if caller
 *		only intends to ensure the pages are faulted in.
 * @vmas:	array of pointers to vmas corresponding to each page.
 *		Or NULL if the caller does not require them.
 * @nonblocking: whether waiting for disk IO or mmap_sem contention
 *
 * Returns number of pages pinned. This may be fewer than the number
 * requested. If nr_pages is 0 or negative, returns 0. If no pages
 * were pinned, returns -errno. Each page returned must be released
 * with a put_page() call when it is finished with. vmas will only
 * remain valid while mmap_sem is held.
 *
 * Must be called with mmap_sem held for read or write.
 *
 * __get_user_pages walks a process's page tables and takes a reference to
 * each struct page that each user address corresponds to at a given
 * instant. That is, it takes the page that would be accessed if a user
 * thread accesses the given user virtual address at that instant.
 *
 * This does not guarantee that the page exists in the user mappings when
 * __get_user_pages returns, and there may even be a completely different
 * page there in some cases (eg. if mmapped pagecache has been invalidated
 * and subsequently re faulted). However it does guarantee that the page
 * won't be freed completely. And mostly callers simply care that the page
 * contains data that was valid *at some point in time*. Typically, an IO
 * or similar operation cannot guarantee anything stronger anyway because
 * locks can't be held over the syscall boundary.
 *
 * If @gup_flags & FOLL_WRITE == 0, the page must not be written to. If
 * the page is written to, set_page_dirty (or set_page_dirty_lock, as
 * appropriate) must be called after the page is finished with, and
 * before put_page is called.
 *
 * If @nonblocking != NULL, __get_user_pages will not wait for disk IO
 * or mmap_sem contention, and if waiting is needed to pin all pages,
 * *@nonblocking will be set to 0.
 *
 * In most cases, get_user_pages or get_user_pages_fast should be used
 * instead of __get_user_pages. __get_user_pages should be used only if
 * you need some special @gup_flags.
 */
long __get_user_pages(struct task_struct *tsk, struct mm_struct *mm,
		unsigned long start, unsigned long nr_pages,
		unsigned int gup_flags, struct page **pages,
		struct vm_area_struct **vmas, int *nonblocking)
{
	long i;
	unsigned long vm_flags;
	unsigned int page_mask;

	if (!nr_pages)
		return 0;

	VM_BUG_ON(!!pages != !!(gup_flags & FOLL_GET));

	/* 
	 * Require read or write permissions.
	 * If FOLL_FORCE is set, we only require the "MAY" flags.
	 */
	vm_flags  = (gup_flags & FOLL_WRITE) ?
			(VM_WRITE | VM_MAYWRITE) : (VM_READ | VM_MAYREAD);
	vm_flags &= (gup_flags & FOLL_FORCE) ?
			(VM_MAYREAD | VM_MAYWRITE) : (VM_READ | VM_WRITE);

	/*
	 * If FOLL_FORCE and FOLL_NUMA are both set, handle_mm_fault
	 * would be called on PROT_NONE ranges. We must never invoke
	 * handle_mm_fault on PROT_NONE ranges or the NUMA hinting
	 * page faults would unprotect the PROT_NONE ranges if
	 * _PAGE_NUMA and _PAGE_PROTNONE are sharing the same pte/pmd
	 * bitflag. So to avoid that, don't set FOLL_NUMA if
	 * FOLL_FORCE is set.
	 */
	if (!(gup_flags & FOLL_FORCE))
		gup_flags |= FOLL_NUMA;

	i = 0;

	do {
		struct vm_area_struct *vma;

		vma = find_extend_vma(mm, start);
		if (!vma && in_gate_area(mm, start)) {
			unsigned long pg = start & PAGE_MASK;
			pgd_t *pgd;
			pud_t *pud;
			pmd_t *pmd;
			pte_t *pte;

			/* user gate pages are read-only */
			if (gup_flags & FOLL_WRITE)
				return i ? : -EFAULT;
			if (pg > TASK_SIZE)
				pgd = pgd_offset_k(pg);
			else
				pgd = pgd_offset_gate(mm, pg);
			BUG_ON(pgd_none(*pgd));
			pud = pud_offset(pgd, pg);
			BUG_ON(pud_none(*pud));
			pmd = pmd_offset(pud, pg);
			if (pmd_none(*pmd))
				return i ? : -EFAULT;
			VM_BUG_ON(pmd_trans_huge(*pmd));
			pte = pte_offset_map(pmd, pg);
			if (pte_none(*pte)) {
				pte_unmap(pte);
				return i ? : -EFAULT;
			}
			vma = get_gate_vma(mm);
			if (pages) {
				struct page *page;

				page = vm_normal_page(vma, start, *pte);
				if (!page) {
					if (!(gup_flags & FOLL_DUMP) &&
					     is_zero_pfn(pte_pfn(*pte)))
						page = pte_page(*pte);
					else {
						pte_unmap(pte);
						return i ? : -EFAULT;
					}
				}
				pages[i] = page;
				get_page(page);
			}
			pte_unmap(pte);
			page_mask = 0;
			goto next_page;
		}

		if (!vma ||
		    (vma->vm_flags & (VM_IO | VM_PFNMAP)) ||
		    !(vm_flags & vma->vm_flags))
			return i ? : -EFAULT;

		if (is_vm_hugetlb_page(vma)) {
			i = follow_hugetlb_page(mm, vma, pages, vmas,
					&start, &nr_pages, i, gup_flags);
			continue;
		}

		do {
			struct page *page;
			unsigned int foll_flags = gup_flags;
			unsigned int page_increm;
			static DEFINE_MUTEX(s_follow_page_lock);

follow_page_again:
			/*
			 * If we have a pending SIGKILL, don't keep faulting
			 * pages and potentially allocating memory.
			 */
			if (unlikely(fatal_signal_pending(current)))
				return i ? i : -ERESTARTSYS;

			cond_resched();
			mutex_lock(&s_follow_page_lock);
			while (!(page = follow_page_mask(vma, start,
						foll_flags, &page_mask))) {
				int ret;
				unsigned int fault_flags = 0;

				fault_flags = FAULT_FLAG_NO_CMA;

				/* For mlock, just skip the stack guard page. */
				if (foll_flags & FOLL_MLOCK) {
					if (stack_guard_page(vma, start)) {
						mutex_unlock(&s_follow_page_lock);
						goto next_page;
					}
				}
				if (foll_flags & FOLL_WRITE)
					fault_flags |= FAULT_FLAG_WRITE;
				if (nonblocking)
					fault_flags |= FAULT_FLAG_ALLOW_RETRY;
				if (foll_flags & FOLL_NOWAIT)
					fault_flags |= (FAULT_FLAG_ALLOW_RETRY | FAULT_FLAG_RETRY_NOWAIT);

				ret = handle_mm_fault(mm, vma, start,
							fault_flags);

				if (ret & VM_FAULT_ERROR) {
					mutex_unlock(&s_follow_page_lock);
					if (ret & VM_FAULT_OOM)
						return i ? i : -ENOMEM;
					if (ret & (VM_FAULT_HWPOISON |
						   VM_FAULT_HWPOISON_LARGE)) {
						if (i)
							return i;
						else if (gup_flags & FOLL_HWPOISON)
							return -EHWPOISON;
						else
							return -EFAULT;
					}
					if (ret & VM_FAULT_SIGBUS)
						return i ? i : -EFAULT;
					BUG();
				}

				if (tsk) {
					if (ret & VM_FAULT_MAJOR)
						tsk->maj_flt++;
					else
						tsk->min_flt++;
				}

				if (ret & VM_FAULT_RETRY) {
					mutex_unlock(&s_follow_page_lock);
					if (nonblocking)
						*nonblocking = 0;
					return i;
				}

				/*
				 * The VM_FAULT_WRITE bit tells us that
				 * do_wp_page has broken COW when necessary,
				 * even if maybe_mkwrite decided not to set
				 * pte_write. We can thus safely do subsequent
				 * page lookups as if they were reads. But only
				 * do so when looping for pte_write is futile:
				 * in some cases userspace may also be wanting
				 * to write to the gotten user page, which a
				 * read fault here might prevent (a readonly
				 * page might get reCOWed by userspace write).
				 */
				if ((ret & VM_FAULT_WRITE) &&
				    !(vma->vm_flags & VM_WRITE))
					foll_flags &= ~FOLL_WRITE;

				cond_resched();
			}
			if (IS_ERR(page)) {
				mutex_unlock(&s_follow_page_lock);
				return i ? i : PTR_ERR(page);
			}

			if (dma_contiguous_should_replace_page(page) &&
				(foll_flags & FOLL_GET)) {
				struct page *old_page = page;
				unsigned int fault_flags = 0;

				put_page(page);
				wait_on_page_locked_timeout(page);
				page = migrate_replace_cma_page(page);
				/* migration might be successful. vma mapping
				 * might have changed if there had been a write
				 * fault from other accesses before migration
				 * code locked the page. Follow the page again
				 * to get the latest mapping. If migration was
				 * successful, follow again would get
				 * non-CMA page. If there had been a write
				 * page fault, follow page and CMA page
				 * replacement(if necessary) would restart with
				 * new page.
				 */
				if (page == old_page)
					wait_on_page_locked_timeout(page);
				if (foll_flags & FOLL_WRITE) {
					/* page would be marked as old during
					 * migration. To make it young, call
					 * handle_mm_fault.
					 * This to avoid the sanity check
					 * failures in the calling code, which
					 * check for pte write permission
					 * bits.
					 */
					fault_flags |= FAULT_FLAG_WRITE;
					handle_mm_fault(mm, vma,
						start, fault_flags);
				}
				foll_flags = gup_flags;
				mutex_unlock(&s_follow_page_lock);
				goto follow_page_again;
			}

			mutex_unlock(&s_follow_page_lock);
			BUG_ON(dma_contiguous_should_replace_page(page) &&
				(foll_flags & FOLL_GET));

			if (pages) {
				pages[i] = page;

				flush_anon_page(vma, page, start);
				flush_dcache_page(page);
				page_mask = 0;
			}
next_page:
			if (vmas) {
				vmas[i] = vma;
				page_mask = 0;
			}
			page_increm = 1 + (~(start >> PAGE_SHIFT) & page_mask);
			if (page_increm > nr_pages)
				page_increm = nr_pages;
			i += page_increm;
			start += page_increm * PAGE_SIZE;
			nr_pages -= page_increm;
		} while (nr_pages && start < vma->vm_end);
	} while (nr_pages);
	return i;
}
EXPORT_SYMBOL(__get_user_pages);

/*
 * fixup_user_fault() - manually resolve a user page fault
 * @tsk:	the task_struct to use for page fault accounting, or
 *		NULL if faults are not to be recorded.
 * @mm:		mm_struct of target mm
 * @address:	user address
 * @fault_flags:flags to pass down to handle_mm_fault()
 *
 * This is meant to be called in the specific scenario where for locking reasons
 * we try to access user memory in atomic context (within a pagefault_disable()
 * section), this returns -EFAULT, and we want to resolve the user fault before
 * trying again.
 *
 * Typically this is meant to be used by the futex code.
 *
 * The main difference with get_user_pages() is that this function will
 * unconditionally call handle_mm_fault() which will in turn perform all the
 * necessary SW fixup of the dirty and young bits in the PTE, while
 * handle_mm_fault() only guarantees to update these in the struct page.
 *
 * This is important for some architectures where those bits also gate the
 * access permission to the page because they are maintained in software.  On
 * such architectures, gup() will not be enough to make a subsequent access
 * succeed.
 *
 * This should be called with the mm_sem held for read.
 */
int fixup_user_fault(struct task_struct *tsk, struct mm_struct *mm,
		     unsigned long address, unsigned int fault_flags)
{
	struct vm_area_struct *vma;
	vm_flags_t vm_flags;
	int ret;

	vma = find_extend_vma(mm, address);
	if (!vma || address < vma->vm_start)
		return -EFAULT;

	vm_flags = (fault_flags & FAULT_FLAG_WRITE) ? VM_WRITE : VM_READ;
	if (!(vm_flags & vma->vm_flags))
		return -EFAULT;

	ret = handle_mm_fault(mm, vma, address, fault_flags);
	if (ret & VM_FAULT_ERROR) {
		if (ret & VM_FAULT_OOM)
			return -ENOMEM;
		if (ret & (VM_FAULT_HWPOISON | VM_FAULT_HWPOISON_LARGE))
			return -EHWPOISON;
		if (ret & VM_FAULT_SIGBUS)
			return -EFAULT;
		BUG();
	}
	if (tsk) {
		if (ret & VM_FAULT_MAJOR)
			tsk->maj_flt++;
		else
			tsk->min_flt++;
	}
	return 0;
}

/**
 * get_dump_page() - pin user page in memory while writing it to core dump
 * @addr: user address
 *
 * Returns struct page pointer of user page pinned for dump,
 * to be freed afterwards by page_cache_release() or put_page().
 *
 * Returns NULL on any kind of failure - a hole must then be inserted into
 * the corefile, to preserve alignment with its headers; and also returns
 * NULL wherever the ZERO_PAGE, or an anonymous pte_none, has been found -
 * allowing a hole to be left in the corefile to save diskspace.
 *
 * Called without mmap_sem, but after all other threads have been killed.
 */
#ifdef CONFIG_ELF_CORE
struct page *get_dump_page(unsigned long addr)
{
	struct vm_area_struct *vma;
	struct page *page;

	if (__get_user_pages(current, current->mm, addr, 1,
			     FOLL_FORCE | FOLL_DUMP | FOLL_GET, &page, &vma,
			     NULL) < 1)
		return NULL;
	flush_cache_page(vma, addr, page_to_pfn(page));
	return page;
}
#endif /* CONFIG_ELF_CORE */

pte_t *__get_locked_pte(struct mm_struct *mm, unsigned long addr,
			spinlock_t **ptl)
{
	pgd_t * pgd = pgd_offset(mm, addr);
	pud_t * pud = pud_alloc(mm, pgd, addr);
	if (pud) {
		pmd_t * pmd = pmd_alloc(mm, pud, addr);
		if (pmd) {
			VM_BUG_ON(pmd_trans_huge(*pmd));
			return pte_alloc_map_lock(mm, pmd, addr, ptl);
		}
	}
	return NULL;
}

/*
 * This is the old fallback for page remapping.
 *
 * For historical reasons, it only allows reserved pages. Only
 * old drivers should use this, and they needed to mark their
 * pages reserved for the old functions anyway.
 */
static int insert_page(struct vm_area_struct *vma, unsigned long addr,
			struct page *page, pgprot_t prot)
{
	struct mm_struct *mm = vma->vm_mm;
	int retval;
	pte_t *pte;
	spinlock_t *ptl;

	retval = -EINVAL;
	if (PageAnon(page))
		goto out;
	retval = -ENOMEM;
	flush_dcache_page(page);
	pte = get_locked_pte(mm, addr, &ptl);
	if (!pte)
		goto out;
	retval = -EBUSY;
	if (!pte_none(*pte))
		goto out_unlock;

	/* Ok, finally just insert the thing.. */
	get_page(page);
	inc_mm_counter_fast(mm, MM_FILEPAGES);
	page_add_file_rmap(page);
	set_pte_at(mm, addr, pte, mk_pte(page, prot));

	retval = 0;
	pte_unmap_unlock(pte, ptl);
	return retval;
out_unlock:
	pte_unmap_unlock(pte, ptl);
out:
	return retval;
}

/**
 * vm_insert_page - insert single page into user vma
 * @vma: user vma to map to
 * @addr: target user address of this page
 * @page: source kernel page
 *
 * This allows drivers to insert individual pages they've allocated
 * into a user vma.
 *
 * The page has to be a nice clean _individual_ kernel allocation.
 * If you allocate a compound page, you need to have marked it as
 * such (__GFP_COMP), or manually just split the page up yourself
 * (see split_page()).
 *
 * NOTE! Traditionally this was done with "remap_pfn_range()" which
 * took an arbitrary page protection parameter. This doesn't allow
 * that. Your vma protection will have to be set up correctly, which
 * means that if you want a shared writable mapping, you'd better
 * ask for a shared writable mapping!
 *
 * The page does not need to be reserved.
 *
 * Usually this function is called from f_op->mmap() handler
 * under mm->mmap_sem write-lock, so it can change vma->vm_flags.
 * Caller must set VM_MIXEDMAP on vma if it wants to call this
 * function from other places, for example from page-fault handler.
 */
int vm_insert_page(struct vm_area_struct *vma, unsigned long addr,
			struct page *page)
{
	if (addr < vma->vm_start || addr >= vma->vm_end)
		return -EFAULT;
	if (!page_count(page))
		return -EINVAL;
	if (!(vma->vm_flags & VM_MIXEDMAP)) {
		BUG_ON(down_read_trylock(&vma->vm_mm->mmap_sem));
		BUG_ON(vma->vm_flags & VM_PFNMAP);
		vma->vm_flags |= VM_MIXEDMAP;
	}
	return insert_page(vma, addr, page, vma->vm_page_prot);
}
EXPORT_SYMBOL(vm_insert_page);

static int insert_pfn(struct vm_area_struct *vma, unsigned long addr,
			unsigned long pfn, pgprot_t prot)
{
	struct mm_struct *mm = vma->vm_mm;
	int retval;
	pte_t *pte, entry;
	spinlock_t *ptl;

	retval = -ENOMEM;
	pte = get_locked_pte(mm, addr, &ptl);
	if (!pte)
		goto out;
	retval = -EBUSY;
	if (!pte_none(*pte))
		goto out_unlock;

	/* Ok, finally just insert the thing.. */
	entry = pte_mkspecial(pfn_pte(pfn, prot));
	set_pte_at(mm, addr, pte, entry);
	update_mmu_cache(vma, addr, pte); /* XXX: why not for insert_page? */

	retval = 0;
out_unlock:
	pte_unmap_unlock(pte, ptl);
out:
	return retval;
}

/**
 * vm_insert_pfn - insert single pfn into user vma
 * @vma: user vma to map to
 * @addr: target user address of this page
 * @pfn: source kernel pfn
 *
 * Similar to vm_insert_page, this allows drivers to insert individual pages
 * they've allocated into a user vma. Same comments apply.
 *
 * This function should only be called from a vm_ops->fault handler, and
 * in that case the handler should return NULL.
 *
 * vma cannot be a COW mapping.
 *
 * As this is called only for pages that do not currently exist, we
 * do not need to flush old virtual caches or the TLB.
 */
int vm_insert_pfn(struct vm_area_struct *vma, unsigned long addr,
			unsigned long pfn)
{
	int ret;
	pgprot_t pgprot = vma->vm_page_prot;
	/*
	 * Technically, architectures with pte_special can avoid all these
	 * restrictions (same for remap_pfn_range).  However we would like
	 * consistency in testing and feature parity among all, so we should
	 * try to keep these invariants in place for everybody.
	 */
	BUG_ON(!(vma->vm_flags & (VM_PFNMAP|VM_MIXEDMAP)));
	BUG_ON((vma->vm_flags & (VM_PFNMAP|VM_MIXEDMAP)) ==
						(VM_PFNMAP|VM_MIXEDMAP));
	BUG_ON((vma->vm_flags & VM_PFNMAP) && is_cow_mapping(vma->vm_flags));
	BUG_ON((vma->vm_flags & VM_MIXEDMAP) && pfn_valid(pfn));

	if (addr < vma->vm_start || addr >= vma->vm_end)
		return -EFAULT;
	if (track_pfn_insert(vma, &pgprot, pfn))
		return -EINVAL;

	ret = insert_pfn(vma, addr, pfn, pgprot);

	return ret;
}
EXPORT_SYMBOL(vm_insert_pfn);

int vm_insert_mixed(struct vm_area_struct *vma, unsigned long addr,
			unsigned long pfn)
{
	BUG_ON(!(vma->vm_flags & VM_MIXEDMAP));

	if (addr < vma->vm_start || addr >= vma->vm_end)
		return -EFAULT;

	/*
	 * If we don't have pte special, then we have to use the pfn_valid()
	 * based VM_MIXEDMAP scheme (see vm_normal_page), and thus we *must*
	 * refcount the page if pfn_valid is true (hence insert_page rather
	 * than insert_pfn).  If a zero_pfn were inserted into a VM_MIXEDMAP
	 * without pte special, it would there be refcounted as a normal page.
	 */
	if (!HAVE_PTE_SPECIAL && pfn_valid(pfn)) {
		struct page *page;

		page = pfn_to_page(pfn);
		return insert_page(vma, addr, page, vma->vm_page_prot);
	}
	return insert_pfn(vma, addr, pfn, vma->vm_page_prot);
}
EXPORT_SYMBOL(vm_insert_mixed);

/*
 * maps a range of physical memory into the requested pages. the old
 * mappings are removed. any references to nonexistent pages results
 * in null mappings (currently treated as "copy-on-access")
 */
static int remap_pte_range(struct mm_struct *mm, pmd_t *pmd,
			unsigned long addr, unsigned long end,
			unsigned long pfn, pgprot_t prot)
{
	pte_t *pte;
	spinlock_t *ptl;

	pte = pte_alloc_map_lock(mm, pmd, addr, &ptl);
	if (!pte)
		return -ENOMEM;
	arch_enter_lazy_mmu_mode();
	do {
		BUG_ON(!pte_none(*pte));
		set_pte_at(mm, addr, pte, pte_mkspecial(pfn_pte(pfn, prot)));
		pfn++;
	} while (pte++, addr += PAGE_SIZE, addr != end);
	arch_leave_lazy_mmu_mode();
	pte_unmap_unlock(pte - 1, ptl);
	return 0;
}

static inline int remap_pmd_range(struct mm_struct *mm, pud_t *pud,
			unsigned long addr, unsigned long end,
			unsigned long pfn, pgprot_t prot)
{
	pmd_t *pmd;
	unsigned long next;

	pfn -= addr >> PAGE_SHIFT;
	pmd = pmd_alloc(mm, pud, addr);
	if (!pmd)
		return -ENOMEM;
	VM_BUG_ON(pmd_trans_huge(*pmd));
	do {
		next = pmd_addr_end(addr, end);
		if (remap_pte_range(mm, pmd, addr, next,
				pfn + (addr >> PAGE_SHIFT), prot))
			return -ENOMEM;
	} while (pmd++, addr = next, addr != end);
	return 0;
}

static inline int remap_pud_range(struct mm_struct *mm, pgd_t *pgd,
			unsigned long addr, unsigned long end,
			unsigned long pfn, pgprot_t prot)
{
	pud_t *pud;
	unsigned long next;

	pfn -= addr >> PAGE_SHIFT;
	pud = pud_alloc(mm, pgd, addr);
	if (!pud)
		return -ENOMEM;
	do {
		next = pud_addr_end(addr, end);
		if (remap_pmd_range(mm, pud, addr, next,
				pfn + (addr >> PAGE_SHIFT), prot))
			return -ENOMEM;
	} while (pud++, addr = next, addr != end);
	return 0;
}

/**
 * remap_pfn_range - remap kernel memory to userspace
 * @vma: user vma to map to
 * @addr: target user address to start at
 * @pfn: physical address of kernel memory
 * @size: size of map area
 * @prot: page protection flags for this mapping
 *
 *  Note: this is only safe if the mm semaphore is held when called.
 */
int remap_pfn_range(struct vm_area_struct *vma, unsigned long addr,
		    unsigned long pfn, unsigned long size, pgprot_t prot)
{
	pgd_t *pgd;
	unsigned long next;
	unsigned long end = addr + PAGE_ALIGN(size);
	struct mm_struct *mm = vma->vm_mm;
	int err;

	/*
	 * Physically remapped pages are special. Tell the
	 * rest of the world about it:
	 *   VM_IO tells people not to look at these pages
	 *	(accesses can have side effects).
	 *   VM_PFNMAP tells the core MM that the base pages are just
	 *	raw PFN mappings, and do not have a "struct page" associated
	 *	with them.
	 *   VM_DONTEXPAND
	 *      Disable vma merging and expanding with mremap().
	 *   VM_DONTDUMP
	 *      Omit vma from core dump, even when VM_IO turned off.
	 *
	 * There's a horrible special case to handle copy-on-write
	 * behaviour that some programs depend on. We mark the "original"
	 * un-COW'ed pages by matching them up with "vma->vm_pgoff".
	 * See vm_normal_page() for details.
	 */
	if (is_cow_mapping(vma->vm_flags)) {
		if (addr != vma->vm_start || end != vma->vm_end)
			return -EINVAL;
		vma->vm_pgoff = pfn;
	}

	err = track_pfn_remap(vma, &prot, pfn, addr, PAGE_ALIGN(size));
	if (err)
		return -EINVAL;

	vma->vm_flags |= VM_IO | VM_PFNMAP | VM_DONTEXPAND | VM_DONTDUMP;

	BUG_ON(addr >= end);
	pfn -= addr >> PAGE_SHIFT;
	pgd = pgd_offset(mm, addr);
	flush_cache_range(vma, addr, end);
	do {
		next = pgd_addr_end(addr, end);
		err = remap_pud_range(mm, pgd, addr, next,
				pfn + (addr >> PAGE_SHIFT), prot);
		if (err)
			break;
	} while (pgd++, addr = next, addr != end);

	if (err)
		untrack_pfn(vma, pfn, PAGE_ALIGN(size));

	return err;
}
EXPORT_SYMBOL(remap_pfn_range);

/**
 * vm_iomap_memory - remap memory to userspace
 * @vma: user vma to map to
 * @start: start of area
 * @len: size of area
 *
 * This is a simplified io_remap_pfn_range() for common driver use. The
 * driver just needs to give us the physical memory range to be mapped,
 * we'll figure out the rest from the vma information.
 *
 * NOTE! Some drivers might want to tweak vma->vm_page_prot first to get
 * whatever write-combining details or similar.
 */
int vm_iomap_memory(struct vm_area_struct *vma, phys_addr_t start, unsigned long len)
{
	unsigned long vm_len, pfn, pages;

	/* Check that the physical memory area passed in looks valid */
	if (start + len < start)
		return -EINVAL;
	/*
	 * You *really* shouldn't map things that aren't page-aligned,
	 * but we've historically allowed it because IO memory might
	 * just have smaller alignment.
	 */
	len += start & ~PAGE_MASK;
	pfn = start >> PAGE_SHIFT;
	pages = (len + ~PAGE_MASK) >> PAGE_SHIFT;
	if (pfn + pages < pfn)
		return -EINVAL;

	/* We start the mapping 'vm_pgoff' pages into the area */
	if (vma->vm_pgoff > pages)
		return -EINVAL;
	pfn += vma->vm_pgoff;
	pages -= vma->vm_pgoff;

	/* Can we fit all of the mapping? */
	vm_len = vma->vm_end - vma->vm_start;
	if (vm_len >> PAGE_SHIFT > pages)
		return -EINVAL;

	/* Ok, let it rip */
	return io_remap_pfn_range(vma, vma->vm_start, pfn, vm_len, vma->vm_page_prot);
}
EXPORT_SYMBOL(vm_iomap_memory);

static int apply_to_pte_range(struct mm_struct *mm, pmd_t *pmd,
				     unsigned long addr, unsigned long end,
				     pte_fn_t fn, void *data)
{
	pte_t *pte;
	int err;
	pgtable_t token;
	spinlock_t *uninitialized_var(ptl);

	pte = (mm == &init_mm) ?
		pte_alloc_kernel(pmd, addr) :
		pte_alloc_map_lock(mm, pmd, addr, &ptl);
	if (!pte)
		return -ENOMEM;

	BUG_ON(pmd_huge(*pmd));

	arch_enter_lazy_mmu_mode();

	token = pmd_pgtable(*pmd);

	do {
		err = fn(pte++, token, addr, data);
		if (err)
			break;
	} while (addr += PAGE_SIZE, addr != end);

	arch_leave_lazy_mmu_mode();

	if (mm != &init_mm)
		pte_unmap_unlock(pte-1, ptl);
	return err;
}

static int apply_to_pmd_range(struct mm_struct *mm, pud_t *pud,
				     unsigned long addr, unsigned long end,
				     pte_fn_t fn, void *data)
{
	pmd_t *pmd;
	unsigned long next;
	int err;

	BUG_ON(pud_huge(*pud));

	pmd = pmd_alloc(mm, pud, addr);
	if (!pmd)
		return -ENOMEM;
	do {
		next = pmd_addr_end(addr, end);
		err = apply_to_pte_range(mm, pmd, addr, next, fn, data);
		if (err)
			break;
	} while (pmd++, addr = next, addr != end);
	return err;
}

static int apply_to_pud_range(struct mm_struct *mm, pgd_t *pgd,
				     unsigned long addr, unsigned long end,
				     pte_fn_t fn, void *data)
{
	pud_t *pud;
	unsigned long next;
	int err;

	pud = pud_alloc(mm, pgd, addr);
	if (!pud)
		return -ENOMEM;
	do {
		next = pud_addr_end(addr, end);
		err = apply_to_pmd_range(mm, pud, addr, next, fn, data);
		if (err)
			break;
	} while (pud++, addr = next, addr != end);
	return err;
}

/*
 * Scan a region of virtual memory, filling in page tables as necessary
 * and calling a provided function on each leaf page table.
 */
int apply_to_page_range(struct mm_struct *mm, unsigned long addr,
			unsigned long size, pte_fn_t fn, void *data)
{
	pgd_t *pgd;
	unsigned long next;
	unsigned long end = addr + size;
	int err;

	BUG_ON(addr >= end);
	pgd = pgd_offset(mm, addr);
	do {
		next = pgd_addr_end(addr, end);
		err = apply_to_pud_range(mm, pgd, addr, next, fn, data);
		if (err)
			break;
	} while (pgd++, addr = next, addr != end);

	return err;
}
EXPORT_SYMBOL_GPL(apply_to_page_range);

/*
 * handle_pte_fault chooses page fault handler according to an entry
 * which was read non-atomically.  Before making any commitment, on
 * those architectures or configurations (e.g. i386 with PAE) which
 * might give a mix of unmatched parts, do_swap_page and do_nonlinear_fault
 * must check under lock before unmapping the pte and proceeding
 * (but do_wp_page is only called after already making such a check;
 * and do_anonymous_page can safely check later on).
 */
static inline int pte_unmap_same(struct mm_struct *mm, pmd_t *pmd,
				pte_t *page_table, pte_t orig_pte)
{
	int same = 1;
#if defined(CONFIG_SMP) || defined(CONFIG_PREEMPT)
	if (sizeof(pte_t) > sizeof(unsigned long)) {
		spinlock_t *ptl = pte_lockptr(mm, pmd);
		spin_lock(ptl);
		same = pte_same(*page_table, orig_pte);
		spin_unlock(ptl);
	}
#endif
	pte_unmap(page_table);
	return same;
}

static inline void cow_user_page(struct page *dst, struct page *src, unsigned long va, struct vm_area_struct *vma)
{
	/*
	 * If the source page was a PFN mapping, we don't have
	 * a "struct page" for it. We do a best-effort copy by
	 * just copying from the original user address. If that
	 * fails, we just zero-fill it. Live with it.
	 */
	if (unlikely(!src)) {
		void *kaddr = kmap_atomic(dst);
		void __user *uaddr = (void __user *)(va & PAGE_MASK);

		/*
		 * This really shouldn't fail, because the page is there
		 * in the page tables. But it might just be unreadable,
		 * in which case we just give up and fill the result with
		 * zeroes.
		 */
		if (__copy_from_user_inatomic(kaddr, uaddr, PAGE_SIZE))
			clear_page(kaddr);
		kunmap_atomic(kaddr);
		flush_dcache_page(dst);
	} else
		copy_user_highpage(dst, src, va, vma);
}

/*
 * This routine handles present pages, when users try to write
 * to a shared page. It is done by copying the page to a new address
 * and decrementing the shared-page counter for the old page.
 *
 * Note that this routine assumes that the protection checks have been
 * done by the caller (the low-level page fault routine in most cases).
 * Thus we can safely just mark it writable once we've done any necessary
 * COW.
 *
 * We also mark the page dirty at this point even though the page will
 * change only once the write actually happens. This avoids a few races,
 * and potentially makes it more efficient.
 *
 * We enter with non-exclusive mmap_sem (to exclude vma changes,
 * but allow concurrent faults), with pte both mapped and locked.
 * We return with mmap_sem still held, but pte unmapped and unlocked.
 */
static int do_wp_page(struct mm_struct *mm, struct vm_area_struct *vma,
		unsigned long address, pte_t *page_table, pmd_t *pmd,
		spinlock_t *ptl, pte_t orig_pte, unsigned int flags)
	__releases(ptl)
{
	struct page *old_page, *new_page = NULL;
	pte_t entry;
	int ret = 0;
	int page_mkwrite = 0;
	struct page *dirty_page = NULL;
	unsigned long mmun_start = 0;	/* For mmu_notifiers */
	unsigned long mmun_end = 0;	/* For mmu_notifiers */
	gfp_t gfp = GFP_HIGHUSER_MOVABLE;

	if (IS_ENABLED(CONFIG_CMA) && (flags & FAULT_FLAG_NO_CMA))
		gfp &= ~__GFP_MOVABLE;

	old_page = vm_normal_page(vma, address, orig_pte);
	if (!old_page) {
		/*
		 * VM_MIXEDMAP !pfn_valid() case
		 *
		 * We should not cow pages in a shared writeable mapping.
		 * Just mark the pages writable as we can't do any dirty
		 * accounting on raw pfn maps.
		 */
		if ((vma->vm_flags & (VM_WRITE|VM_SHARED)) ==
				     (VM_WRITE|VM_SHARED))
			goto reuse;
		goto gotten;
	}

	/*
	 * Take out anonymous pages first, anonymous shared vmas are
	 * not dirty accountable.
	 */
	if (PageAnon(old_page) && !PageKsm(old_page)) {
		if (!trylock_page(old_page)) {
			page_cache_get(old_page);
			pte_unmap_unlock(page_table, ptl);
			lock_page(old_page);
			page_table = pte_offset_map_lock(mm, pmd, address,
							 &ptl);
			if (!pte_same(*page_table, orig_pte)) {
				unlock_page(old_page);
				goto unlock;
			}
			page_cache_release(old_page);
		}
		if (reuse_swap_page(old_page)) {
			/*
			 * The page is all ours.  Move it to our anon_vma so
			 * the rmap code will not search our parent or siblings.
			 * Protected against the rmap code by the page lock.
			 */
			page_move_anon_rmap(old_page, vma, address);
			unlock_page(old_page);
			goto reuse;
		}
		unlock_page(old_page);
	} else if (unlikely((vma->vm_flags & (VM_WRITE|VM_SHARED)) ==
					(VM_WRITE|VM_SHARED))) {
		/*
		 * Only catch write-faults on shared writable pages,
		 * read-only shared pages can get COWed by
		 * get_user_pages(.write=1, .force=1).
		 */
		if (vma->vm_ops && vma->vm_ops->page_mkwrite) {
			struct vm_fault vmf;
			int tmp;

			vmf.virtual_address = (void __user *)(address &
								PAGE_MASK);
			vmf.pgoff = old_page->index;
			vmf.flags = FAULT_FLAG_WRITE|FAULT_FLAG_MKWRITE;
			vmf.page = old_page;

			/*
			 * Notify the address space that the page is about to
			 * become writable so that it can prohibit this or wait
			 * for the page to get into an appropriate state.
			 *
			 * We do this without the lock held, so that it can
			 * sleep if it needs to.
			 */
			page_cache_get(old_page);
			pte_unmap_unlock(page_table, ptl);

			tmp = vma->vm_ops->page_mkwrite(vma, &vmf);
			if (unlikely(tmp &
					(VM_FAULT_ERROR | VM_FAULT_NOPAGE))) {
				ret = tmp;
				goto unwritable_page;
			}
			if (unlikely(!(tmp & VM_FAULT_LOCKED))) {
				lock_page(old_page);
				if (!old_page->mapping) {
					ret = 0; /* retry the fault */
					unlock_page(old_page);
					goto unwritable_page;
				}
			} else
				VM_BUG_ON(!PageLocked(old_page));

			/*
			 * Since we dropped the lock we need to revalidate
			 * the PTE as someone else may have changed it.  If
			 * they did, we just return, as we can count on the
			 * MMU to tell us if they didn't also make it writable.
			 */
			page_table = pte_offset_map_lock(mm, pmd, address,
							 &ptl);
			if (!pte_same(*page_table, orig_pte)) {
				unlock_page(old_page);
				goto unlock;
			}

			page_mkwrite = 1;
		}
		dirty_page = old_page;
		get_page(dirty_page);

reuse:
		flush_cache_page(vma, address, pte_pfn(orig_pte));
		entry = pte_mkyoung(orig_pte);
		entry = maybe_mkwrite(pte_mkdirty(entry), vma);
		if (ptep_set_access_flags(vma, address, page_table, entry,1))
			update_mmu_cache(vma, address, page_table);
		pte_unmap_unlock(page_table, ptl);
		ret |= VM_FAULT_WRITE;

		if (!dirty_page)
			return ret;

		/*
		 * Yes, Virginia, this is actually required to prevent a race
		 * with clear_page_dirty_for_io() from clearing the page dirty
		 * bit after it clear all dirty ptes, but before a racing
		 * do_wp_page installs a dirty pte.
		 *
		 * __do_fault is protected similarly.
		 */
		if (!page_mkwrite) {
			wait_on_page_locked(dirty_page);
			set_page_dirty_balance(dirty_page, page_mkwrite);
			/* file_update_time outside page_lock */
			if (vma->vm_file)
				file_update_time(vma->vm_file);
		}
		put_page(dirty_page);
		if (page_mkwrite) {
			struct address_space *mapping = dirty_page->mapping;

			set_page_dirty(dirty_page);
			unlock_page(dirty_page);
			page_cache_release(dirty_page);
			if (mapping)	{
				/*
				 * Some device drivers do not set page.mapping
				 * but still dirty their pages
				 */
				balance_dirty_pages_ratelimited(mapping);
			}
		}

		return ret;
	}

	/*
	 * Ok, we need to copy. Oh, well..
	 */
	page_cache_get(old_page);
gotten:
	pte_unmap_unlock(page_table, ptl);

	if (unlikely(anon_vma_prepare(vma)))
		goto oom;

	if (is_zero_pfn(pte_pfn(orig_pte))) {
		new_page = alloc_zeroed_user_highpage(gfp, vma, address);
		if (!new_page)
			goto oom;
	} else {
		new_page = alloc_page_vma(gfp, vma, address);
		if (!new_page)
			goto oom;
		cow_user_page(new_page, old_page, address, vma);
	}
	__SetPageUptodate(new_page);

	if (mem_cgroup_newpage_charge(new_page, mm, GFP_KERNEL))
		goto oom_free_new;

	mmun_start  = address & PAGE_MASK;
	mmun_end    = mmun_start + PAGE_SIZE;
	mmu_notifier_invalidate_range_start(mm, mmun_start, mmun_end);

	/*
	 * Re-check the pte - we dropped the lock
	 */
	page_table = pte_offset_map_lock(mm, pmd, address, &ptl);
	if (likely(pte_same(*page_table, orig_pte))) {
		if (old_page) {
			if (!PageAnon(old_page)) {
				dec_mm_counter_fast(mm, MM_FILEPAGES);
				inc_mm_counter_fast(mm, MM_ANONPAGES);
			}
		} else
			inc_mm_counter_fast(mm, MM_ANONPAGES);
		flush_cache_page(vma, address, pte_pfn(orig_pte));
		entry = mk_pte(new_page, vma->vm_page_prot);
		entry = maybe_mkwrite(pte_mkdirty(entry), vma);
		/*
		 * Clear the pte entry and flush it first, before updating the
		 * pte with the new entry. This will avoid a race condition
		 * seen in the presence of one thread doing SMC and another
		 * thread doing COW.
		 */
		ptep_clear_flush(vma, address, page_table);
		page_add_new_anon_rmap(new_page, vma, address);
		/*
		 * We call the notify macro here because, when using secondary
		 * mmu page tables (such as kvm shadow page tables), we want the
		 * new page to be mapped directly into the secondary page table.
		 */
		set_pte_at_notify(mm, address, page_table, entry);
		update_mmu_cache(vma, address, page_table);
		if (old_page) {
			/*
			 * Only after switching the pte to the new page may
			 * we remove the mapcount here. Otherwise another
			 * process may come and find the rmap count decremented
			 * before the pte is switched to the new page, and
			 * "reuse" the old page writing into it while our pte
			 * here still points into it and can be read by other
			 * threads.
			 *
			 * The critical issue is to order this
			 * page_remove_rmap with the ptp_clear_flush above.
			 * Those stores are ordered by (if nothing else,)
			 * the barrier present in the atomic_add_negative
			 * in page_remove_rmap.
			 *
			 * Then the TLB flush in ptep_clear_flush ensures that
			 * no process can access the old page before the
			 * decremented mapcount is visible. And the old page
			 * cannot be reused until after the decremented
			 * mapcount is visible. So transitively, TLBs to
			 * old page will be flushed before it can be reused.
			 */
			page_remove_rmap(old_page);
		}

		/* Free the old page.. */
		new_page = old_page;
		ret |= VM_FAULT_WRITE;
	} else
		mem_cgroup_uncharge_page(new_page);

	if (new_page)
		page_cache_release(new_page);
unlock:
	pte_unmap_unlock(page_table, ptl);
	if (mmun_end > mmun_start)
		mmu_notifier_invalidate_range_end(mm, mmun_start, mmun_end);
	if (old_page) {
		/*
		 * Don't let another task, with possibly unlocked vma,
		 * keep the mlocked page.
		 */
		if ((ret & VM_FAULT_WRITE) && (vma->vm_flags & VM_LOCKED)) {
			lock_page(old_page);	/* LRU manipulation */
			munlock_vma_page(old_page);
			unlock_page(old_page);
		}
		page_cache_release(old_page);
	}
	return ret;
oom_free_new:
	page_cache_release(new_page);
oom:
	if (old_page)
		page_cache_release(old_page);
	return VM_FAULT_OOM;

unwritable_page:
	page_cache_release(old_page);
	return ret;
}

static void unmap_mapping_range_vma(struct vm_area_struct *vma,
		unsigned long start_addr, unsigned long end_addr,
		struct zap_details *details)
{
	zap_page_range_single(vma, start_addr, end_addr - start_addr, details);
}

static inline void unmap_mapping_range_tree(struct rb_root *root,
					    struct zap_details *details)
{
	struct vm_area_struct *vma;
	pgoff_t vba, vea, zba, zea;

	vma_interval_tree_foreach(vma, root,
			details->first_index, details->last_index) {

		vba = vma->vm_pgoff;
		vea = vba + ((vma->vm_end - vma->vm_start) >> PAGE_SHIFT) - 1;
		/* Assume for now that PAGE_CACHE_SHIFT == PAGE_SHIFT */
		zba = details->first_index;
		if (zba < vba)
			zba = vba;
		zea = details->last_index;
		if (zea > vea)
			zea = vea;

		unmap_mapping_range_vma(vma,
			((zba - vba) << PAGE_SHIFT) + vma->vm_start,
			((zea - vba + 1) << PAGE_SHIFT) + vma->vm_start,
				details);
	}
}

static inline void unmap_mapping_range_list(struct list_head *head,
					    struct zap_details *details)
{
	struct vm_area_struct *vma;

	/*
	 * In nonlinear VMAs there is no correspondence between virtual address
	 * offset and file offset.  So we must perform an exhaustive search
	 * across *all* the pages in each nonlinear VMA, not just the pages
	 * whose virtual address lies outside the file truncation point.
	 */
	list_for_each_entry(vma, head, shared.nonlinear) {
		details->nonlinear_vma = vma;
		unmap_mapping_range_vma(vma, vma->vm_start, vma->vm_end, details);
	}
}

/**
 * unmap_mapping_range - unmap the portion of all mmaps in the specified address_space corresponding to the specified page range in the underlying file.
 * @mapping: the address space containing mmaps to be unmapped.
 * @holebegin: byte in first page to unmap, relative to the start of
 * the underlying file.  This will be rounded down to a PAGE_SIZE
 * boundary.  Note that this is different from truncate_pagecache(), which
 * must keep the partial page.  In contrast, we must get rid of
 * partial pages.
 * @holelen: size of prospective hole in bytes.  This will be rounded
 * up to a PAGE_SIZE boundary.  A holelen of zero truncates to the
 * end of the file.
 * @even_cows: 1 when truncating a file, unmap even private COWed pages;
 * but 0 when invalidating pagecache, don't throw away private data.
 */
void unmap_mapping_range(struct address_space *mapping,
		loff_t const holebegin, loff_t const holelen, int even_cows)
{
	struct zap_details details;
	pgoff_t hba = holebegin >> PAGE_SHIFT;
	pgoff_t hlen = (holelen + PAGE_SIZE - 1) >> PAGE_SHIFT;

	/* Check for overflow. */
	if (sizeof(holelen) > sizeof(hlen)) {
		long long holeend =
			(holebegin + holelen + PAGE_SIZE - 1) >> PAGE_SHIFT;
		if (holeend & ~(long long)ULONG_MAX)
			hlen = ULONG_MAX - hba + 1;
	}

	details.check_mapping = even_cows? NULL: mapping;
	details.nonlinear_vma = NULL;
	details.first_index = hba;
	details.last_index = hba + hlen - 1;
	if (details.last_index < details.first_index)
		details.last_index = ULONG_MAX;


	mutex_lock(&mapping->i_mmap_mutex);
	if (unlikely(!RB_EMPTY_ROOT(&mapping->i_mmap)))
		unmap_mapping_range_tree(&mapping->i_mmap, &details);
	if (unlikely(!list_empty(&mapping->i_mmap_nonlinear)))
		unmap_mapping_range_list(&mapping->i_mmap_nonlinear, &details);
	mutex_unlock(&mapping->i_mmap_mutex);
}
EXPORT_SYMBOL(unmap_mapping_range);

/*
 * We enter with non-exclusive mmap_sem (to exclude vma changes,
 * but allow concurrent faults), and pte mapped but not yet locked.
 * We return with mmap_sem still held, but pte unmapped and unlocked.
 */
static int do_swap_page(struct mm_struct *mm, struct vm_area_struct *vma,
		unsigned long address, pte_t *page_table, pmd_t *pmd,
		unsigned int flags, pte_t orig_pte)
{
	spinlock_t *ptl;
	struct page *page, *swapcache;
	swp_entry_t entry;
	pte_t pte;
	int locked;
	struct mem_cgroup *ptr;
	int exclusive = 0;
	int ret = 0;

	if (!pte_unmap_same(mm, pmd, page_table, orig_pte))
		goto out;

	entry = pte_to_swp_entry(orig_pte);
	if (unlikely(non_swap_entry(entry))) {
		if (is_migration_entry(entry)) {
			migration_entry_wait(mm, pmd, address);
		} else if (is_hwpoison_entry(entry)) {
			ret = VM_FAULT_HWPOISON;
		} else {
			print_bad_pte(vma, address, orig_pte, NULL);
			ret = VM_FAULT_SIGBUS;
		}
		goto out;
	}
	delayacct_set_flag(DELAYACCT_PF_SWAPIN);
	page = lookup_swap_cache(entry);
	if (!page) {
		page = swapin_readahead(entry,
					GFP_HIGHUSER_MOVABLE, vma, address);
		if (!page) {
			/*
			 * Back out if somebody else faulted in this pte
			 * while we released the pte lock.
			 */
			page_table = pte_offset_map_lock(mm, pmd, address, &ptl);
			if (likely(pte_same(*page_table, orig_pte)))
				ret = VM_FAULT_OOM;
			delayacct_clear_flag(DELAYACCT_PF_SWAPIN);
			goto unlock;
		}

		/* Had to read the page from swap area: Major fault */
		ret = VM_FAULT_MAJOR;
		count_vm_event(PGMAJFAULT);
		mem_cgroup_count_vm_event(mm, PGMAJFAULT);
	} else if (PageHWPoison(page)) {
		/*
		 * hwpoisoned dirty swapcache pages are kept for killing
		 * owner processes (which may be unknown at hwpoison time)
		 */
		ret = VM_FAULT_HWPOISON;
		delayacct_clear_flag(DELAYACCT_PF_SWAPIN);
		swapcache = page;
		goto out_release;
	}

	swapcache = page;
	locked = lock_page_or_retry(page, mm, flags);

	delayacct_clear_flag(DELAYACCT_PF_SWAPIN);
	if (!locked) {
		ret |= VM_FAULT_RETRY;
		goto out_release;
	}

	/*
	 * Make sure try_to_free_swap or reuse_swap_page or swapoff did not
	 * release the swapcache from under us.  The page pin, and pte_same
	 * test below, are not enough to exclude that.  Even if it is still
	 * swapcache, we need to check that the page's swap has not changed.
	 */
	if (unlikely(!PageSwapCache(page) || page_private(page) != entry.val))
		goto out_page;

	page = ksm_might_need_to_copy(page, vma, address);
	if (unlikely(!page)) {
		ret = VM_FAULT_OOM;
		page = swapcache;
		goto out_page;
	}

	if (mem_cgroup_try_charge_swapin(mm, page, GFP_KERNEL, &ptr)) {
		ret = VM_FAULT_OOM;
		goto out_page;
	}

	/*
	 * Back out if somebody else already faulted in this pte.
	 */
	page_table = pte_offset_map_lock(mm, pmd, address, &ptl);
	if (unlikely(!pte_same(*page_table, orig_pte)))
		goto out_nomap;

	if (unlikely(!PageUptodate(page))) {
		ret = VM_FAULT_SIGBUS;
		goto out_nomap;
	}

	/*
	 * The page isn't present yet, go ahead with the fault.
	 *
	 * Be careful about the sequence of operations here.
	 * To get its accounting right, reuse_swap_page() must be called
	 * while the page is counted on swap but not yet in mapcount i.e.
	 * before page_add_anon_rmap() and swap_free(); try_to_free_swap()
	 * must be called after the swap_free(), or it will never succeed.
	 * Because delete_from_swap_page() may be called by reuse_swap_page(),
	 * mem_cgroup_commit_charge_swapin() may not be able to find swp_entry
	 * in page->private. In this case, a record in swap_cgroup  is silently
	 * discarded at swap_free().
	 */

	inc_mm_counter_fast(mm, MM_ANONPAGES);
	dec_mm_counter_fast(mm, MM_SWAPENTS);
	pte = mk_pte(page, vma->vm_page_prot);
	if ((flags & FAULT_FLAG_WRITE) && reuse_swap_page(page)) {
		pte = maybe_mkwrite(pte_mkdirty(pte), vma);
		flags &= ~FAULT_FLAG_WRITE;
		ret |= VM_FAULT_WRITE;
		exclusive = 1;
	}
	flush_icache_page(vma, page);
	set_pte_at(mm, address, page_table, pte);
	if (page == swapcache)
		do_page_add_anon_rmap(page, vma, address, exclusive);
	else /* ksm created a completely new copy */
		page_add_new_anon_rmap(page, vma, address);
	/* It's better to call commit-charge after rmap is established */
	mem_cgroup_commit_charge_swapin(page, ptr);

	swap_free(entry);
	if (vm_swap_full() || (vma->vm_flags & VM_LOCKED) || PageMlocked(page))
		try_to_free_swap(page);
	unlock_page(page);
	if (page != swapcache) {
		/*
		 * Hold the lock to avoid the swap entry to be reused
		 * until we take the PT lock for the pte_same() check
		 * (to avoid false positives from pte_same). For
		 * further safety release the lock after the swap_free
		 * so that the swap count won't change under a
		 * parallel locked swapcache.
		 */
		unlock_page(swapcache);
		page_cache_release(swapcache);
	}

	if (flags & FAULT_FLAG_WRITE) {
		ret |= do_wp_page(mm, vma, address, page_table, pmd,
					ptl, pte, flags);
		if (ret & VM_FAULT_ERROR)
			ret &= VM_FAULT_ERROR;
		goto out;
	}

	/* No need to invalidate - it was non-present before */
	update_mmu_cache(vma, address, page_table);
unlock:
	pte_unmap_unlock(page_table, ptl);
out:
	return ret;
out_nomap:
	mem_cgroup_cancel_charge_swapin(ptr);
	pte_unmap_unlock(page_table, ptl);
out_page:
	unlock_page(page);
out_release:
	page_cache_release(page);
	if (page != swapcache) {
		unlock_page(swapcache);
		page_cache_release(swapcache);
	}
	return ret;
}

/*
 * This is like a special single-page "expand_{down|up}wards()",
 * except we must first make sure that 'address{-|+}PAGE_SIZE'
 * doesn't hit another vma.
 */
static inline int check_stack_guard_page(struct vm_area_struct *vma, unsigned long address)
{
	address &= PAGE_MASK;
	if ((vma->vm_flags & VM_GROWSDOWN) && address == vma->vm_start) {
		struct vm_area_struct *prev = vma->vm_prev;

		/*
		 * Is there a mapping abutting this one below?
		 *
		 * That's only ok if it's the same stack mapping
		 * that has gotten split..
		 */
		if (prev && prev->vm_end == address)
			return prev->vm_flags & VM_GROWSDOWN ? 0 : -ENOMEM;

		expand_downwards(vma, address - PAGE_SIZE);
	}
	if ((vma->vm_flags & VM_GROWSUP) && address + PAGE_SIZE == vma->vm_end) {
		struct vm_area_struct *next = vma->vm_next;

		/* As VM_GROWSDOWN but s/below/above/ */
		if (next && next->vm_start == address + PAGE_SIZE)
			return next->vm_flags & VM_GROWSUP ? 0 : -ENOMEM;

		expand_upwards(vma, address + PAGE_SIZE);
	}
	return 0;
}

bool is_vma_temporary_stack(struct vm_area_struct *vma);
/*
 * We enter with non-exclusive mmap_sem (to exclude vma changes,
 * but allow concurrent faults), and pte mapped but not yet locked.
 * We return with mmap_sem still held, but pte unmapped and unlocked.
 */
static int do_anonymous_page(struct mm_struct *mm, struct vm_area_struct *vma,
		unsigned long address, pte_t *page_table, pmd_t *pmd,
		unsigned int flags)
{
	struct page *page;
	spinlock_t *ptl;
	pte_t entry;

	pte_unmap(page_table);

	/* Check if we need to add a guard page to the stack */
	if (check_stack_guard_page(vma, address) < 0)
		return VM_FAULT_SIGBUS;

	/* Use the zero-page for reads */
	if (!(flags & FAULT_FLAG_WRITE)) {
		entry = pte_mkspecial(pfn_pte(my_zero_pfn(address),
						vma->vm_page_prot));
		page_table = pte_offset_map_lock(mm, pmd, address, &ptl);
		if (!pte_none(*page_table))
			goto unlock;
		goto setpte;
	}

	/* Allocate our own private page. */
	if (unlikely(anon_vma_prepare(vma)))
		goto oom;
	if (vma->vm_flags & VM_LOCKED || flags & FAULT_FLAG_NO_CMA ||
	    is_vma_temporary_stack(vma)) {
		page = alloc_zeroed_user_highpage(GFP_HIGHUSER, vma, address);
	} else {
		page = alloc_zeroed_user_highpage_movable(vma, address);
	}
	if (!page)
		goto oom;
	/*
	 * The memory barrier inside __SetPageUptodate makes sure that
	 * preceeding stores to the page contents become visible before
	 * the set_pte_at() write.
	 */
	__SetPageUptodate(page);

	if (mem_cgroup_newpage_charge(page, mm, GFP_KERNEL))
		goto oom_free_page;

	entry = mk_pte(page, vma->vm_page_prot);
	if (vma->vm_flags & VM_WRITE)
		entry = pte_mkwrite(pte_mkdirty(entry));

	page_table = pte_offset_map_lock(mm, pmd, address, &ptl);
	if (!pte_none(*page_table))
		goto release;

	inc_mm_counter_fast(mm, MM_ANONPAGES);
	page_add_new_anon_rmap(page, vma, address);
setpte:
	set_pte_at(mm, address, page_table, entry);

	/* No need to invalidate - it was non-present before */
	update_mmu_cache(vma, address, page_table);
unlock:
	pte_unmap_unlock(page_table, ptl);
	return 0;
release:
	mem_cgroup_uncharge_page(page);
	page_cache_release(page);
	goto unlock;
oom_free_page:
	page_cache_release(page);
oom:
	return VM_FAULT_OOM;
}

/*
 * __do_fault() tries to create a new page mapping. It aggressively
 * tries to share with existing pages, but makes a separate copy if
 * the FAULT_FLAG_WRITE is set in the flags parameter in order to avoid
 * the next page fault.
 *
 * As this is called only for pages that do not currently exist, we
 * do not need to flush old virtual caches or the TLB.
 *
 * We enter with non-exclusive mmap_sem (to exclude vma changes,
 * but allow concurrent faults), and pte neither mapped nor locked.
 * We return with mmap_sem still held, but pte unmapped and unlocked.
 */
static int __do_fault(struct mm_struct *mm, struct vm_area_struct *vma,
		unsigned long address, pmd_t *pmd,
		pgoff_t pgoff, unsigned int flags, pte_t orig_pte)
{
	pte_t *page_table;
	spinlock_t *ptl;
	struct page *page;
	struct page *cow_page;
	pte_t entry;
	int anon = 0;
	struct page *dirty_page = NULL;
	struct vm_fault vmf;
	int ret;
	int page_mkwrite = 0;
	gfp_t gfp = GFP_HIGHUSER_MOVABLE;

	if (IS_ENABLED(CONFIG_CMA) && (flags & FAULT_FLAG_NO_CMA))
		gfp &= ~__GFP_MOVABLE;


	/*
	 * If we do COW later, allocate page befor taking lock_page()
	 * on the file cache page. This will reduce lock holding time.
	 */
	if ((flags & FAULT_FLAG_WRITE) && !(vma->vm_flags & VM_SHARED)) {

		if (unlikely(anon_vma_prepare(vma)))
			return VM_FAULT_OOM;

		cow_page = alloc_page_vma(gfp, vma, address);
		if (!cow_page)
			return VM_FAULT_OOM;

		if (mem_cgroup_newpage_charge(cow_page, mm, GFP_KERNEL)) {
			page_cache_release(cow_page);
			return VM_FAULT_OOM;
		}
	} else
		cow_page = NULL;

	vmf.virtual_address = (void __user *)(address & PAGE_MASK);
	vmf.pgoff = pgoff;
	vmf.flags = flags;
	vmf.page = NULL;

	ret = vma->vm_ops->fault(vma, &vmf);
	if (unlikely(ret & (VM_FAULT_ERROR | VM_FAULT_NOPAGE |
			    VM_FAULT_RETRY)))
		goto uncharge_out;

	if (unlikely(PageHWPoison(vmf.page))) {
		if (ret & VM_FAULT_LOCKED)
			unlock_page(vmf.page);
		ret = VM_FAULT_HWPOISON;
		goto uncharge_out;
	}

	/*
	 * For consistency in subsequent calls, make the faulted page always
	 * locked.
	 */
	if (unlikely(!(ret & VM_FAULT_LOCKED)))
		lock_page(vmf.page);
	else
		VM_BUG_ON(!PageLocked(vmf.page));

	/*
	 * Should we do an early C-O-W break?
	 */
	page = vmf.page;
	if (flags & FAULT_FLAG_WRITE) {
		if (!(vma->vm_flags & VM_SHARED)) {
			page = cow_page;
			anon = 1;
			copy_user_highpage(page, vmf.page, address, vma);
			__SetPageUptodate(page);
		} else {
			/*
			 * If the page will be shareable, see if the backing
			 * address space wants to know that the page is about
			 * to become writable
			 */
			if (vma->vm_ops->page_mkwrite) {
				int tmp;

				unlock_page(page);
				vmf.flags = FAULT_FLAG_WRITE|FAULT_FLAG_MKWRITE;
				tmp = vma->vm_ops->page_mkwrite(vma, &vmf);
				if (unlikely(tmp &
					  (VM_FAULT_ERROR | VM_FAULT_NOPAGE))) {
					ret = tmp;
					goto unwritable_page;
				}
				if (unlikely(!(tmp & VM_FAULT_LOCKED))) {
					lock_page(page);
					if (!page->mapping) {
						ret = 0; /* retry the fault */
						unlock_page(page);
						goto unwritable_page;
					}
				} else
					VM_BUG_ON(!PageLocked(page));
				page_mkwrite = 1;
			}
		}

	}

	page_table = pte_offset_map_lock(mm, pmd, address, &ptl);

	/*
	 * This silly early PAGE_DIRTY setting removes a race
	 * due to the bad i386 page protection. But it's valid
	 * for other architectures too.
	 *
	 * Note that if FAULT_FLAG_WRITE is set, we either now have
	 * an exclusive copy of the page, or this is a shared mapping,
	 * so we can make it writable and dirty to avoid having to
	 * handle that later.
	 */
	/* Only go through if we didn't race with anybody else... */
	if (likely(pte_same(*page_table, orig_pte))) {
		flush_icache_page(vma, page);
		entry = mk_pte(page, vma->vm_page_prot);
		if (flags & FAULT_FLAG_WRITE)
			entry = maybe_mkwrite(pte_mkdirty(entry), vma);
		if (anon) {
			inc_mm_counter_fast(mm, MM_ANONPAGES);
			page_add_new_anon_rmap(page, vma, address);
		} else {
			inc_mm_counter_fast(mm, MM_FILEPAGES);
			page_add_file_rmap(page);
			if (flags & FAULT_FLAG_WRITE) {
				dirty_page = page;
				get_page(dirty_page);
			}
		}
		set_pte_at(mm, address, page_table, entry);

		/* no need to invalidate: a not-present page won't be cached */
		update_mmu_cache(vma, address, page_table);
	} else {
		if (cow_page)
			mem_cgroup_uncharge_page(cow_page);
		if (anon)
			page_cache_release(page);
		else
			anon = 1; /* no anon but release faulted_page */
	}

	pte_unmap_unlock(page_table, ptl);

	if (dirty_page) {
		struct address_space *mapping = page->mapping;
		int dirtied = 0;

		if (set_page_dirty(dirty_page))
			dirtied = 1;
		unlock_page(dirty_page);
		put_page(dirty_page);
		if ((dirtied || page_mkwrite) && mapping) {
			/*
			 * Some device drivers do not set page.mapping but still
			 * dirty their pages
			 */
			balance_dirty_pages_ratelimited(mapping);
		}

		/* file_update_time outside page_lock */
		if (vma->vm_file && !page_mkwrite)
			file_update_time(vma->vm_file);
	} else {
		unlock_page(vmf.page);
		if (anon)
			page_cache_release(vmf.page);
	}

	return ret;

unwritable_page:
	page_cache_release(page);
	return ret;
uncharge_out:
	/* fs's fault handler get error */
	if (cow_page) {
		mem_cgroup_uncharge_page(cow_page);
		page_cache_release(cow_page);
	}
	return ret;
}

static int do_linear_fault(struct mm_struct *mm, struct vm_area_struct *vma,
		unsigned long address, pte_t *page_table, pmd_t *pmd,
		unsigned int flags, pte_t orig_pte)
{
	pgoff_t pgoff = (((address & PAGE_MASK)
			- vma->vm_start) >> PAGE_SHIFT) + vma->vm_pgoff;

	pte_unmap(page_table);
	return __do_fault(mm, vma, address, pmd, pgoff, flags, orig_pte);
}

/*
 * Fault of a previously existing named mapping. Repopulate the pte
 * from the encoded file_pte if possible. This enables swappable
 * nonlinear vmas.
 *
 * We enter with non-exclusive mmap_sem (to exclude vma changes,
 * but allow concurrent faults), and pte mapped but not yet locked.
 * We return with mmap_sem still held, but pte unmapped and unlocked.
 */
static int do_nonlinear_fault(struct mm_struct *mm, struct vm_area_struct *vma,
		unsigned long address, pte_t *page_table, pmd_t *pmd,
		unsigned int flags, pte_t orig_pte)
{
	pgoff_t pgoff;

	flags |= FAULT_FLAG_NONLINEAR;

	if (!pte_unmap_same(mm, pmd, page_table, orig_pte))
		return 0;

	if (unlikely(!(vma->vm_flags & VM_NONLINEAR))) {
		/*
		 * Page table corrupted: show pte and kill process.
		 */
		print_bad_pte(vma, address, orig_pte, NULL);
		return VM_FAULT_SIGBUS;
	}

	pgoff = pte_to_pgoff(orig_pte);
	return __do_fault(mm, vma, address, pmd, pgoff, flags, orig_pte);
}

int numa_migrate_prep(struct page *page, struct vm_area_struct *vma,
				unsigned long addr, int page_nid)
{
	get_page(page);

	count_vm_numa_event(NUMA_HINT_FAULTS);
	if (page_nid == numa_node_id())
		count_vm_numa_event(NUMA_HINT_FAULTS_LOCAL);

	return mpol_misplaced(page, vma, addr);
}

int do_numa_page(struct mm_struct *mm, struct vm_area_struct *vma,
		   unsigned long addr, pte_t pte, pte_t *ptep, pmd_t *pmd)
{
	struct page *page = NULL;
	spinlock_t *ptl;
	int page_nid = -1;
	int target_nid;
	bool migrated = false;

	/*
	* The "pte" at this point cannot be used safely without
	* validation through pte_unmap_same(). It's of NUMA type but
	* the pfn may be screwed if the read is non atomic.
	*
	* ptep_modify_prot_start is not called as this is clearing
	* the _PAGE_NUMA bit and it is not really expected that there
	* would be concurrent hardware modifications to the PTE.
	*/
	ptl = pte_lockptr(mm, pmd);
	spin_lock(ptl);
	if (unlikely(!pte_same(*ptep, pte))) {
		pte_unmap_unlock(ptep, ptl);
		goto out;
	}

	pte = pte_mknonnuma(pte);
	set_pte_at(mm, addr, ptep, pte);
	update_mmu_cache(vma, addr, ptep);

	page = vm_normal_page(vma, addr, pte);
	if (!page) {
		pte_unmap_unlock(ptep, ptl);
		return 0;
	}

	page_nid = page_to_nid(page);
	target_nid = numa_migrate_prep(page, vma, addr, page_nid);
	pte_unmap_unlock(ptep, ptl);
	if (target_nid == -1) {
		put_page(page);
		goto out;
	}

	/* Migrate to the requested node */
	migrated = migrate_misplaced_page(page, target_nid);
	if (migrated)
		page_nid = target_nid;

out:
	if (page_nid != -1)
		task_numa_fault(page_nid, 1, migrated);
	return 0;
}

/* NUMA hinting page fault entry point for regular pmds */
#ifdef CONFIG_NUMA_BALANCING
static int do_pmd_numa_page(struct mm_struct *mm, struct vm_area_struct *vma,
		     unsigned long addr, pmd_t *pmdp)
{
	pmd_t pmd;
	pte_t *pte, *orig_pte;
	unsigned long _addr = addr & PMD_MASK;
	unsigned long offset;
	spinlock_t *ptl;
	bool numa = false;

	spin_lock(&mm->page_table_lock);
	pmd = *pmdp;
	if (pmd_numa(pmd)) {
		set_pmd_at(mm, _addr, pmdp, pmd_mknonnuma(pmd));
		numa = true;
	}
	spin_unlock(&mm->page_table_lock);

	if (!numa)
		return 0;

	/* we're in a page fault so some vma must be in the range */
	BUG_ON(!vma);
	BUG_ON(vma->vm_start >= _addr + PMD_SIZE);
	offset = max(_addr, vma->vm_start) & ~PMD_MASK;
	VM_BUG_ON(offset >= PMD_SIZE);
	orig_pte = pte = pte_offset_map_lock(mm, pmdp, _addr, &ptl);
	pte += offset >> PAGE_SHIFT;
	for (addr = _addr + offset; addr < _addr + PMD_SIZE; pte++, addr += PAGE_SIZE) {
		pte_t pteval = *pte;
		struct page *page;
		int page_nid = -1;
		int target_nid;
		bool migrated = false;

		if (!pte_present(pteval))
			continue;
		if (!pte_numa(pteval))
			continue;
		if (addr >= vma->vm_end) {
			vma = find_vma(mm, addr);
			/* there's a pte present so there must be a vma */
			BUG_ON(!vma);
			BUG_ON(addr < vma->vm_start);
		}
		if (pte_numa(pteval)) {
			pteval = pte_mknonnuma(pteval);
			set_pte_at(mm, addr, pte, pteval);
		}
		page = vm_normal_page(vma, addr, pteval);
		if (unlikely(!page))
			continue;
		/* only check non-shared pages */
		if (unlikely(page_mapcount(page) != 1))
			continue;

		page_nid = page_to_nid(page);
		target_nid = numa_migrate_prep(page, vma, addr, page_nid);
		pte_unmap_unlock(pte, ptl);
		if (target_nid != -1) {
			migrated = migrate_misplaced_page(page, target_nid);
			if (migrated)
				page_nid = target_nid;
		} else {
			put_page(page);
		}

		if (page_nid != -1)
			task_numa_fault(page_nid, 1, migrated);

		pte = pte_offset_map_lock(mm, pmdp, addr, &ptl);
	}
	pte_unmap_unlock(orig_pte, ptl);

	return 0;
}
#else
static int do_pmd_numa_page(struct mm_struct *mm, struct vm_area_struct *vma,
		     unsigned long addr, pmd_t *pmdp)
{
	BUG();
	return 0;
}
#endif /* CONFIG_NUMA_BALANCING */

/*
 * These routines also need to handle stuff like marking pages dirty
 * and/or accessed for architectures that don't do it in hardware (most
 * RISC architectures).  The early dirtying is also good on the i386.
 *
 * There is also a hook called "update_mmu_cache()" that architectures
 * with external mmu caches can use to update those (ie the Sparc or
 * PowerPC hashed page tables that act as extended TLBs).
 *
 * We enter with non-exclusive mmap_sem (to exclude vma changes,
 * but allow concurrent faults), and pte mapped but not yet locked.
 * We return with mmap_sem still held, but pte unmapped and unlocked.
 */
int handle_pte_fault(struct mm_struct *mm,
		     struct vm_area_struct *vma, unsigned long address,
		     pte_t *pte, pmd_t *pmd, unsigned int flags)
{
	pte_t entry;
	spinlock_t *ptl;

	entry = *pte;
	if (!pte_present(entry)) {
		if (pte_none(entry)) {
			if (vma->vm_ops) {
				if (likely(vma->vm_ops->fault))
					return do_linear_fault(mm, vma, address,
						pte, pmd, flags, entry);
			}
			return do_anonymous_page(mm, vma, address,
						 pte, pmd, flags);
		}
		if (pte_file(entry))
			return do_nonlinear_fault(mm, vma, address,
					pte, pmd, flags, entry);
		return do_swap_page(mm, vma, address,
					pte, pmd, flags, entry);
	}

	if (pte_numa(entry))
		return do_numa_page(mm, vma, address, entry, pte, pmd);

	ptl = pte_lockptr(mm, pmd);
	spin_lock(ptl);
	if (unlikely(!pte_same(*pte, entry)))
		goto unlock;
	if (flags & FAULT_FLAG_WRITE) {
		if (!pte_write(entry))
			return do_wp_page(mm, vma, address,
					pte, pmd, ptl, entry, flags);
		entry = pte_mkdirty(entry);
	}
	entry = pte_mkyoung(entry);
	if (ptep_set_access_flags(vma, address, pte, entry, flags & FAULT_FLAG_WRITE)) {
		update_mmu_cache(vma, address, pte);
	} else {
		/*
		 * This is needed only for protection faults but the arch code
		 * is not yet telling us if this is a protection fault or not.
		 * This still avoids useless tlb flushes for .text page faults
		 * with threads.
		 */
		if (flags & FAULT_FLAG_WRITE)
			flush_tlb_fix_spurious_fault(vma, address);
	}
unlock:
	pte_unmap_unlock(pte, ptl);
	return 0;
}

/*
 * By the time we get here, we already hold the mm semaphore
 */
static int __handle_mm_fault(struct mm_struct *mm, struct vm_area_struct *vma,
			     unsigned long address, unsigned int flags)
{
	pgd_t *pgd;
	pud_t *pud;
	pmd_t *pmd;
	pte_t *pte;

	if (unlikely(is_vm_hugetlb_page(vma)))
		return hugetlb_fault(mm, vma, address, flags);

retry:
	pgd = pgd_offset(mm, address);
	pud = pud_alloc(mm, pgd, address);
	if (!pud)
		return VM_FAULT_OOM;
	pmd = pmd_alloc(mm, pud, address);
	if (!pmd)
		return VM_FAULT_OOM;
	if (pmd_none(*pmd) && transparent_hugepage_enabled(vma)) {
		if (!vma->vm_ops)
			return do_huge_pmd_anonymous_page(mm, vma, address,
							  pmd, flags);
	} else {
		pmd_t orig_pmd = *pmd;
		int ret;

		barrier();
		if (pmd_trans_huge(orig_pmd)) {
			unsigned int dirty = flags & FAULT_FLAG_WRITE;

			/*
			 * If the pmd is splitting, return and retry the
			 * the fault.  Alternative: wait until the split
			 * is done, and goto retry.
			 */
			if (pmd_trans_splitting(orig_pmd))
				return 0;

			if (pmd_numa(orig_pmd))
				return do_huge_pmd_numa_page(mm, vma, address,
							     orig_pmd, pmd);

			if (dirty && !pmd_write(orig_pmd)) {
				ret = do_huge_pmd_wp_page(mm, vma, address, pmd,
							  orig_pmd);
				/*
				 * If COW results in an oom, the huge pmd will
				 * have been split, so retry the fault on the
				 * pte for a smaller charge.
				 */
				if (unlikely(ret & VM_FAULT_OOM))
					goto retry;
				return ret;
			} else {
				huge_pmd_set_accessed(mm, vma, address, pmd,
						      orig_pmd, dirty);
			}

			return 0;
		}
	}

	if (pmd_numa(*pmd))
		return do_pmd_numa_page(mm, vma, address, pmd);

	/*
	 * Use __pte_alloc instead of pte_alloc_map, because we can't
	 * run pte_offset_map on the pmd, if an huge pmd could
	 * materialize from under us from a different thread.
	 */
	if (unlikely(pmd_none(*pmd)) &&
	    unlikely(__pte_alloc(mm, vma, pmd, address)))
		return VM_FAULT_OOM;
	/* if an huge pmd materialized from under us just retry later */
	if (unlikely(pmd_trans_huge(*pmd)))
		return 0;
	/*
	 * A regular pmd is established and it can't morph into a huge pmd
	 * from under us anymore at this point because we hold the mmap_sem
	 * read mode and khugepaged takes it in write mode. So now it's
	 * safe to run pte_offset_map().
	 */
	pte = pte_offset_map(pmd, address);

	return handle_pte_fault(mm, vma, address, pte, pmd, flags);
}

int handle_mm_fault(struct mm_struct *mm, struct vm_area_struct *vma,
		    unsigned long address, unsigned int flags)
{
	int ret;

	__set_current_state(TASK_RUNNING);

	count_vm_event(PGFAULT);
	mem_cgroup_count_vm_event(mm, PGFAULT);

	/* do counter updates before entering really critical section. */
	check_sync_rss_stat(current);

	/*
	 * Enable the memcg OOM handling for faults triggered in user
	 * space.  Kernel faults are handled more gracefully.
	 */
	if (flags & FAULT_FLAG_USER)
<<<<<<< HEAD
		mem_cgroup_enable_oom();

	ret = __handle_mm_fault(mm, vma, address, flags);

	if (flags & FAULT_FLAG_USER)
		mem_cgroup_disable_oom();

	if (WARN_ON(task_in_memcg_oom(current) && !(ret & VM_FAULT_OOM)))
		mem_cgroup_oom_synchronize();
=======
		mem_cgroup_oom_enable();

	ret = __handle_mm_fault(mm, vma, address, flags);

	if (flags & FAULT_FLAG_USER) {
		mem_cgroup_oom_disable();
                /*
                 * The task may have entered a memcg OOM situation but
                 * if the allocation error was handled gracefully (no
                 * VM_FAULT_OOM), there is no need to kill anything.
                 * Just clean up the OOM state peacefully.
                 */
                if (task_in_memcg_oom(current) && !(ret & VM_FAULT_OOM))
                        mem_cgroup_oom_synchronize(false);
	}
>>>>>>> 252f23ea

	return ret;
}

#ifndef __PAGETABLE_PUD_FOLDED
/*
 * Allocate page upper directory.
 * We've already handled the fast-path in-line.
 */
int __pud_alloc(struct mm_struct *mm, pgd_t *pgd, unsigned long address)
{
	pud_t *new = pud_alloc_one(mm, address);
	if (!new)
		return -ENOMEM;

	smp_wmb(); /* See comment in __pte_alloc */

	spin_lock(&mm->page_table_lock);
	if (pgd_present(*pgd))		/* Another has populated it */
		pud_free(mm, new);
	else
		pgd_populate(mm, pgd, new);
	spin_unlock(&mm->page_table_lock);
	return 0;
}
#endif /* __PAGETABLE_PUD_FOLDED */

#ifndef __PAGETABLE_PMD_FOLDED
/*
 * Allocate page middle directory.
 * We've already handled the fast-path in-line.
 */
int __pmd_alloc(struct mm_struct *mm, pud_t *pud, unsigned long address)
{
	pmd_t *new = pmd_alloc_one(mm, address);
	if (!new)
		return -ENOMEM;

	smp_wmb(); /* See comment in __pte_alloc */

	spin_lock(&mm->page_table_lock);
#ifndef __ARCH_HAS_4LEVEL_HACK
	if (pud_present(*pud))		/* Another has populated it */
		pmd_free(mm, new);
	else
		pud_populate(mm, pud, new);
#else
	if (pgd_present(*pud))		/* Another has populated it */
		pmd_free(mm, new);
	else
		pgd_populate(mm, pud, new);
#endif /* __ARCH_HAS_4LEVEL_HACK */
	spin_unlock(&mm->page_table_lock);
	return 0;
}
#endif /* __PAGETABLE_PMD_FOLDED */

#if !defined(__HAVE_ARCH_GATE_AREA)

#if defined(AT_SYSINFO_EHDR)
static struct vm_area_struct gate_vma;

static int __init gate_vma_init(void)
{
	gate_vma.vm_mm = NULL;
	gate_vma.vm_start = FIXADDR_USER_START;
	gate_vma.vm_end = FIXADDR_USER_END;
	gate_vma.vm_flags = VM_READ | VM_MAYREAD | VM_EXEC | VM_MAYEXEC;
	gate_vma.vm_page_prot = __P101;

	return 0;
}
__initcall(gate_vma_init);
#endif

struct vm_area_struct *get_gate_vma(struct mm_struct *mm)
{
#ifdef AT_SYSINFO_EHDR
	return &gate_vma;
#else
	return NULL;
#endif
}

int in_gate_area_no_mm(unsigned long addr)
{
#ifdef AT_SYSINFO_EHDR
	if ((addr >= FIXADDR_USER_START) && (addr < FIXADDR_USER_END))
		return 1;
#endif
	return 0;
}

#endif	/* __HAVE_ARCH_GATE_AREA */

static int __follow_pte(struct mm_struct *mm, unsigned long address,
		pte_t **ptepp, spinlock_t **ptlp)
{
	pgd_t *pgd;
	pud_t *pud;
	pmd_t *pmd;
	pte_t *ptep;

	pgd = pgd_offset(mm, address);
	if (pgd_none(*pgd) || unlikely(pgd_bad(*pgd)))
		goto out;

	pud = pud_offset(pgd, address);
	if (pud_none(*pud) || unlikely(pud_bad(*pud)))
		goto out;

	pmd = pmd_offset(pud, address);
	VM_BUG_ON(pmd_trans_huge(*pmd));
	if (pmd_none(*pmd) || unlikely(pmd_bad(*pmd)))
		goto out;

	/* We cannot handle huge page PFN maps. Luckily they don't exist. */
	if (pmd_huge(*pmd))
		goto out;

	ptep = pte_offset_map_lock(mm, pmd, address, ptlp);
	if (!ptep)
		goto out;
	if (!pte_present(*ptep))
		goto unlock;
	*ptepp = ptep;
	return 0;
unlock:
	pte_unmap_unlock(ptep, *ptlp);
out:
	return -EINVAL;
}

static inline int follow_pte(struct mm_struct *mm, unsigned long address,
			     pte_t **ptepp, spinlock_t **ptlp)
{
	int res;

	/* (void) is needed to make gcc happy */
	(void) __cond_lock(*ptlp,
			   !(res = __follow_pte(mm, address, ptepp, ptlp)));
	return res;
}

/**
 * follow_pfn - look up PFN at a user virtual address
 * @vma: memory mapping
 * @address: user virtual address
 * @pfn: location to store found PFN
 *
 * Only IO mappings and raw PFN mappings are allowed.
 *
 * Returns zero and the pfn at @pfn on success, -ve otherwise.
 */
int follow_pfn(struct vm_area_struct *vma, unsigned long address,
	unsigned long *pfn)
{
	int ret = -EINVAL;
	spinlock_t *ptl;
	pte_t *ptep;

	if (!(vma->vm_flags & (VM_IO | VM_PFNMAP)))
		return ret;

	ret = follow_pte(vma->vm_mm, address, &ptep, &ptl);
	if (ret)
		return ret;
	*pfn = pte_pfn(*ptep);
	pte_unmap_unlock(ptep, ptl);
	return 0;
}
EXPORT_SYMBOL(follow_pfn);

#ifdef CONFIG_HAVE_IOREMAP_PROT
int follow_phys(struct vm_area_struct *vma,
		unsigned long address, unsigned int flags,
		unsigned long *prot, resource_size_t *phys)
{
	int ret = -EINVAL;
	pte_t *ptep, pte;
	spinlock_t *ptl;

	if (!(vma->vm_flags & (VM_IO | VM_PFNMAP)))
		goto out;

	if (follow_pte(vma->vm_mm, address, &ptep, &ptl))
		goto out;
	pte = *ptep;

	if ((flags & FOLL_WRITE) && !pte_write(pte))
		goto unlock;

	*prot = pgprot_val(pte_pgprot(pte));
	*phys = (resource_size_t)pte_pfn(pte) << PAGE_SHIFT;

	ret = 0;
unlock:
	pte_unmap_unlock(ptep, ptl);
out:
	return ret;
}

int generic_access_phys(struct vm_area_struct *vma, unsigned long addr,
			void *buf, int len, int write)
{
	resource_size_t phys_addr;
	unsigned long prot = 0;
	void __iomem *maddr;
	int offset = addr & (PAGE_SIZE-1);

	if (follow_phys(vma, addr, write, &prot, &phys_addr))
		return -EINVAL;

	maddr = ioremap_prot(phys_addr, PAGE_SIZE, prot);
	if (write)
		memcpy_toio(maddr + offset, buf, len);
	else
		memcpy_fromio(buf, maddr + offset, len);
	iounmap(maddr);

	return len;
}
EXPORT_SYMBOL_GPL(generic_access_phys);
#endif

/*
 * Access another process' address space as given in mm.  If non-NULL, use the
 * given task for page fault accounting.
 */
static int __access_remote_vm(struct task_struct *tsk, struct mm_struct *mm,
		unsigned long addr, void *buf, int len, int write)
{
	struct vm_area_struct *vma;
	void *old_buf = buf;

	down_read(&mm->mmap_sem);
	/* ignore errors, just check how much was successfully transferred */
	while (len) {
		int bytes, ret, offset;
		void *maddr;
		struct page *page = NULL;

		ret = get_user_pages(tsk, mm, addr, 1,
				write, 1, &page, &vma);
		if (ret <= 0) {
			/*
			 * Check if this is a VM_IO | VM_PFNMAP VMA, which
			 * we can access using slightly different code.
			 */
#ifdef CONFIG_HAVE_IOREMAP_PROT
			vma = find_vma(mm, addr);
			if (!vma || vma->vm_start > addr)
				break;
			if (vma->vm_ops && vma->vm_ops->access)
				ret = vma->vm_ops->access(vma, addr, buf,
							  len, write);
			if (ret <= 0)
#endif
				break;
			bytes = ret;
		} else {
			bytes = len;
			offset = addr & (PAGE_SIZE-1);
			if (bytes > PAGE_SIZE-offset)
				bytes = PAGE_SIZE-offset;

			maddr = kmap(page);
			if (write) {
				copy_to_user_page(vma, page, addr,
						  maddr + offset, buf, bytes);
				set_page_dirty_lock(page);
			} else {
				copy_from_user_page(vma, page, addr,
						    buf, maddr + offset, bytes);
			}
			kunmap(page);
			page_cache_release(page);
		}
		len -= bytes;
		buf += bytes;
		addr += bytes;
	}
	up_read(&mm->mmap_sem);

	return buf - old_buf;
}

/**
 * access_remote_vm - access another process' address space
 * @mm:		the mm_struct of the target address space
 * @addr:	start address to access
 * @buf:	source or destination buffer
 * @len:	number of bytes to transfer
 * @write:	whether the access is a write
 *
 * The caller must hold a reference on @mm.
 */
int access_remote_vm(struct mm_struct *mm, unsigned long addr,
		void *buf, int len, int write)
{
	return __access_remote_vm(NULL, mm, addr, buf, len, write);
}

/*
 * Access another process' address space.
 * Source/target buffer must be kernel space,
 * Do not walk the page table directly, use get_user_pages
 */
int access_process_vm(struct task_struct *tsk, unsigned long addr,
		void *buf, int len, int write)
{
	struct mm_struct *mm;
	int ret;

	mm = get_task_mm(tsk);
	if (!mm)
		return 0;

	ret = __access_remote_vm(tsk, mm, addr, buf, len, write);
	mmput(mm);

	return ret;
}

/*
 * Print the name of a VMA.
 */
void print_vma_addr(char *prefix, unsigned long ip)
{
	struct mm_struct *mm = current->mm;
	struct vm_area_struct *vma;

	/*
	 * Do not print if we are in atomic
	 * contexts (in exception stacks, etc.):
	 */
	if (preempt_count())
		return;

	down_read(&mm->mmap_sem);
	vma = find_vma(mm, ip);
	if (vma && vma->vm_file) {
		struct file *f = vma->vm_file;
		char *buf = (char *)__get_free_page(GFP_KERNEL);
		if (buf) {
			char *p;

			p = d_path(&f->f_path, buf, PAGE_SIZE);
			if (IS_ERR(p))
				p = "?";
			printk("%s%s[%lx+%lx]", prefix, kbasename(p),
					vma->vm_start,
					vma->vm_end - vma->vm_start);
			free_page((unsigned long)buf);
		}
	}
	up_read(&mm->mmap_sem);
}

#ifdef CONFIG_PROVE_LOCKING
void might_fault(void)
{
	/*
	 * Some code (nfs/sunrpc) uses socket ops on kernel memory while
	 * holding the mmap_sem, this is safe because kernel memory doesn't
	 * get paged out, therefore we'll never actually fault, and the
	 * below annotations will generate false positives.
	 */
	if (segment_eq(get_fs(), KERNEL_DS))
		return;

	might_sleep();
	/*
	 * it would be nicer only to annotate paths which are not under
	 * pagefault_disable, however that requires a larger audit and
	 * providing helpers like get_user_atomic.
	 */
	if (!in_atomic() && current->mm)
		might_lock_read(&current->mm->mmap_sem);
}
EXPORT_SYMBOL(might_fault);
#endif

#if defined(CONFIG_TRANSPARENT_HUGEPAGE) || defined(CONFIG_HUGETLBFS)
static void clear_gigantic_page(struct page *page,
				unsigned long addr,
				unsigned int pages_per_huge_page)
{
	int i;
	struct page *p = page;

	might_sleep();
	for (i = 0; i < pages_per_huge_page;
	     i++, p = mem_map_next(p, page, i)) {
		cond_resched();
		clear_user_highpage(p, addr + i * PAGE_SIZE);
	}
}
void clear_huge_page(struct page *page,
		     unsigned long addr, unsigned int pages_per_huge_page)
{
	int i;

	if (unlikely(pages_per_huge_page > MAX_ORDER_NR_PAGES)) {
		clear_gigantic_page(page, addr, pages_per_huge_page);
		return;
	}

	might_sleep();
	for (i = 0; i < pages_per_huge_page; i++) {
		cond_resched();
		clear_user_highpage(page + i, addr + i * PAGE_SIZE);
	}
}

static void copy_user_gigantic_page(struct page *dst, struct page *src,
				    unsigned long addr,
				    struct vm_area_struct *vma,
				    unsigned int pages_per_huge_page)
{
	int i;
	struct page *dst_base = dst;
	struct page *src_base = src;

	for (i = 0; i < pages_per_huge_page; ) {
		cond_resched();
		copy_user_highpage(dst, src, addr + i*PAGE_SIZE, vma);

		i++;
		dst = mem_map_next(dst, dst_base, i);
		src = mem_map_next(src, src_base, i);
	}
}

void copy_user_huge_page(struct page *dst, struct page *src,
			 unsigned long addr, struct vm_area_struct *vma,
			 unsigned int pages_per_huge_page)
{
	int i;

	if (unlikely(pages_per_huge_page > MAX_ORDER_NR_PAGES)) {
		copy_user_gigantic_page(dst, src, addr, vma,
					pages_per_huge_page);
		return;
	}

	might_sleep();
	for (i = 0; i < pages_per_huge_page; i++) {
		cond_resched();
		copy_user_highpage(dst + i, src + i, addr + i*PAGE_SIZE, vma);
	}
}
#endif /* CONFIG_TRANSPARENT_HUGEPAGE || CONFIG_HUGETLBFS */<|MERGE_RESOLUTION|>--- conflicted
+++ resolved
@@ -3904,17 +3904,6 @@
 	 * space.  Kernel faults are handled more gracefully.
 	 */
 	if (flags & FAULT_FLAG_USER)
-<<<<<<< HEAD
-		mem_cgroup_enable_oom();
-
-	ret = __handle_mm_fault(mm, vma, address, flags);
-
-	if (flags & FAULT_FLAG_USER)
-		mem_cgroup_disable_oom();
-
-	if (WARN_ON(task_in_memcg_oom(current) && !(ret & VM_FAULT_OOM)))
-		mem_cgroup_oom_synchronize();
-=======
 		mem_cgroup_oom_enable();
 
 	ret = __handle_mm_fault(mm, vma, address, flags);
@@ -3930,7 +3919,6 @@
                 if (task_in_memcg_oom(current) && !(ret & VM_FAULT_OOM))
                         mem_cgroup_oom_synchronize(false);
 	}
->>>>>>> 252f23ea
 
 	return ret;
 }
