#include <linux/mm.h>
#include <linux/mmzone.h>
#include <linux/bootmem.h>
#include <linux/bit_spinlock.h>
#include <linux/page_cgroup.h>
#include <linux/hash.h>
#include <linux/slab.h>
#include <linux/memory.h>
#include <linux/vmalloc.h>
#include <linux/cgroup.h>
#include <linux/swapops.h>
#include <linux/kmemleak.h>

static void __meminit init_page_cgroup(struct page_cgroup *pc, unsigned long id)
{
	pc->flags = 0;
	set_page_cgroup_array_id(pc, id);
	pc->mem_cgroup = NULL;
	INIT_LIST_HEAD(&pc->lru);
}
static unsigned long total_usage;

#if !defined(CONFIG_SPARSEMEM)


void __meminit pgdat_page_cgroup_init(struct pglist_data *pgdat)
{
	pgdat->node_page_cgroup = NULL;
}

struct page_cgroup *lookup_page_cgroup(struct page *page)
{
	unsigned long pfn = page_to_pfn(page);
	unsigned long offset;
	struct page_cgroup *base;

	base = NODE_DATA(page_to_nid(page))->node_page_cgroup;
	if (unlikely(!base))
		return NULL;

	offset = pfn - NODE_DATA(page_to_nid(page))->node_start_pfn;
	return base + offset;
}

struct page *lookup_cgroup_page(struct page_cgroup *pc)
{
	unsigned long pfn;
	struct page *page;
	pg_data_t *pgdat;

	pgdat = NODE_DATA(page_cgroup_array_id(pc));
	pfn = pc - pgdat->node_page_cgroup + pgdat->node_start_pfn;
	page = pfn_to_page(pfn);
	VM_BUG_ON(pc != lookup_page_cgroup(page));
	return page;
}

static int __init alloc_node_page_cgroup(int nid)
{
	struct page_cgroup *base, *pc;
	unsigned long table_size;
	unsigned long start_pfn, nr_pages, index;

	start_pfn = NODE_DATA(nid)->node_start_pfn;
	nr_pages = NODE_DATA(nid)->node_spanned_pages;

	if (!nr_pages)
		return 0;

	table_size = sizeof(struct page_cgroup) * nr_pages;

	base = __alloc_bootmem_node_nopanic(NODE_DATA(nid),
			table_size, PAGE_SIZE, __pa(MAX_DMA_ADDRESS));
	if (!base)
		return -ENOMEM;
	for (index = 0; index < nr_pages; index++) {
		pc = base + index;
		init_page_cgroup(pc, nid);
	}
	NODE_DATA(nid)->node_page_cgroup = base;
	total_usage += table_size;
	return 0;
}

void __init page_cgroup_init_flatmem(void)
{

	int nid, fail;

	if (mem_cgroup_disabled())
		return;

	for_each_online_node(nid)  {
		fail = alloc_node_page_cgroup(nid);
		if (fail)
			goto fail;
	}
	printk(KERN_INFO "allocated %ld bytes of page_cgroup\n", total_usage);
	printk(KERN_INFO "please try 'cgroup_disable=memory' option if you"
	" don't want memory cgroups\n");
	return;
fail:
	printk(KERN_CRIT "allocation of page_cgroup failed.\n");
	printk(KERN_CRIT "please try 'cgroup_disable=memory' boot option\n");
	panic("Out of memory");
}

#else /* CONFIG_FLAT_NODE_MEM_MAP */

struct page_cgroup *lookup_page_cgroup(struct page *page)
{
	unsigned long pfn = page_to_pfn(page);
	struct mem_section *section = __pfn_to_section(pfn);

	if (!section->page_cgroup)
		return NULL;
	return section->page_cgroup + pfn;
}

struct page *lookup_cgroup_page(struct page_cgroup *pc)
{
	struct mem_section *section;
	struct page *page;
	unsigned long nr;

	nr = page_cgroup_array_id(pc);
	section = __nr_to_section(nr);
	page = pfn_to_page(pc - section->page_cgroup);
	VM_BUG_ON(pc != lookup_page_cgroup(page));
	return page;
}

static void *__init_refok alloc_page_cgroup(size_t size, int nid)
{
	void *addr = NULL;

<<<<<<< HEAD
	addr = alloc_pages_exact(size, GFP_KERNEL | __GFP_NOWARN);
=======
	addr = alloc_pages_exact_nid(nid, size, GFP_KERNEL | __GFP_NOWARN);
>>>>>>> d762f438
	if (addr)
		return addr;

	if (node_state(nid, N_HIGH_MEMORY))
		addr = vmalloc_node(size, nid);
	else
		addr = vmalloc(size);

	return addr;
}

#ifdef CONFIG_MEMORY_HOTPLUG
static void free_page_cgroup(void *addr)
{
	if (is_vmalloc_addr(addr)) {
		vfree(addr);
	} else {
		struct page *page = virt_to_page(addr);
		size_t table_size =
			sizeof(struct page_cgroup) * PAGES_PER_SECTION;

		BUG_ON(PageReserved(page));
		free_pages_exact(addr, table_size);
	}
}
#endif

static int __init_refok init_section_page_cgroup(unsigned long pfn)
{
	struct page_cgroup *base, *pc;
	struct mem_section *section;
	unsigned long table_size;
	unsigned long nr;
	int nid, index;

	nr = pfn_to_section_nr(pfn);
	section = __nr_to_section(nr);

	if (section->page_cgroup)
		return 0;

	nid = page_to_nid(pfn_to_page(pfn));
	table_size = sizeof(struct page_cgroup) * PAGES_PER_SECTION;
	base = alloc_page_cgroup(table_size, nid);

	/*
	 * The value stored in section->page_cgroup is (base - pfn)
	 * and it does not point to the memory block allocated above,
	 * causing kmemleak false positives.
	 */
	kmemleak_not_leak(base);

	if (!base) {
		printk(KERN_ERR "page cgroup allocation failure\n");
		return -ENOMEM;
	}

	for (index = 0; index < PAGES_PER_SECTION; index++) {
		pc = base + index;
		init_page_cgroup(pc, nr);
	}

	section->page_cgroup = base - pfn;
	total_usage += table_size;
	return 0;
}
#ifdef CONFIG_MEMORY_HOTPLUG
void __free_page_cgroup(unsigned long pfn)
{
	struct mem_section *ms;
	struct page_cgroup *base;

	ms = __pfn_to_section(pfn);
	if (!ms || !ms->page_cgroup)
		return;
	base = ms->page_cgroup + pfn;
	free_page_cgroup(base);
	ms->page_cgroup = NULL;
}

int __meminit online_page_cgroup(unsigned long start_pfn,
			unsigned long nr_pages,
			int nid)
{
	unsigned long start, end, pfn;
	int fail = 0;

	start = start_pfn & ~(PAGES_PER_SECTION - 1);
	end = ALIGN(start_pfn + nr_pages, PAGES_PER_SECTION);

	for (pfn = start; !fail && pfn < end; pfn += PAGES_PER_SECTION) {
		if (!pfn_present(pfn))
			continue;
		fail = init_section_page_cgroup(pfn);
	}
	if (!fail)
		return 0;

	/* rollback */
	for (pfn = start; pfn < end; pfn += PAGES_PER_SECTION)
		__free_page_cgroup(pfn);

	return -ENOMEM;
}

int __meminit offline_page_cgroup(unsigned long start_pfn,
		unsigned long nr_pages, int nid)
{
	unsigned long start, end, pfn;

	start = start_pfn & ~(PAGES_PER_SECTION - 1);
	end = ALIGN(start_pfn + nr_pages, PAGES_PER_SECTION);

	for (pfn = start; pfn < end; pfn += PAGES_PER_SECTION)
		__free_page_cgroup(pfn);
	return 0;

}

static int __meminit page_cgroup_callback(struct notifier_block *self,
			       unsigned long action, void *arg)
{
	struct memory_notify *mn = arg;
	int ret = 0;
	switch (action) {
	case MEM_GOING_ONLINE:
		ret = online_page_cgroup(mn->start_pfn,
				   mn->nr_pages, mn->status_change_nid);
		break;
	case MEM_OFFLINE:
		offline_page_cgroup(mn->start_pfn,
				mn->nr_pages, mn->status_change_nid);
		break;
	case MEM_CANCEL_ONLINE:
	case MEM_GOING_OFFLINE:
		break;
	case MEM_ONLINE:
	case MEM_CANCEL_OFFLINE:
		break;
	}

	return notifier_from_errno(ret);
}

#endif

void __init page_cgroup_init(void)
{
	unsigned long pfn;
	int fail = 0;

	if (mem_cgroup_disabled())
		return;

	for (pfn = 0; !fail && pfn < max_pfn; pfn += PAGES_PER_SECTION) {
		if (!pfn_present(pfn))
			continue;
		fail = init_section_page_cgroup(pfn);
	}
	if (fail) {
		printk(KERN_CRIT "try 'cgroup_disable=memory' boot option\n");
		panic("Out of memory");
	} else {
		hotplug_memory_notifier(page_cgroup_callback, 0);
	}
	printk(KERN_INFO "allocated %ld bytes of page_cgroup\n", total_usage);
	printk(KERN_INFO "please try 'cgroup_disable=memory' option if you don't"
	" want memory cgroups\n");
}

void __meminit pgdat_page_cgroup_init(struct pglist_data *pgdat)
{
	return;
}

#endif


#ifdef CONFIG_CGROUP_MEM_RES_CTLR_SWAP

static DEFINE_MUTEX(swap_cgroup_mutex);
struct swap_cgroup_ctrl {
	struct page **map;
	unsigned long length;
	spinlock_t	lock;
};

struct swap_cgroup_ctrl swap_cgroup_ctrl[MAX_SWAPFILES];

struct swap_cgroup {
	unsigned short		id;
};
#define SC_PER_PAGE	(PAGE_SIZE/sizeof(struct swap_cgroup))
#define SC_POS_MASK	(SC_PER_PAGE - 1)

/*
 * SwapCgroup implements "lookup" and "exchange" operations.
 * In typical usage, this swap_cgroup is accessed via memcg's charge/uncharge
 * against SwapCache. At swap_free(), this is accessed directly from swap.
 *
 * This means,
 *  - we have no race in "exchange" when we're accessed via SwapCache because
 *    SwapCache(and its swp_entry) is under lock.
 *  - When called via swap_free(), there is no user of this entry and no race.
 * Then, we don't need lock around "exchange".
 *
 * TODO: we can push these buffers out to HIGHMEM.
 */

/*
 * allocate buffer for swap_cgroup.
 */
static int swap_cgroup_prepare(int type)
{
	struct page *page;
	struct swap_cgroup_ctrl *ctrl;
	unsigned long idx, max;

	ctrl = &swap_cgroup_ctrl[type];

	for (idx = 0; idx < ctrl->length; idx++) {
		page = alloc_page(GFP_KERNEL | __GFP_ZERO);
		if (!page)
			goto not_enough_page;
		ctrl->map[idx] = page;
	}
	return 0;
not_enough_page:
	max = idx;
	for (idx = 0; idx < max; idx++)
		__free_page(ctrl->map[idx]);

	return -ENOMEM;
}

/**
 * swap_cgroup_cmpxchg - cmpxchg mem_cgroup's id for this swp_entry.
 * @end: swap entry to be cmpxchged
 * @old: old id
 * @new: new id
 *
 * Returns old id at success, 0 at failure.
 * (There is no mem_cgroup using 0 as its id)
 */
unsigned short swap_cgroup_cmpxchg(swp_entry_t ent,
					unsigned short old, unsigned short new)
{
	int type = swp_type(ent);
	unsigned long offset = swp_offset(ent);
	unsigned long idx = offset / SC_PER_PAGE;
	unsigned long pos = offset & SC_POS_MASK;
	struct swap_cgroup_ctrl *ctrl;
	struct page *mappage;
	struct swap_cgroup *sc;
	unsigned long flags;
	unsigned short retval;

	ctrl = &swap_cgroup_ctrl[type];

	mappage = ctrl->map[idx];
	sc = page_address(mappage);
	sc += pos;
	spin_lock_irqsave(&ctrl->lock, flags);
	retval = sc->id;
	if (retval == old)
		sc->id = new;
	else
		retval = 0;
	spin_unlock_irqrestore(&ctrl->lock, flags);
	return retval;
}

/**
 * swap_cgroup_record - record mem_cgroup for this swp_entry.
 * @ent: swap entry to be recorded into
 * @mem: mem_cgroup to be recorded
 *
 * Returns old value at success, 0 at failure.
 * (Of course, old value can be 0.)
 */
unsigned short swap_cgroup_record(swp_entry_t ent, unsigned short id)
{
	int type = swp_type(ent);
	unsigned long offset = swp_offset(ent);
	unsigned long idx = offset / SC_PER_PAGE;
	unsigned long pos = offset & SC_POS_MASK;
	struct swap_cgroup_ctrl *ctrl;
	struct page *mappage;
	struct swap_cgroup *sc;
	unsigned short old;
	unsigned long flags;

	ctrl = &swap_cgroup_ctrl[type];

	mappage = ctrl->map[idx];
	sc = page_address(mappage);
	sc += pos;
	spin_lock_irqsave(&ctrl->lock, flags);
	old = sc->id;
	sc->id = id;
	spin_unlock_irqrestore(&ctrl->lock, flags);

	return old;
}

/**
 * lookup_swap_cgroup - lookup mem_cgroup tied to swap entry
 * @ent: swap entry to be looked up.
 *
 * Returns CSS ID of mem_cgroup at success. 0 at failure. (0 is invalid ID)
 */
unsigned short lookup_swap_cgroup(swp_entry_t ent)
{
	int type = swp_type(ent);
	unsigned long offset = swp_offset(ent);
	unsigned long idx = offset / SC_PER_PAGE;
	unsigned long pos = offset & SC_POS_MASK;
	struct swap_cgroup_ctrl *ctrl;
	struct page *mappage;
	struct swap_cgroup *sc;
	unsigned short ret;

	ctrl = &swap_cgroup_ctrl[type];
	mappage = ctrl->map[idx];
	sc = page_address(mappage);
	sc += pos;
	ret = sc->id;
	return ret;
}

int swap_cgroup_swapon(int type, unsigned long max_pages)
{
	void *array;
	unsigned long array_size;
	unsigned long length;
	struct swap_cgroup_ctrl *ctrl;

	if (!do_swap_account)
		return 0;

	length = ((max_pages/SC_PER_PAGE) + 1);
	array_size = length * sizeof(void *);

	array = vmalloc(array_size);
	if (!array)
		goto nomem;

	memset(array, 0, array_size);
	ctrl = &swap_cgroup_ctrl[type];
	mutex_lock(&swap_cgroup_mutex);
	ctrl->length = length;
	ctrl->map = array;
	spin_lock_init(&ctrl->lock);
	if (swap_cgroup_prepare(type)) {
		/* memory shortage */
		ctrl->map = NULL;
		ctrl->length = 0;
		vfree(array);
		mutex_unlock(&swap_cgroup_mutex);
		goto nomem;
	}
	mutex_unlock(&swap_cgroup_mutex);

	return 0;
nomem:
	printk(KERN_INFO "couldn't allocate enough memory for swap_cgroup.\n");
	printk(KERN_INFO
		"swap_cgroup can be disabled by noswapaccount boot option\n");
	return -ENOMEM;
}

void swap_cgroup_swapoff(int type)
{
	int i;
	struct swap_cgroup_ctrl *ctrl;

	if (!do_swap_account)
		return;

	mutex_lock(&swap_cgroup_mutex);
	ctrl = &swap_cgroup_ctrl[type];
	if (ctrl->map) {
		for (i = 0; i < ctrl->length; i++) {
			struct page *page = ctrl->map[i];
			if (page)
				__free_page(page);
		}
		vfree(ctrl->map);
		ctrl->map = NULL;
		ctrl->length = 0;
	}
	mutex_unlock(&swap_cgroup_mutex);
}

#endif<|MERGE_RESOLUTION|>--- conflicted
+++ resolved
@@ -134,11 +134,7 @@
 {
 	void *addr = NULL;
 
-<<<<<<< HEAD
-	addr = alloc_pages_exact(size, GFP_KERNEL | __GFP_NOWARN);
-=======
 	addr = alloc_pages_exact_nid(nid, size, GFP_KERNEL | __GFP_NOWARN);
->>>>>>> d762f438
 	if (addr)
 		return addr;
 
