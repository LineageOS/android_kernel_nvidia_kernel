/* memcontrol.c - Memory Controller
 *
 * Copyright IBM Corporation, 2007
 * Author Balbir Singh <balbir@linux.vnet.ibm.com>
 *
 * Copyright 2007 OpenVZ SWsoft Inc
 * Author: Pavel Emelianov <xemul@openvz.org>
 *
 * Memory thresholds
 * Copyright (C) 2009 Nokia Corporation
 * Author: Kirill A. Shutemov
 *
 * Kernel Memory Controller
 * Copyright (C) 2012 Parallels Inc. and Google Inc.
 * Authors: Glauber Costa and Suleiman Souhlal
 *
 * This program is free software; you can redistribute it and/or modify
 * it under the terms of the GNU General Public License as published by
 * the Free Software Foundation; either version 2 of the License, or
 * (at your option) any later version.
 *
 * This program is distributed in the hope that it will be useful,
 * but WITHOUT ANY WARRANTY; without even the implied warranty of
 * MERCHANTABILITY or FITNESS FOR A PARTICULAR PURPOSE.  See the
 * GNU General Public License for more details.
 */

#include <linux/res_counter.h>
#include <linux/memcontrol.h>
#include <linux/cgroup.h>
#include <linux/mm.h>
#include <linux/hugetlb.h>
#include <linux/pagemap.h>
#include <linux/smp.h>
#include <linux/page-flags.h>
#include <linux/backing-dev.h>
#include <linux/bit_spinlock.h>
#include <linux/rcupdate.h>
#include <linux/limits.h>
#include <linux/export.h>
#include <linux/mutex.h>
#include <linux/rbtree.h>
#include <linux/slab.h>
#include <linux/swap.h>
#include <linux/swapops.h>
#include <linux/spinlock.h>
#include <linux/eventfd.h>
#include <linux/sort.h>
#include <linux/fs.h>
#include <linux/seq_file.h>
#include <linux/vmalloc.h>
#include <linux/vmpressure.h>
#include <linux/mm_inline.h>
#include <linux/page_cgroup.h>
#include <linux/cpu.h>
#include <linux/oom.h>
#include "internal.h"
#include <net/sock.h>
#include <net/ip.h>
#include <net/tcp_memcontrol.h>

#include <asm/uaccess.h>

#include <trace/events/vmscan.h>

struct cgroup_subsys mem_cgroup_subsys __read_mostly;
EXPORT_SYMBOL(mem_cgroup_subsys);

#define MEM_CGROUP_RECLAIM_RETRIES	5
static struct mem_cgroup *root_mem_cgroup __read_mostly;

#ifdef CONFIG_MEMCG_SWAP
/* Turned on only when memory cgroup is enabled && really_do_swap_account = 1 */
int do_swap_account __read_mostly;

/* for remember boot option*/
#ifdef CONFIG_MEMCG_SWAP_ENABLED
static int really_do_swap_account __initdata = 1;
#else
static int really_do_swap_account __initdata = 0;
#endif

#else
#define do_swap_account		0
#endif


/*
 * Statistics for memory cgroup.
 */
enum mem_cgroup_stat_index {
	/*
	 * For MEM_CONTAINER_TYPE_ALL, usage = pagecache + rss.
	 */
	MEM_CGROUP_STAT_CACHE,		/* # of pages charged as cache */
	MEM_CGROUP_STAT_RSS,		/* # of pages charged as anon rss */
	MEM_CGROUP_STAT_RSS_HUGE,	/* # of pages charged as anon huge */
	MEM_CGROUP_STAT_FILE_MAPPED,	/* # of pages charged as file rss */
	MEM_CGROUP_STAT_SWAP,		/* # of pages, swapped out */
	MEM_CGROUP_STAT_NSTATS,
};

static const char * const mem_cgroup_stat_names[] = {
	"cache",
	"rss",
	"rss_huge",
	"mapped_file",
	"swap",
};

enum mem_cgroup_events_index {
	MEM_CGROUP_EVENTS_PGPGIN,	/* # of pages paged in */
	MEM_CGROUP_EVENTS_PGPGOUT,	/* # of pages paged out */
	MEM_CGROUP_EVENTS_PGFAULT,	/* # of page-faults */
	MEM_CGROUP_EVENTS_PGMAJFAULT,	/* # of major page-faults */
	MEM_CGROUP_EVENTS_NSTATS,
};

static const char * const mem_cgroup_events_names[] = {
	"pgpgin",
	"pgpgout",
	"pgfault",
	"pgmajfault",
};

static const char * const mem_cgroup_lru_names[] = {
	"inactive_anon",
	"active_anon",
	"inactive_file",
	"active_file",
	"unevictable",
};

/*
 * Per memcg event counter is incremented at every pagein/pageout. With THP,
 * it will be incremated by the number of pages. This counter is used for
 * for trigger some periodic events. This is straightforward and better
 * than using jiffies etc. to handle periodic memcg event.
 */
enum mem_cgroup_events_target {
	MEM_CGROUP_TARGET_THRESH,
	MEM_CGROUP_TARGET_SOFTLIMIT,
	MEM_CGROUP_TARGET_NUMAINFO,
	MEM_CGROUP_NTARGETS,
};
#define THRESHOLDS_EVENTS_TARGET 128
#define SOFTLIMIT_EVENTS_TARGET 1024
#define NUMAINFO_EVENTS_TARGET	1024

struct mem_cgroup_stat_cpu {
	long count[MEM_CGROUP_STAT_NSTATS];
	unsigned long events[MEM_CGROUP_EVENTS_NSTATS];
	unsigned long nr_page_events;
	unsigned long targets[MEM_CGROUP_NTARGETS];
};

struct mem_cgroup_reclaim_iter {
	/*
	 * last scanned hierarchy member. Valid only if last_dead_count
	 * matches memcg->dead_count of the hierarchy root group.
	 */
	struct mem_cgroup *last_visited;
	unsigned long last_dead_count;

	/* scan generation, increased every round-trip */
	unsigned int generation;
};

/*
 * per-zone information in memory controller.
 */
struct mem_cgroup_per_zone {
	struct lruvec		lruvec;
	unsigned long		lru_size[NR_LRU_LISTS];

	struct mem_cgroup_reclaim_iter reclaim_iter[DEF_PRIORITY + 1];

	struct rb_node		tree_node;	/* RB tree node */
	unsigned long long	usage_in_excess;/* Set to the value by which */
						/* the soft limit is exceeded*/
	bool			on_tree;
	struct mem_cgroup	*memcg;		/* Back pointer, we cannot */
						/* use container_of	   */
};

struct mem_cgroup_per_node {
	struct mem_cgroup_per_zone zoneinfo[MAX_NR_ZONES];
};

struct mem_cgroup_lru_info {
	struct mem_cgroup_per_node *nodeinfo[0];
};

/*
 * Cgroups above their limits are maintained in a RB-Tree, independent of
 * their hierarchy representation
 */

struct mem_cgroup_tree_per_zone {
	struct rb_root rb_root;
	spinlock_t lock;
};

struct mem_cgroup_tree_per_node {
	struct mem_cgroup_tree_per_zone rb_tree_per_zone[MAX_NR_ZONES];
};

struct mem_cgroup_tree {
	struct mem_cgroup_tree_per_node *rb_tree_per_node[MAX_NUMNODES];
};

static struct mem_cgroup_tree soft_limit_tree __read_mostly;

struct mem_cgroup_threshold {
	struct eventfd_ctx *eventfd;
	u64 threshold;
};

/* For threshold */
struct mem_cgroup_threshold_ary {
	/* An array index points to threshold just below or equal to usage. */
	int current_threshold;
	/* Size of entries[] */
	unsigned int size;
	/* Array of thresholds */
	struct mem_cgroup_threshold entries[0];
};

struct mem_cgroup_thresholds {
	/* Primary thresholds array */
	struct mem_cgroup_threshold_ary *primary;
	/*
	 * Spare threshold array.
	 * This is needed to make mem_cgroup_unregister_event() "never fail".
	 * It must be able to store at least primary->size - 1 entries.
	 */
	struct mem_cgroup_threshold_ary *spare;
};

/* for OOM */
struct mem_cgroup_eventfd_list {
	struct list_head list;
	struct eventfd_ctx *eventfd;
};

static void mem_cgroup_threshold(struct mem_cgroup *memcg);
static void mem_cgroup_oom_notify(struct mem_cgroup *memcg);

/*
 * The memory controller data structure. The memory controller controls both
 * page cache and RSS per cgroup. We would eventually like to provide
 * statistics based on the statistics developed by Rik Van Riel for clock-pro,
 * to help the administrator determine what knobs to tune.
 *
 * TODO: Add a water mark for the memory controller. Reclaim will begin when
 * we hit the water mark. May be even add a low water mark, such that
 * no reclaim occurs from a cgroup at it's low water mark, this is
 * a feature that will be implemented much later in the future.
 */
struct mem_cgroup {
	struct cgroup_subsys_state css;
	/*
	 * the counter to account for memory usage
	 */
	struct res_counter res;

	/* vmpressure notifications */
	struct vmpressure vmpressure;

	union {
		/*
		 * the counter to account for mem+swap usage.
		 */
		struct res_counter memsw;

		/*
		 * rcu_freeing is used only when freeing struct mem_cgroup,
		 * so put it into a union to avoid wasting more memory.
		 * It must be disjoint from the css field.  It could be
		 * in a union with the res field, but res plays a much
		 * larger part in mem_cgroup life than memsw, and might
		 * be of interest, even at time of free, when debugging.
		 * So share rcu_head with the less interesting memsw.
		 */
		struct rcu_head rcu_freeing;
		/*
		 * We also need some space for a worker in deferred freeing.
		 * By the time we call it, rcu_freeing is no longer in use.
		 */
		struct work_struct work_freeing;
	};

	/*
	 * the counter to account for kernel memory usage.
	 */
	struct res_counter kmem;
	/*
	 * Should the accounting and control be hierarchical, per subtree?
	 */
	bool use_hierarchy;
	unsigned long kmem_account_flags; /* See KMEM_ACCOUNTED_*, below */

	bool		oom_lock;
	atomic_t	under_oom;
	atomic_t	oom_wakeups;

	atomic_t	refcnt;

	int	swappiness;
	/* OOM-Killer disable */
	int		oom_kill_disable;

	/* set when res.limit == memsw.limit */
	bool		memsw_is_minimum;

	/* protect arrays of thresholds */
	struct mutex thresholds_lock;

	/* thresholds for memory usage. RCU-protected */
	struct mem_cgroup_thresholds thresholds;

	/* thresholds for mem+swap usage. RCU-protected */
	struct mem_cgroup_thresholds memsw_thresholds;

	/* For oom notifier event fd */
	struct list_head oom_notify;

	/*
	 * Should we move charges of a task when a task is moved into this
	 * mem_cgroup ? And what type of charges should we move ?
	 */
	unsigned long 	move_charge_at_immigrate;
	/*
	 * set > 0 if pages under this cgroup are moving to other cgroup.
	 */
	atomic_t	moving_account;
	/* taken only while moving_account > 0 */
	spinlock_t	move_lock;
	/*
	 * percpu counter.
	 */
	struct mem_cgroup_stat_cpu __percpu *stat;
	/*
	 * used when a cpu is offlined or other synchronizations
	 * See mem_cgroup_read_stat().
	 */
	struct mem_cgroup_stat_cpu nocpu_base;
	spinlock_t pcp_counter_lock;

	atomic_t	dead_count;
#if defined(CONFIG_MEMCG_KMEM) && defined(CONFIG_INET)
	struct tcp_memcontrol tcp_mem;
#endif
#if defined(CONFIG_MEMCG_KMEM)
	/* analogous to slab_common's slab_caches list. per-memcg */
	struct list_head memcg_slab_caches;
	/* Not a spinlock, we can take a lot of time walking the list */
	struct mutex slab_caches_mutex;
        /* Index in the kmem_cache->memcg_params->memcg_caches array */
	int kmemcg_id;
#endif

	int last_scanned_node;
#if MAX_NUMNODES > 1
	nodemask_t	scan_nodes;
	atomic_t	numainfo_events;
	atomic_t	numainfo_updating;
#endif

	/*
	 * Per cgroup active and inactive list, similar to the
	 * per zone LRU lists.
	 *
	 * WARNING: This has to be the last element of the struct. Don't
	 * add new fields after this point.
	 */
	struct mem_cgroup_lru_info info;
};

static size_t memcg_size(void)
{
	return sizeof(struct mem_cgroup) +
		nr_node_ids * sizeof(struct mem_cgroup_per_node *);
}

/* internal only representation about the status of kmem accounting. */
enum {
	KMEM_ACCOUNTED_ACTIVE = 0, /* accounted by this cgroup itself */
	KMEM_ACCOUNTED_ACTIVATED, /* static key enabled. */
	KMEM_ACCOUNTED_DEAD, /* dead memcg with pending kmem charges */
};

/* We account when limit is on, but only after call sites are patched */
#define KMEM_ACCOUNTED_MASK \
		((1 << KMEM_ACCOUNTED_ACTIVE) | (1 << KMEM_ACCOUNTED_ACTIVATED))

#ifdef CONFIG_MEMCG_KMEM
static inline void memcg_kmem_set_active(struct mem_cgroup *memcg)
{
	set_bit(KMEM_ACCOUNTED_ACTIVE, &memcg->kmem_account_flags);
}

static bool memcg_kmem_is_active(struct mem_cgroup *memcg)
{
	return test_bit(KMEM_ACCOUNTED_ACTIVE, &memcg->kmem_account_flags);
}

static void memcg_kmem_set_activated(struct mem_cgroup *memcg)
{
	set_bit(KMEM_ACCOUNTED_ACTIVATED, &memcg->kmem_account_flags);
}

static void memcg_kmem_clear_activated(struct mem_cgroup *memcg)
{
	clear_bit(KMEM_ACCOUNTED_ACTIVATED, &memcg->kmem_account_flags);
}

static void memcg_kmem_mark_dead(struct mem_cgroup *memcg)
{
	if (test_bit(KMEM_ACCOUNTED_ACTIVE, &memcg->kmem_account_flags))
		set_bit(KMEM_ACCOUNTED_DEAD, &memcg->kmem_account_flags);
}

static bool memcg_kmem_test_and_clear_dead(struct mem_cgroup *memcg)
{
	return test_and_clear_bit(KMEM_ACCOUNTED_DEAD,
				  &memcg->kmem_account_flags);
}
#endif

/* Stuffs for move charges at task migration. */
/*
 * Types of charges to be moved. "move_charge_at_immitgrate" and
 * "immigrate_flags" are treated as a left-shifted bitmap of these types.
 */
enum move_type {
	MOVE_CHARGE_TYPE_ANON,	/* private anonymous page and swap of it */
	MOVE_CHARGE_TYPE_FILE,	/* file page(including tmpfs) and swap of it */
	NR_MOVE_TYPE,
};

/* "mc" and its members are protected by cgroup_mutex */
static struct move_charge_struct {
	spinlock_t	  lock; /* for from, to */
	struct mem_cgroup *from;
	struct mem_cgroup *to;
	unsigned long immigrate_flags;
	unsigned long precharge;
	unsigned long moved_charge;
	unsigned long moved_swap;
	struct task_struct *moving_task;	/* a task moving charges */
	wait_queue_head_t waitq;		/* a waitq for other context */
} mc = {
	.lock = __SPIN_LOCK_UNLOCKED(mc.lock),
	.waitq = __WAIT_QUEUE_HEAD_INITIALIZER(mc.waitq),
};

static bool move_anon(void)
{
	return test_bit(MOVE_CHARGE_TYPE_ANON, &mc.immigrate_flags);
}

static bool move_file(void)
{
	return test_bit(MOVE_CHARGE_TYPE_FILE, &mc.immigrate_flags);
}

/*
 * Maximum loops in mem_cgroup_hierarchical_reclaim(), used for soft
 * limit reclaim to prevent infinite loops, if they ever occur.
 */
#define	MEM_CGROUP_MAX_RECLAIM_LOOPS		100
#define	MEM_CGROUP_MAX_SOFT_LIMIT_RECLAIM_LOOPS	2

enum charge_type {
	MEM_CGROUP_CHARGE_TYPE_CACHE = 0,
	MEM_CGROUP_CHARGE_TYPE_ANON,
	MEM_CGROUP_CHARGE_TYPE_SWAPOUT,	/* for accounting swapcache */
	MEM_CGROUP_CHARGE_TYPE_DROP,	/* a page was unused swap cache */
	NR_CHARGE_TYPE,
};

/* for encoding cft->private value on file */
enum res_type {
	_MEM,
	_MEMSWAP,
	_OOM_TYPE,
	_KMEM,
};

#define MEMFILE_PRIVATE(x, val)	((x) << 16 | (val))
#define MEMFILE_TYPE(val)	((val) >> 16 & 0xffff)
#define MEMFILE_ATTR(val)	((val) & 0xffff)
/* Used for OOM nofiier */
#define OOM_CONTROL		(0)

/*
 * Reclaim flags for mem_cgroup_hierarchical_reclaim
 */
#define MEM_CGROUP_RECLAIM_NOSWAP_BIT	0x0
#define MEM_CGROUP_RECLAIM_NOSWAP	(1 << MEM_CGROUP_RECLAIM_NOSWAP_BIT)
#define MEM_CGROUP_RECLAIM_SHRINK_BIT	0x1
#define MEM_CGROUP_RECLAIM_SHRINK	(1 << MEM_CGROUP_RECLAIM_SHRINK_BIT)

/*
 * The memcg_create_mutex will be held whenever a new cgroup is created.
 * As a consequence, any change that needs to protect against new child cgroups
 * appearing has to hold it as well.
 */
static DEFINE_MUTEX(memcg_create_mutex);

static void mem_cgroup_get(struct mem_cgroup *memcg);
static void mem_cgroup_put(struct mem_cgroup *memcg);

static inline
struct mem_cgroup *mem_cgroup_from_css(struct cgroup_subsys_state *s)
{
	return container_of(s, struct mem_cgroup, css);
}

/* Some nice accessors for the vmpressure. */
struct vmpressure *memcg_to_vmpressure(struct mem_cgroup *memcg)
{
	if (!memcg)
		memcg = root_mem_cgroup;
	return &memcg->vmpressure;
}

struct cgroup_subsys_state *vmpressure_to_css(struct vmpressure *vmpr)
{
	return &container_of(vmpr, struct mem_cgroup, vmpressure)->css;
}

struct vmpressure *css_to_vmpressure(struct cgroup_subsys_state *css)
{
	return &mem_cgroup_from_css(css)->vmpressure;
}

static inline bool mem_cgroup_is_root(struct mem_cgroup *memcg)
{
	return (memcg == root_mem_cgroup);
}

/* Writing them here to avoid exposing memcg's inner layout */
#if defined(CONFIG_INET) && defined(CONFIG_MEMCG_KMEM)

void sock_update_memcg(struct sock *sk)
{
	if (mem_cgroup_sockets_enabled) {
		struct mem_cgroup *memcg;
		struct cg_proto *cg_proto;

		BUG_ON(!sk->sk_prot->proto_cgroup);

		/* Socket cloning can throw us here with sk_cgrp already
		 * filled. It won't however, necessarily happen from
		 * process context. So the test for root memcg given
		 * the current task's memcg won't help us in this case.
		 *
		 * Respecting the original socket's memcg is a better
		 * decision in this case.
		 */
		if (sk->sk_cgrp) {
			BUG_ON(mem_cgroup_is_root(sk->sk_cgrp->memcg));
			mem_cgroup_get(sk->sk_cgrp->memcg);
			return;
		}

		rcu_read_lock();
		memcg = mem_cgroup_from_task(current);
		cg_proto = sk->sk_prot->proto_cgroup(memcg);
		if (!mem_cgroup_is_root(memcg) && memcg_proto_active(cg_proto)) {
			mem_cgroup_get(memcg);
			sk->sk_cgrp = cg_proto;
		}
		rcu_read_unlock();
	}
}
EXPORT_SYMBOL(sock_update_memcg);

void sock_release_memcg(struct sock *sk)
{
	if (mem_cgroup_sockets_enabled && sk->sk_cgrp) {
		struct mem_cgroup *memcg;
		WARN_ON(!sk->sk_cgrp->memcg);
		memcg = sk->sk_cgrp->memcg;
		mem_cgroup_put(memcg);
	}
}

struct cg_proto *tcp_proto_cgroup(struct mem_cgroup *memcg)
{
	if (!memcg || mem_cgroup_is_root(memcg))
		return NULL;

	return &memcg->tcp_mem.cg_proto;
}
EXPORT_SYMBOL(tcp_proto_cgroup);

static void disarm_sock_keys(struct mem_cgroup *memcg)
{
	if (!memcg_proto_activated(&memcg->tcp_mem.cg_proto))
		return;
	static_key_slow_dec(&memcg_socket_limit_enabled);
}
#else
static void disarm_sock_keys(struct mem_cgroup *memcg)
{
}
#endif

#ifdef CONFIG_MEMCG_KMEM
/*
 * This will be the memcg's index in each cache's ->memcg_params->memcg_caches.
 * There are two main reasons for not using the css_id for this:
 *  1) this works better in sparse environments, where we have a lot of memcgs,
 *     but only a few kmem-limited. Or also, if we have, for instance, 200
 *     memcgs, and none but the 200th is kmem-limited, we'd have to have a
 *     200 entry array for that.
 *
 *  2) In order not to violate the cgroup API, we would like to do all memory
 *     allocation in ->create(). At that point, we haven't yet allocated the
 *     css_id. Having a separate index prevents us from messing with the cgroup
 *     core for this
 *
 * The current size of the caches array is stored in
 * memcg_limited_groups_array_size.  It will double each time we have to
 * increase it.
 */
static DEFINE_IDA(kmem_limited_groups);
int memcg_limited_groups_array_size;

/*
 * MIN_SIZE is different than 1, because we would like to avoid going through
 * the alloc/free process all the time. In a small machine, 4 kmem-limited
 * cgroups is a reasonable guess. In the future, it could be a parameter or
 * tunable, but that is strictly not necessary.
 *
 * MAX_SIZE should be as large as the number of css_ids. Ideally, we could get
 * this constant directly from cgroup, but it is understandable that this is
 * better kept as an internal representation in cgroup.c. In any case, the
 * css_id space is not getting any smaller, and we don't have to necessarily
 * increase ours as well if it increases.
 */
#define MEMCG_CACHES_MIN_SIZE 4
#define MEMCG_CACHES_MAX_SIZE 65535

/*
 * A lot of the calls to the cache allocation functions are expected to be
 * inlined by the compiler. Since the calls to memcg_kmem_get_cache are
 * conditional to this static branch, we'll have to allow modules that does
 * kmem_cache_alloc and the such to see this symbol as well
 */
struct static_key memcg_kmem_enabled_key;
EXPORT_SYMBOL(memcg_kmem_enabled_key);

static void disarm_kmem_keys(struct mem_cgroup *memcg)
{
	if (memcg_kmem_is_active(memcg)) {
		static_key_slow_dec(&memcg_kmem_enabled_key);
		ida_simple_remove(&kmem_limited_groups, memcg->kmemcg_id);
	}
	/*
	 * This check can't live in kmem destruction function,
	 * since the charges will outlive the cgroup
	 */
	WARN_ON(res_counter_read_u64(&memcg->kmem, RES_USAGE) != 0);
}
#else
static void disarm_kmem_keys(struct mem_cgroup *memcg)
{
}
#endif /* CONFIG_MEMCG_KMEM */

static void disarm_static_keys(struct mem_cgroup *memcg)
{
	disarm_sock_keys(memcg);
	disarm_kmem_keys(memcg);
}

static void drain_all_stock_async(struct mem_cgroup *memcg);

static struct mem_cgroup_per_zone *
mem_cgroup_zoneinfo(struct mem_cgroup *memcg, int nid, int zid)
{
	VM_BUG_ON((unsigned)nid >= nr_node_ids);
	return &memcg->info.nodeinfo[nid]->zoneinfo[zid];
}

struct cgroup_subsys_state *mem_cgroup_css(struct mem_cgroup *memcg)
{
	return &memcg->css;
}

static struct mem_cgroup_per_zone *
page_cgroup_zoneinfo(struct mem_cgroup *memcg, struct page *page)
{
	int nid = page_to_nid(page);
	int zid = page_zonenum(page);

	return mem_cgroup_zoneinfo(memcg, nid, zid);
}

static struct mem_cgroup_tree_per_zone *
soft_limit_tree_node_zone(int nid, int zid)
{
	return &soft_limit_tree.rb_tree_per_node[nid]->rb_tree_per_zone[zid];
}

static struct mem_cgroup_tree_per_zone *
soft_limit_tree_from_page(struct page *page)
{
	int nid = page_to_nid(page);
	int zid = page_zonenum(page);

	return &soft_limit_tree.rb_tree_per_node[nid]->rb_tree_per_zone[zid];
}

static void
__mem_cgroup_insert_exceeded(struct mem_cgroup *memcg,
				struct mem_cgroup_per_zone *mz,
				struct mem_cgroup_tree_per_zone *mctz,
				unsigned long long new_usage_in_excess)
{
	struct rb_node **p = &mctz->rb_root.rb_node;
	struct rb_node *parent = NULL;
	struct mem_cgroup_per_zone *mz_node;

	if (mz->on_tree)
		return;

	mz->usage_in_excess = new_usage_in_excess;
	if (!mz->usage_in_excess)
		return;
	while (*p) {
		parent = *p;
		mz_node = rb_entry(parent, struct mem_cgroup_per_zone,
					tree_node);
		if (mz->usage_in_excess < mz_node->usage_in_excess)
			p = &(*p)->rb_left;
		/*
		 * We can't avoid mem cgroups that are over their soft
		 * limit by the same amount
		 */
		else if (mz->usage_in_excess >= mz_node->usage_in_excess)
			p = &(*p)->rb_right;
	}
	rb_link_node(&mz->tree_node, parent, p);
	rb_insert_color(&mz->tree_node, &mctz->rb_root);
	mz->on_tree = true;
}

static void
__mem_cgroup_remove_exceeded(struct mem_cgroup *memcg,
				struct mem_cgroup_per_zone *mz,
				struct mem_cgroup_tree_per_zone *mctz)
{
	if (!mz->on_tree)
		return;
	rb_erase(&mz->tree_node, &mctz->rb_root);
	mz->on_tree = false;
}

static void
mem_cgroup_remove_exceeded(struct mem_cgroup *memcg,
				struct mem_cgroup_per_zone *mz,
				struct mem_cgroup_tree_per_zone *mctz)
{
	spin_lock(&mctz->lock);
	__mem_cgroup_remove_exceeded(memcg, mz, mctz);
	spin_unlock(&mctz->lock);
}


static void mem_cgroup_update_tree(struct mem_cgroup *memcg, struct page *page)
{
	unsigned long long excess;
	struct mem_cgroup_per_zone *mz;
	struct mem_cgroup_tree_per_zone *mctz;
	int nid = page_to_nid(page);
	int zid = page_zonenum(page);
	mctz = soft_limit_tree_from_page(page);

	/*
	 * Necessary to update all ancestors when hierarchy is used.
	 * because their event counter is not touched.
	 */
	for (; memcg; memcg = parent_mem_cgroup(memcg)) {
		mz = mem_cgroup_zoneinfo(memcg, nid, zid);
		excess = res_counter_soft_limit_excess(&memcg->res);
		/*
		 * We have to update the tree if mz is on RB-tree or
		 * mem is over its softlimit.
		 */
		if (excess || mz->on_tree) {
			spin_lock(&mctz->lock);
			/* if on-tree, remove it */
			if (mz->on_tree)
				__mem_cgroup_remove_exceeded(memcg, mz, mctz);
			/*
			 * Insert again. mz->usage_in_excess will be updated.
			 * If excess is 0, no tree ops.
			 */
			__mem_cgroup_insert_exceeded(memcg, mz, mctz, excess);
			spin_unlock(&mctz->lock);
		}
	}
}

static void mem_cgroup_remove_from_trees(struct mem_cgroup *memcg)
{
	int node, zone;
	struct mem_cgroup_per_zone *mz;
	struct mem_cgroup_tree_per_zone *mctz;

	for_each_node(node) {
		for (zone = 0; zone < MAX_NR_ZONES; zone++) {
			mz = mem_cgroup_zoneinfo(memcg, node, zone);
			mctz = soft_limit_tree_node_zone(node, zone);
			mem_cgroup_remove_exceeded(memcg, mz, mctz);
		}
	}
}

static struct mem_cgroup_per_zone *
__mem_cgroup_largest_soft_limit_node(struct mem_cgroup_tree_per_zone *mctz)
{
	struct rb_node *rightmost = NULL;
	struct mem_cgroup_per_zone *mz;

retry:
	mz = NULL;
	rightmost = rb_last(&mctz->rb_root);
	if (!rightmost)
		goto done;		/* Nothing to reclaim from */

	mz = rb_entry(rightmost, struct mem_cgroup_per_zone, tree_node);
	/*
	 * Remove the node now but someone else can add it back,
	 * we will to add it back at the end of reclaim to its correct
	 * position in the tree.
	 */
	__mem_cgroup_remove_exceeded(mz->memcg, mz, mctz);
	if (!res_counter_soft_limit_excess(&mz->memcg->res) ||
		!css_tryget(&mz->memcg->css))
		goto retry;
done:
	return mz;
}

static struct mem_cgroup_per_zone *
mem_cgroup_largest_soft_limit_node(struct mem_cgroup_tree_per_zone *mctz)
{
	struct mem_cgroup_per_zone *mz;

	spin_lock(&mctz->lock);
	mz = __mem_cgroup_largest_soft_limit_node(mctz);
	spin_unlock(&mctz->lock);
	return mz;
}

/*
 * Implementation Note: reading percpu statistics for memcg.
 *
 * Both of vmstat[] and percpu_counter has threshold and do periodic
 * synchronization to implement "quick" read. There are trade-off between
 * reading cost and precision of value. Then, we may have a chance to implement
 * a periodic synchronizion of counter in memcg's counter.
 *
 * But this _read() function is used for user interface now. The user accounts
 * memory usage by memory cgroup and he _always_ requires exact value because
 * he accounts memory. Even if we provide quick-and-fuzzy read, we always
 * have to visit all online cpus and make sum. So, for now, unnecessary
 * synchronization is not implemented. (just implemented for cpu hotplug)
 *
 * If there are kernel internal actions which can make use of some not-exact
 * value, and reading all cpu value can be performance bottleneck in some
 * common workload, threashold and synchonization as vmstat[] should be
 * implemented.
 */
static long mem_cgroup_read_stat(struct mem_cgroup *memcg,
				 enum mem_cgroup_stat_index idx)
{
	long val = 0;
	int cpu;

	get_online_cpus();
	for_each_online_cpu(cpu)
		val += per_cpu(memcg->stat->count[idx], cpu);
#ifdef CONFIG_HOTPLUG_CPU
	spin_lock(&memcg->pcp_counter_lock);
	val += memcg->nocpu_base.count[idx];
	spin_unlock(&memcg->pcp_counter_lock);
#endif
	put_online_cpus();
	return val;
}

static void mem_cgroup_swap_statistics(struct mem_cgroup *memcg,
					 bool charge)
{
	int val = (charge) ? 1 : -1;
	this_cpu_add(memcg->stat->count[MEM_CGROUP_STAT_SWAP], val);
}

static unsigned long mem_cgroup_read_events(struct mem_cgroup *memcg,
					    enum mem_cgroup_events_index idx)
{
	unsigned long val = 0;
	int cpu;

	for_each_online_cpu(cpu)
		val += per_cpu(memcg->stat->events[idx], cpu);
#ifdef CONFIG_HOTPLUG_CPU
	spin_lock(&memcg->pcp_counter_lock);
	val += memcg->nocpu_base.events[idx];
	spin_unlock(&memcg->pcp_counter_lock);
#endif
	return val;
}

static void mem_cgroup_charge_statistics(struct mem_cgroup *memcg,
					 struct page *page,
					 bool anon, int nr_pages)
{
	preempt_disable();

	/*
	 * Here, RSS means 'mapped anon' and anon's SwapCache. Shmem/tmpfs is
	 * counted as CACHE even if it's on ANON LRU.
	 */
	if (anon)
		__this_cpu_add(memcg->stat->count[MEM_CGROUP_STAT_RSS],
				nr_pages);
	else
		__this_cpu_add(memcg->stat->count[MEM_CGROUP_STAT_CACHE],
				nr_pages);

	if (PageTransHuge(page))
		__this_cpu_add(memcg->stat->count[MEM_CGROUP_STAT_RSS_HUGE],
				nr_pages);

	/* pagein of a big page is an event. So, ignore page size */
	if (nr_pages > 0)
		__this_cpu_inc(memcg->stat->events[MEM_CGROUP_EVENTS_PGPGIN]);
	else {
		__this_cpu_inc(memcg->stat->events[MEM_CGROUP_EVENTS_PGPGOUT]);
		nr_pages = -nr_pages; /* for event */
	}

	__this_cpu_add(memcg->stat->nr_page_events, nr_pages);

	preempt_enable();
}

unsigned long
mem_cgroup_get_lru_size(struct lruvec *lruvec, enum lru_list lru)
{
	struct mem_cgroup_per_zone *mz;

	mz = container_of(lruvec, struct mem_cgroup_per_zone, lruvec);
	return mz->lru_size[lru];
}

static unsigned long
mem_cgroup_zone_nr_lru_pages(struct mem_cgroup *memcg, int nid, int zid,
			unsigned int lru_mask)
{
	struct mem_cgroup_per_zone *mz;
	enum lru_list lru;
	unsigned long ret = 0;

	mz = mem_cgroup_zoneinfo(memcg, nid, zid);

	for_each_lru(lru) {
		if (BIT(lru) & lru_mask)
			ret += mz->lru_size[lru];
	}
	return ret;
}

static unsigned long
mem_cgroup_node_nr_lru_pages(struct mem_cgroup *memcg,
			int nid, unsigned int lru_mask)
{
	u64 total = 0;
	int zid;

	for (zid = 0; zid < MAX_NR_ZONES; zid++)
		total += mem_cgroup_zone_nr_lru_pages(memcg,
						nid, zid, lru_mask);

	return total;
}

static unsigned long mem_cgroup_nr_lru_pages(struct mem_cgroup *memcg,
			unsigned int lru_mask)
{
	int nid;
	u64 total = 0;

	for_each_node_state(nid, N_MEMORY)
		total += mem_cgroup_node_nr_lru_pages(memcg, nid, lru_mask);
	return total;
}

static bool mem_cgroup_event_ratelimit(struct mem_cgroup *memcg,
				       enum mem_cgroup_events_target target)
{
	unsigned long val, next;

	val = __this_cpu_read(memcg->stat->nr_page_events);
	next = __this_cpu_read(memcg->stat->targets[target]);
	/* from time_after() in jiffies.h */
	if ((long)next - (long)val < 0) {
		switch (target) {
		case MEM_CGROUP_TARGET_THRESH:
			next = val + THRESHOLDS_EVENTS_TARGET;
			break;
		case MEM_CGROUP_TARGET_SOFTLIMIT:
			next = val + SOFTLIMIT_EVENTS_TARGET;
			break;
		case MEM_CGROUP_TARGET_NUMAINFO:
			next = val + NUMAINFO_EVENTS_TARGET;
			break;
		default:
			break;
		}
		__this_cpu_write(memcg->stat->targets[target], next);
		return true;
	}
	return false;
}

/*
 * Check events in order.
 *
 */
static void memcg_check_events(struct mem_cgroup *memcg, struct page *page)
{
	preempt_disable();
	/* threshold event is triggered in finer grain than soft limit */
	if (unlikely(mem_cgroup_event_ratelimit(memcg,
						MEM_CGROUP_TARGET_THRESH))) {
		bool do_softlimit;
		bool do_numainfo __maybe_unused;

		do_softlimit = mem_cgroup_event_ratelimit(memcg,
						MEM_CGROUP_TARGET_SOFTLIMIT);
#if MAX_NUMNODES > 1
		do_numainfo = mem_cgroup_event_ratelimit(memcg,
						MEM_CGROUP_TARGET_NUMAINFO);
#endif
		preempt_enable();

		mem_cgroup_threshold(memcg);
		if (unlikely(do_softlimit))
			mem_cgroup_update_tree(memcg, page);
#if MAX_NUMNODES > 1
		if (unlikely(do_numainfo))
			atomic_inc(&memcg->numainfo_events);
#endif
	} else
		preempt_enable();
}

struct mem_cgroup *mem_cgroup_from_cont(struct cgroup *cont)
{
	return mem_cgroup_from_css(
		cgroup_subsys_state(cont, mem_cgroup_subsys_id));
}

struct mem_cgroup *mem_cgroup_from_task(struct task_struct *p)
{
	/*
	 * mm_update_next_owner() may clear mm->owner to NULL
	 * if it races with swapoff, page migration, etc.
	 * So this can be called with p == NULL.
	 */
	if (unlikely(!p))
		return NULL;

	return mem_cgroup_from_css(task_subsys_state(p, mem_cgroup_subsys_id));
}

struct mem_cgroup *try_get_mem_cgroup_from_mm(struct mm_struct *mm)
{
	struct mem_cgroup *memcg = NULL;

	if (!mm)
		return NULL;
	/*
	 * Because we have no locks, mm->owner's may be being moved to other
	 * cgroup. We use css_tryget() here even if this looks
	 * pessimistic (rather than adding locks here).
	 */
	rcu_read_lock();
	do {
		memcg = mem_cgroup_from_task(rcu_dereference(mm->owner));
		if (unlikely(!memcg))
			break;
	} while (!css_tryget(&memcg->css));
	rcu_read_unlock();
	return memcg;
}

/*
 * Returns a next (in a pre-order walk) alive memcg (with elevated css
 * ref. count) or NULL if the whole root's subtree has been visited.
 *
 * helper function to be used by mem_cgroup_iter
 */
static struct mem_cgroup *__mem_cgroup_iter_next(struct mem_cgroup *root,
		struct mem_cgroup *last_visited)
{
	struct cgroup *prev_cgroup, *next_cgroup;

	/*
	 * Root is not visited by cgroup iterators so it needs an
	 * explicit visit.
	 */
	if (!last_visited)
		return root;

	prev_cgroup = (last_visited == root) ? NULL
		: last_visited->css.cgroup;
skip_node:
	next_cgroup = cgroup_next_descendant_pre(
			prev_cgroup, root->css.cgroup);

	/*
	 * Even if we found a group we have to make sure it is
	 * alive. css && !memcg means that the groups should be
	 * skipped and we should continue the tree walk.
	 * last_visited css is safe to use because it is
	 * protected by css_get and the tree walk is rcu safe.
	 */
	if (next_cgroup) {
		struct mem_cgroup *mem = mem_cgroup_from_cont(
				next_cgroup);
		if (css_tryget(&mem->css))
			return mem;
		else {
			prev_cgroup = next_cgroup;
			goto skip_node;
		}
	}

	return NULL;
}

/**
 * mem_cgroup_iter - iterate over memory cgroup hierarchy
 * @root: hierarchy root
 * @prev: previously returned memcg, NULL on first invocation
 * @reclaim: cookie for shared reclaim walks, NULL for full walks
 *
 * Returns references to children of the hierarchy below @root, or
 * @root itself, or %NULL after a full round-trip.
 *
 * Caller must pass the return value in @prev on subsequent
 * invocations for reference counting, or use mem_cgroup_iter_break()
 * to cancel a hierarchy walk before the round-trip is complete.
 *
 * Reclaimers can specify a zone and a priority level in @reclaim to
 * divide up the memcgs in the hierarchy among all concurrent
 * reclaimers operating on the same zone and priority.
 */
struct mem_cgroup *mem_cgroup_iter(struct mem_cgroup *root,
				   struct mem_cgroup *prev,
				   struct mem_cgroup_reclaim_cookie *reclaim)
{
	struct mem_cgroup *memcg = NULL;
	struct mem_cgroup *last_visited = NULL;
	unsigned long uninitialized_var(dead_count);

	if (mem_cgroup_disabled())
		return NULL;

	if (!root)
		root = root_mem_cgroup;

	if (prev && !reclaim)
		last_visited = prev;

	if (!root->use_hierarchy && root != root_mem_cgroup) {
		if (prev)
			goto out_css_put;
		return root;
	}

	rcu_read_lock();
	while (!memcg) {
		struct mem_cgroup_reclaim_iter *uninitialized_var(iter);

		if (reclaim) {
			int nid = zone_to_nid(reclaim->zone);
			int zid = zone_idx(reclaim->zone);
			struct mem_cgroup_per_zone *mz;

			mz = mem_cgroup_zoneinfo(root, nid, zid);
			iter = &mz->reclaim_iter[reclaim->priority];
			if (prev && reclaim->generation != iter->generation) {
				iter->last_visited = NULL;
				goto out_unlock;
			}

			/*
			 * If the dead_count mismatches, a destruction
			 * has happened or is happening concurrently.
			 * If the dead_count matches, a destruction
			 * might still happen concurrently, but since
			 * we checked under RCU, that destruction
			 * won't free the object until we release the
			 * RCU reader lock.  Thus, the dead_count
			 * check verifies the pointer is still valid,
			 * css_tryget() verifies the cgroup pointed to
			 * is alive.
			 */
			dead_count = atomic_read(&root->dead_count);
			if (dead_count == iter->last_dead_count) {
				smp_rmb();
				last_visited = iter->last_visited;
				if (last_visited && last_visited != root &&
				    !css_tryget(&last_visited->css))
					last_visited = NULL;
			}
		}

		memcg = __mem_cgroup_iter_next(root, last_visited);

		if (reclaim) {
			if (last_visited && last_visited != root)
				css_put(&last_visited->css);

			iter->last_visited = memcg;
			smp_wmb();
			iter->last_dead_count = dead_count;

			if (!memcg)
				iter->generation++;
			else if (!prev && memcg)
				reclaim->generation = iter->generation;
		}

		if (prev && !memcg)
			goto out_unlock;
	}
out_unlock:
	rcu_read_unlock();
out_css_put:
	if (prev && prev != root)
		css_put(&prev->css);

	return memcg;
}

/**
 * mem_cgroup_iter_break - abort a hierarchy walk prematurely
 * @root: hierarchy root
 * @prev: last visited hierarchy member as returned by mem_cgroup_iter()
 */
void mem_cgroup_iter_break(struct mem_cgroup *root,
			   struct mem_cgroup *prev)
{
	if (!root)
		root = root_mem_cgroup;
	if (prev && prev != root)
		css_put(&prev->css);
}

/*
 * Iteration constructs for visiting all cgroups (under a tree).  If
 * loops are exited prematurely (break), mem_cgroup_iter_break() must
 * be used for reference counting.
 */
#define for_each_mem_cgroup_tree(iter, root)		\
	for (iter = mem_cgroup_iter(root, NULL, NULL);	\
	     iter != NULL;				\
	     iter = mem_cgroup_iter(root, iter, NULL))

#define for_each_mem_cgroup(iter)			\
	for (iter = mem_cgroup_iter(NULL, NULL, NULL);	\
	     iter != NULL;				\
	     iter = mem_cgroup_iter(NULL, iter, NULL))

void __mem_cgroup_count_vm_event(struct mm_struct *mm, enum vm_event_item idx)
{
	struct mem_cgroup *memcg;

	rcu_read_lock();
	memcg = mem_cgroup_from_task(rcu_dereference(mm->owner));
	if (unlikely(!memcg))
		goto out;

	switch (idx) {
	case PGFAULT:
		this_cpu_inc(memcg->stat->events[MEM_CGROUP_EVENTS_PGFAULT]);
		break;
	case PGMAJFAULT:
		this_cpu_inc(memcg->stat->events[MEM_CGROUP_EVENTS_PGMAJFAULT]);
		break;
	default:
		BUG();
	}
out:
	rcu_read_unlock();
}
EXPORT_SYMBOL(__mem_cgroup_count_vm_event);

/**
 * mem_cgroup_zone_lruvec - get the lru list vector for a zone and memcg
 * @zone: zone of the wanted lruvec
 * @memcg: memcg of the wanted lruvec
 *
 * Returns the lru list vector holding pages for the given @zone and
 * @mem.  This can be the global zone lruvec, if the memory controller
 * is disabled.
 */
struct lruvec *mem_cgroup_zone_lruvec(struct zone *zone,
				      struct mem_cgroup *memcg)
{
	struct mem_cgroup_per_zone *mz;
	struct lruvec *lruvec;

	if (mem_cgroup_disabled()) {
		lruvec = &zone->lruvec;
		goto out;
	}

	mz = mem_cgroup_zoneinfo(memcg, zone_to_nid(zone), zone_idx(zone));
	lruvec = &mz->lruvec;
out:
	/*
	 * Since a node can be onlined after the mem_cgroup was created,
	 * we have to be prepared to initialize lruvec->zone here;
	 * and if offlined then reonlined, we need to reinitialize it.
	 */
	if (unlikely(lruvec->zone != zone))
		lruvec->zone = zone;
	return lruvec;
}

/*
 * Following LRU functions are allowed to be used without PCG_LOCK.
 * Operations are called by routine of global LRU independently from memcg.
 * What we have to take care of here is validness of pc->mem_cgroup.
 *
 * Changes to pc->mem_cgroup happens when
 * 1. charge
 * 2. moving account
 * In typical case, "charge" is done before add-to-lru. Exception is SwapCache.
 * It is added to LRU before charge.
 * If PCG_USED bit is not set, page_cgroup is not added to this private LRU.
 * When moving account, the page is not on LRU. It's isolated.
 */

/**
 * mem_cgroup_page_lruvec - return lruvec for adding an lru page
 * @page: the page
 * @zone: zone of the page
 */
struct lruvec *mem_cgroup_page_lruvec(struct page *page, struct zone *zone)
{
	struct mem_cgroup_per_zone *mz;
	struct mem_cgroup *memcg;
	struct page_cgroup *pc;
	struct lruvec *lruvec;

	if (mem_cgroup_disabled()) {
		lruvec = &zone->lruvec;
		goto out;
	}

	pc = lookup_page_cgroup(page);
	memcg = pc->mem_cgroup;

	/*
	 * Surreptitiously switch any uncharged offlist page to root:
	 * an uncharged page off lru does nothing to secure
	 * its former mem_cgroup from sudden removal.
	 *
	 * Our caller holds lru_lock, and PageCgroupUsed is updated
	 * under page_cgroup lock: between them, they make all uses
	 * of pc->mem_cgroup safe.
	 */
	if (!PageLRU(page) && !PageCgroupUsed(pc) && memcg != root_mem_cgroup)
		pc->mem_cgroup = memcg = root_mem_cgroup;

	mz = page_cgroup_zoneinfo(memcg, page);
	lruvec = &mz->lruvec;
out:
	/*
	 * Since a node can be onlined after the mem_cgroup was created,
	 * we have to be prepared to initialize lruvec->zone here;
	 * and if offlined then reonlined, we need to reinitialize it.
	 */
	if (unlikely(lruvec->zone != zone))
		lruvec->zone = zone;
	return lruvec;
}

/**
 * mem_cgroup_update_lru_size - account for adding or removing an lru page
 * @lruvec: mem_cgroup per zone lru vector
 * @lru: index of lru list the page is sitting on
 * @nr_pages: positive when adding or negative when removing
 *
 * This function must be called when a page is added to or removed from an
 * lru list.
 */
void mem_cgroup_update_lru_size(struct lruvec *lruvec, enum lru_list lru,
				int nr_pages)
{
	struct mem_cgroup_per_zone *mz;
	unsigned long *lru_size;

	if (mem_cgroup_disabled())
		return;

	mz = container_of(lruvec, struct mem_cgroup_per_zone, lruvec);
	lru_size = mz->lru_size + lru;
	*lru_size += nr_pages;
	VM_BUG_ON((long)(*lru_size) < 0);
}

/*
 * Checks whether given mem is same or in the root_mem_cgroup's
 * hierarchy subtree
 */
bool __mem_cgroup_same_or_subtree(const struct mem_cgroup *root_memcg,
				  struct mem_cgroup *memcg)
{
	if (root_memcg == memcg)
		return true;
	if (!root_memcg->use_hierarchy || !memcg)
		return false;
	return css_is_ancestor(&memcg->css, &root_memcg->css);
}

static bool mem_cgroup_same_or_subtree(const struct mem_cgroup *root_memcg,
				       struct mem_cgroup *memcg)
{
	bool ret;

	rcu_read_lock();
	ret = __mem_cgroup_same_or_subtree(root_memcg, memcg);
	rcu_read_unlock();
	return ret;
}

int task_in_mem_cgroup(struct task_struct *task, const struct mem_cgroup *memcg)
{
	int ret;
	struct mem_cgroup *curr = NULL;
	struct task_struct *p;

	p = find_lock_task_mm(task);
	if (p) {
		curr = try_get_mem_cgroup_from_mm(p->mm);
		task_unlock(p);
	} else {
		/*
		 * All threads may have already detached their mm's, but the oom
		 * killer still needs to detect if they have already been oom
		 * killed to prevent needlessly killing additional tasks.
		 */
		task_lock(task);
		curr = mem_cgroup_from_task(task);
		if (curr)
			css_get(&curr->css);
		task_unlock(task);
	}
	if (!curr)
		return 0;
	/*
	 * We should check use_hierarchy of "memcg" not "curr". Because checking
	 * use_hierarchy of "curr" here make this function true if hierarchy is
	 * enabled in "curr" and "curr" is a child of "memcg" in *cgroup*
	 * hierarchy(even if use_hierarchy is disabled in "memcg").
	 */
	ret = mem_cgroup_same_or_subtree(memcg, curr);
	css_put(&curr->css);
	return ret;
}

int mem_cgroup_inactive_anon_is_low(struct lruvec *lruvec)
{
	unsigned long inactive_ratio;
	unsigned long inactive;
	unsigned long active;
	unsigned long gb;

	inactive = mem_cgroup_get_lru_size(lruvec, LRU_INACTIVE_ANON);
	active = mem_cgroup_get_lru_size(lruvec, LRU_ACTIVE_ANON);

	gb = (inactive + active) >> (30 - PAGE_SHIFT);
	if (gb)
		inactive_ratio = int_sqrt(10 * gb);
	else
		inactive_ratio = 1;

	return inactive * inactive_ratio < active;
}

#define mem_cgroup_from_res_counter(counter, member)	\
	container_of(counter, struct mem_cgroup, member)

/**
 * mem_cgroup_margin - calculate chargeable space of a memory cgroup
 * @memcg: the memory cgroup
 *
 * Returns the maximum amount of memory @mem can be charged with, in
 * pages.
 */
static unsigned long mem_cgroup_margin(struct mem_cgroup *memcg)
{
	unsigned long long margin;

	margin = res_counter_margin(&memcg->res);
	if (do_swap_account)
		margin = min(margin, res_counter_margin(&memcg->memsw));
	return margin >> PAGE_SHIFT;
}

int mem_cgroup_swappiness(struct mem_cgroup *memcg)
{
	struct cgroup *cgrp = memcg->css.cgroup;

	/* root ? */
	if (cgrp->parent == NULL)
		return vm_swappiness;

	return memcg->swappiness;
}

/*
 * memcg->moving_account is used for checking possibility that some thread is
 * calling move_account(). When a thread on CPU-A starts moving pages under
 * a memcg, other threads should check memcg->moving_account under
 * rcu_read_lock(), like this:
 *
 *         CPU-A                                    CPU-B
 *                                              rcu_read_lock()
 *         memcg->moving_account+1              if (memcg->mocing_account)
 *                                                   take heavy locks.
 *         synchronize_rcu()                    update something.
 *                                              rcu_read_unlock()
 *         start move here.
 */

/* for quick checking without looking up memcg */
atomic_t memcg_moving __read_mostly;

static void mem_cgroup_start_move(struct mem_cgroup *memcg)
{
	atomic_inc(&memcg_moving);
	atomic_inc(&memcg->moving_account);
	synchronize_rcu();
}

static void mem_cgroup_end_move(struct mem_cgroup *memcg)
{
	/*
	 * Now, mem_cgroup_clear_mc() may call this function with NULL.
	 * We check NULL in callee rather than caller.
	 */
	if (memcg) {
		atomic_dec(&memcg_moving);
		atomic_dec(&memcg->moving_account);
	}
}

/*
 * 2 routines for checking "mem" is under move_account() or not.
 *
 * mem_cgroup_stolen() -  checking whether a cgroup is mc.from or not. This
 *			  is used for avoiding races in accounting.  If true,
 *			  pc->mem_cgroup may be overwritten.
 *
 * mem_cgroup_under_move() - checking a cgroup is mc.from or mc.to or
 *			  under hierarchy of moving cgroups. This is for
 *			  waiting at hith-memory prressure caused by "move".
 */

static bool mem_cgroup_stolen(struct mem_cgroup *memcg)
{
	VM_BUG_ON(!rcu_read_lock_held());
	return atomic_read(&memcg->moving_account) > 0;
}

static bool mem_cgroup_under_move(struct mem_cgroup *memcg)
{
	struct mem_cgroup *from;
	struct mem_cgroup *to;
	bool ret = false;
	/*
	 * Unlike task_move routines, we access mc.to, mc.from not under
	 * mutual exclusion by cgroup_mutex. Here, we take spinlock instead.
	 */
	spin_lock(&mc.lock);
	from = mc.from;
	to = mc.to;
	if (!from)
		goto unlock;

	ret = mem_cgroup_same_or_subtree(memcg, from)
		|| mem_cgroup_same_or_subtree(memcg, to);
unlock:
	spin_unlock(&mc.lock);
	return ret;
}

static bool mem_cgroup_wait_acct_move(struct mem_cgroup *memcg)
{
	if (mc.moving_task && current != mc.moving_task) {
		if (mem_cgroup_under_move(memcg)) {
			DEFINE_WAIT(wait);
			prepare_to_wait(&mc.waitq, &wait, TASK_INTERRUPTIBLE);
			/* moving charge context might have finished. */
			if (mc.moving_task)
				schedule();
			finish_wait(&mc.waitq, &wait);
			return true;
		}
	}
	return false;
}

/*
 * Take this lock when
 * - a code tries to modify page's memcg while it's USED.
 * - a code tries to modify page state accounting in a memcg.
 * see mem_cgroup_stolen(), too.
 */
static void move_lock_mem_cgroup(struct mem_cgroup *memcg,
				  unsigned long *flags)
{
	spin_lock_irqsave(&memcg->move_lock, *flags);
}

static void move_unlock_mem_cgroup(struct mem_cgroup *memcg,
				unsigned long *flags)
{
	spin_unlock_irqrestore(&memcg->move_lock, *flags);
}

#define K(x) ((x) << (PAGE_SHIFT-10))
/**
 * mem_cgroup_print_oom_info: Print OOM information relevant to memory controller.
 * @memcg: The memory cgroup that went over limit
 * @p: Task that is going to be killed
 *
 * NOTE: @memcg and @p's mem_cgroup can be different when hierarchy is
 * enabled
 */
void mem_cgroup_print_oom_info(struct mem_cgroup *memcg, struct task_struct *p)
{
	struct cgroup *task_cgrp;
	struct cgroup *mem_cgrp;
	/*
	 * Need a buffer in BSS, can't rely on allocations. The code relies
	 * on the assumption that OOM is serialized for memory controller.
	 * If this assumption is broken, revisit this code.
	 */
	static char memcg_name[PATH_MAX];
	int ret;
	struct mem_cgroup *iter;
	unsigned int i;

	if (!p)
		return;

	rcu_read_lock();

	mem_cgrp = memcg->css.cgroup;
	task_cgrp = task_cgroup(p, mem_cgroup_subsys_id);

	ret = cgroup_path(task_cgrp, memcg_name, PATH_MAX);
	if (ret < 0) {
		/*
		 * Unfortunately, we are unable to convert to a useful name
		 * But we'll still print out the usage information
		 */
		rcu_read_unlock();
		goto done;
	}
	rcu_read_unlock();

	pr_info("Task in %s killed", memcg_name);

	rcu_read_lock();
	ret = cgroup_path(mem_cgrp, memcg_name, PATH_MAX);
	if (ret < 0) {
		rcu_read_unlock();
		goto done;
	}
	rcu_read_unlock();

	/*
	 * Continues from above, so we don't need an KERN_ level
	 */
	pr_cont(" as a result of limit of %s\n", memcg_name);
done:

	pr_info("memory: usage %llukB, limit %llukB, failcnt %llu\n",
		res_counter_read_u64(&memcg->res, RES_USAGE) >> 10,
		res_counter_read_u64(&memcg->res, RES_LIMIT) >> 10,
		res_counter_read_u64(&memcg->res, RES_FAILCNT));
	pr_info("memory+swap: usage %llukB, limit %llukB, failcnt %llu\n",
		res_counter_read_u64(&memcg->memsw, RES_USAGE) >> 10,
		res_counter_read_u64(&memcg->memsw, RES_LIMIT) >> 10,
		res_counter_read_u64(&memcg->memsw, RES_FAILCNT));
	pr_info("kmem: usage %llukB, limit %llukB, failcnt %llu\n",
		res_counter_read_u64(&memcg->kmem, RES_USAGE) >> 10,
		res_counter_read_u64(&memcg->kmem, RES_LIMIT) >> 10,
		res_counter_read_u64(&memcg->kmem, RES_FAILCNT));

	for_each_mem_cgroup_tree(iter, memcg) {
		pr_info("Memory cgroup stats");

		rcu_read_lock();
		ret = cgroup_path(iter->css.cgroup, memcg_name, PATH_MAX);
		if (!ret)
			pr_cont(" for %s", memcg_name);
		rcu_read_unlock();
		pr_cont(":");

		for (i = 0; i < MEM_CGROUP_STAT_NSTATS; i++) {
			if (i == MEM_CGROUP_STAT_SWAP && !do_swap_account)
				continue;
			pr_cont(" %s:%ldKB", mem_cgroup_stat_names[i],
				K(mem_cgroup_read_stat(iter, i)));
		}

		for (i = 0; i < NR_LRU_LISTS; i++)
			pr_cont(" %s:%luKB", mem_cgroup_lru_names[i],
				K(mem_cgroup_nr_lru_pages(iter, BIT(i))));

		pr_cont("\n");
	}
}

/*
 * This function returns the number of memcg under hierarchy tree. Returns
 * 1(self count) if no children.
 */
static int mem_cgroup_count_children(struct mem_cgroup *memcg)
{
	int num = 0;
	struct mem_cgroup *iter;

	for_each_mem_cgroup_tree(iter, memcg)
		num++;
	return num;
}

/*
 * Return the memory (and swap, if configured) limit for a memcg.
 */
static u64 mem_cgroup_get_limit(struct mem_cgroup *memcg)
{
	u64 limit;

	limit = res_counter_read_u64(&memcg->res, RES_LIMIT);

	/*
	 * Do not consider swap space if we cannot swap due to swappiness
	 */
	if (mem_cgroup_swappiness(memcg)) {
		u64 memsw;

		limit += total_swap_pages << PAGE_SHIFT;
		memsw = res_counter_read_u64(&memcg->memsw, RES_LIMIT);

		/*
		 * If memsw is finite and limits the amount of swap space
		 * available to this memcg, return that limit.
		 */
		limit = min(limit, memsw);
	}

	return limit;
}

static void mem_cgroup_out_of_memory(struct mem_cgroup *memcg, gfp_t gfp_mask,
				     int order)
{
	struct mem_cgroup *iter;
	unsigned long chosen_points = 0;
	unsigned long totalpages;
	unsigned int points = 0;
	struct task_struct *chosen = NULL;

	/*
	 * If current has a pending SIGKILL or is exiting, then automatically
	 * select it.  The goal is to allow it to allocate so that it may
	 * quickly exit and free its memory.
	 */
	if (fatal_signal_pending(current) || current->flags & PF_EXITING) {
		set_thread_flag(TIF_MEMDIE);
		return;
	}

	check_panic_on_oom(CONSTRAINT_MEMCG, gfp_mask, order, NULL);
	totalpages = mem_cgroup_get_limit(memcg) >> PAGE_SHIFT ? : 1;
	for_each_mem_cgroup_tree(iter, memcg) {
		struct cgroup *cgroup = iter->css.cgroup;
		struct cgroup_iter it;
		struct task_struct *task;

		cgroup_iter_start(cgroup, &it);
		while ((task = cgroup_iter_next(cgroup, &it))) {
			switch (oom_scan_process_thread(task, totalpages, NULL,
							false)) {
			case OOM_SCAN_SELECT:
				if (chosen)
					put_task_struct(chosen);
				chosen = task;
				chosen_points = ULONG_MAX;
				get_task_struct(chosen);
				/* fall through */
			case OOM_SCAN_CONTINUE:
				continue;
			case OOM_SCAN_ABORT:
				cgroup_iter_end(cgroup, &it);
				mem_cgroup_iter_break(memcg, iter);
				if (chosen)
					put_task_struct(chosen);
				return;
			case OOM_SCAN_OK:
				break;
			};
			points = oom_badness(task, memcg, NULL, totalpages);
			if (points > chosen_points) {
				if (chosen)
					put_task_struct(chosen);
				chosen = task;
				chosen_points = points;
				get_task_struct(chosen);
			}
		}
		cgroup_iter_end(cgroup, &it);
	}

	if (!chosen)
		return;
	points = chosen_points * 1000 / totalpages;
	oom_kill_process(chosen, gfp_mask, order, points, totalpages, memcg,
			 NULL, "Memory cgroup out of memory");
}

static unsigned long mem_cgroup_reclaim(struct mem_cgroup *memcg,
					gfp_t gfp_mask,
					unsigned long flags)
{
	unsigned long total = 0;
	bool noswap = false;
	int loop;

	if (flags & MEM_CGROUP_RECLAIM_NOSWAP)
		noswap = true;
	if (!(flags & MEM_CGROUP_RECLAIM_SHRINK) && memcg->memsw_is_minimum)
		noswap = true;

	for (loop = 0; loop < MEM_CGROUP_MAX_RECLAIM_LOOPS; loop++) {
		if (loop)
			drain_all_stock_async(memcg);
		total += try_to_free_mem_cgroup_pages(memcg, gfp_mask, noswap);
		/*
		 * Allow limit shrinkers, which are triggered directly
		 * by userspace, to catch signals and stop reclaim
		 * after minimal progress, regardless of the margin.
		 */
		if (total && (flags & MEM_CGROUP_RECLAIM_SHRINK))
			break;
		if (mem_cgroup_margin(memcg))
			break;
		/*
		 * If nothing was reclaimed after two attempts, there
		 * may be no reclaimable pages in this hierarchy.
		 */
		if (loop && !total)
			break;
	}
	return total;
}

/**
 * test_mem_cgroup_node_reclaimable
 * @memcg: the target memcg
 * @nid: the node ID to be checked.
 * @noswap : specify true here if the user wants flle only information.
 *
 * This function returns whether the specified memcg contains any
 * reclaimable pages on a node. Returns true if there are any reclaimable
 * pages in the node.
 */
static bool test_mem_cgroup_node_reclaimable(struct mem_cgroup *memcg,
		int nid, bool noswap)
{
	if (mem_cgroup_node_nr_lru_pages(memcg, nid, LRU_ALL_FILE))
		return true;
	if (noswap || !total_swap_pages)
		return false;
	if (mem_cgroup_node_nr_lru_pages(memcg, nid, LRU_ALL_ANON))
		return true;
	return false;

}
#if MAX_NUMNODES > 1

/*
 * Always updating the nodemask is not very good - even if we have an empty
 * list or the wrong list here, we can start from some node and traverse all
 * nodes based on the zonelist. So update the list loosely once per 10 secs.
 *
 */
static void mem_cgroup_may_update_nodemask(struct mem_cgroup *memcg)
{
	int nid;
	/*
	 * numainfo_events > 0 means there was at least NUMAINFO_EVENTS_TARGET
	 * pagein/pageout changes since the last update.
	 */
	if (!atomic_read(&memcg->numainfo_events))
		return;
	if (atomic_inc_return(&memcg->numainfo_updating) > 1)
		return;

	/* make a nodemask where this memcg uses memory from */
	memcg->scan_nodes = node_states[N_MEMORY];

	for_each_node_mask(nid, node_states[N_MEMORY]) {

		if (!test_mem_cgroup_node_reclaimable(memcg, nid, false))
			node_clear(nid, memcg->scan_nodes);
	}

	atomic_set(&memcg->numainfo_events, 0);
	atomic_set(&memcg->numainfo_updating, 0);
}

/*
 * Selecting a node where we start reclaim from. Because what we need is just
 * reducing usage counter, start from anywhere is O,K. Considering
 * memory reclaim from current node, there are pros. and cons.
 *
 * Freeing memory from current node means freeing memory from a node which
 * we'll use or we've used. So, it may make LRU bad. And if several threads
 * hit limits, it will see a contention on a node. But freeing from remote
 * node means more costs for memory reclaim because of memory latency.
 *
 * Now, we use round-robin. Better algorithm is welcomed.
 */
int mem_cgroup_select_victim_node(struct mem_cgroup *memcg)
{
	int node;

	mem_cgroup_may_update_nodemask(memcg);
	node = memcg->last_scanned_node;

	node = next_node(node, memcg->scan_nodes);
	if (node == MAX_NUMNODES)
		node = first_node(memcg->scan_nodes);
	/*
	 * We call this when we hit limit, not when pages are added to LRU.
	 * No LRU may hold pages because all pages are UNEVICTABLE or
	 * memcg is too small and all pages are not on LRU. In that case,
	 * we use curret node.
	 */
	if (unlikely(node == MAX_NUMNODES))
		node = numa_node_id();

	memcg->last_scanned_node = node;
	return node;
}

/*
 * Check all nodes whether it contains reclaimable pages or not.
 * For quick scan, we make use of scan_nodes. This will allow us to skip
 * unused nodes. But scan_nodes is lazily updated and may not cotain
 * enough new information. We need to do double check.
 */
static bool mem_cgroup_reclaimable(struct mem_cgroup *memcg, bool noswap)
{
	int nid;

	/*
	 * quick check...making use of scan_node.
	 * We can skip unused nodes.
	 */
	if (!nodes_empty(memcg->scan_nodes)) {
		for (nid = first_node(memcg->scan_nodes);
		     nid < MAX_NUMNODES;
		     nid = next_node(nid, memcg->scan_nodes)) {

			if (test_mem_cgroup_node_reclaimable(memcg, nid, noswap))
				return true;
		}
	}
	/*
	 * Check rest of nodes.
	 */
	for_each_node_state(nid, N_MEMORY) {
		if (node_isset(nid, memcg->scan_nodes))
			continue;
		if (test_mem_cgroup_node_reclaimable(memcg, nid, noswap))
			return true;
	}
	return false;
}

#else
int mem_cgroup_select_victim_node(struct mem_cgroup *memcg)
{
	return 0;
}

static bool mem_cgroup_reclaimable(struct mem_cgroup *memcg, bool noswap)
{
	return test_mem_cgroup_node_reclaimable(memcg, 0, noswap);
}
#endif

static int mem_cgroup_soft_reclaim(struct mem_cgroup *root_memcg,
				   struct zone *zone,
				   gfp_t gfp_mask,
				   unsigned long *total_scanned)
{
	struct mem_cgroup *victim = NULL;
	int total = 0;
	int loop = 0;
	unsigned long excess;
	unsigned long nr_scanned;
	struct mem_cgroup_reclaim_cookie reclaim = {
		.zone = zone,
		.priority = 0,
	};

	excess = res_counter_soft_limit_excess(&root_memcg->res) >> PAGE_SHIFT;

	while (1) {
		victim = mem_cgroup_iter(root_memcg, victim, &reclaim);
		if (!victim) {
			loop++;
			if (loop >= 2) {
				/*
				 * If we have not been able to reclaim
				 * anything, it might because there are
				 * no reclaimable pages under this hierarchy
				 */
				if (!total)
					break;
				/*
				 * We want to do more targeted reclaim.
				 * excess >> 2 is not to excessive so as to
				 * reclaim too much, nor too less that we keep
				 * coming back to reclaim from this cgroup
				 */
				if (total >= (excess >> 2) ||
					(loop > MEM_CGROUP_MAX_RECLAIM_LOOPS))
					break;
			}
			continue;
		}
		if (!mem_cgroup_reclaimable(victim, false))
			continue;
		total += mem_cgroup_shrink_node_zone(victim, gfp_mask, false,
						     zone, &nr_scanned);
		*total_scanned += nr_scanned;
		if (!res_counter_soft_limit_excess(&root_memcg->res))
			break;
	}
	mem_cgroup_iter_break(root_memcg, victim);
	return total;
}

static DEFINE_SPINLOCK(memcg_oom_lock);

/*
 * Check OOM-Killer is already running under our hierarchy.
 * If someone is running, return false.
 */
static bool mem_cgroup_oom_trylock(struct mem_cgroup *memcg)
{
	struct mem_cgroup *iter, *failed = NULL;

	spin_lock(&memcg_oom_lock);

	for_each_mem_cgroup_tree(iter, memcg) {
		if (iter->oom_lock) {
			/*
			 * this subtree of our hierarchy is already locked
			 * so we cannot give a lock.
			 */
			failed = iter;
			mem_cgroup_iter_break(memcg, iter);
			break;
		} else
			iter->oom_lock = true;
	}

	if (failed) {
		/*
		 * OK, we failed to lock the whole subtree so we have
		 * to clean up what we set up to the failing subtree
		 */
		for_each_mem_cgroup_tree(iter, memcg) {
			if (iter == failed) {
				mem_cgroup_iter_break(memcg, iter);
				break;
			}
			iter->oom_lock = false;
		}
	}

	spin_unlock(&memcg_oom_lock);

	return !failed;
}

static void mem_cgroup_oom_unlock(struct mem_cgroup *memcg)
{
	struct mem_cgroup *iter;

	spin_lock(&memcg_oom_lock);
	for_each_mem_cgroup_tree(iter, memcg)
		iter->oom_lock = false;
	spin_unlock(&memcg_oom_lock);
}

static void mem_cgroup_mark_under_oom(struct mem_cgroup *memcg)
{
	struct mem_cgroup *iter;

	for_each_mem_cgroup_tree(iter, memcg)
		atomic_inc(&iter->under_oom);
}

static void mem_cgroup_unmark_under_oom(struct mem_cgroup *memcg)
{
	struct mem_cgroup *iter;

	/*
	 * When a new child is created while the hierarchy is under oom,
	 * mem_cgroup_oom_lock() may not be called. We have to use
	 * atomic_add_unless() here.
	 */
	for_each_mem_cgroup_tree(iter, memcg)
		atomic_add_unless(&iter->under_oom, -1, 0);
}

static DECLARE_WAIT_QUEUE_HEAD(memcg_oom_waitq);

struct oom_wait_info {
	struct mem_cgroup *memcg;
	wait_queue_t	wait;
};

static int memcg_oom_wake_function(wait_queue_t *wait,
	unsigned mode, int sync, void *arg)
{
	struct mem_cgroup *wake_memcg = (struct mem_cgroup *)arg;
	struct mem_cgroup *oom_wait_memcg;
	struct oom_wait_info *oom_wait_info;

	oom_wait_info = container_of(wait, struct oom_wait_info, wait);
	oom_wait_memcg = oom_wait_info->memcg;

	/*
	 * Both of oom_wait_info->memcg and wake_memcg are stable under us.
	 * Then we can use css_is_ancestor without taking care of RCU.
	 */
	if (!mem_cgroup_same_or_subtree(oom_wait_memcg, wake_memcg)
		&& !mem_cgroup_same_or_subtree(wake_memcg, oom_wait_memcg))
		return 0;
	return autoremove_wake_function(wait, mode, sync, arg);
}

static void memcg_wakeup_oom(struct mem_cgroup *memcg)
{
	atomic_inc(&memcg->oom_wakeups);
	/* for filtering, pass "memcg" as argument. */
	__wake_up(&memcg_oom_waitq, TASK_NORMAL, 0, memcg);
}

static void memcg_oom_recover(struct mem_cgroup *memcg)
{
	if (memcg && atomic_read(&memcg->under_oom))
		memcg_wakeup_oom(memcg);
}

<<<<<<< HEAD
/*
 * try to call OOM killer
 */
static void mem_cgroup_oom(struct mem_cgroup *memcg, gfp_t mask, int order)
{
	bool locked;
	int wakeups;

	if (!current->memcg_oom.may_oom)
		return;

	current->memcg_oom.in_memcg_oom = 1;

	/*
	 * As with any blocking lock, a contender needs to start
	 * listening for wakeups before attempting the trylock,
	 * otherwise it can miss the wakeup from the unlock and sleep
	 * indefinitely.  This is just open-coded because our locking
	 * is so particular to memcg hierarchies.
	 */
	wakeups = atomic_read(&memcg->oom_wakeups);
=======
static void mem_cgroup_oom(struct mem_cgroup *memcg, gfp_t mask, int order)
{
	if (!current->memcg_oom.may_oom)
		return;
	/*
	 * We are in the middle of the charge context here, so we
	 * don't want to block when potentially sitting on a callstack
	 * that holds all kinds of filesystem and mm locks.
	 *
	 * Also, the caller may handle a failed allocation gracefully
	 * (like optional page cache readahead) and so an OOM killer
	 * invocation might not even be necessary.
	 *
	 * That's why we don't do anything here except remember the
	 * OOM context and then deal with it at the end of the page
	 * fault when the stack is unwound, the locks are released,
	 * and when we know whether the fault was overall successful.
	 */
	css_get(&memcg->css);
	current->memcg_oom.memcg = memcg;
	current->memcg_oom.gfp_mask = mask;
	current->memcg_oom.order = order;
}

/**
 * mem_cgroup_oom_synchronize - complete memcg OOM handling
 * @handle: actually kill/wait or just clean up the OOM state
 *
 * This has to be called at the end of a page fault if the memcg OOM
 * handler was enabled.
 *
 * Memcg supports userspace OOM handling where failed allocations must
 * sleep on a waitqueue until the userspace task resolves the
 * situation.  Sleeping directly in the charge context with all kinds
 * of locks held is not a good idea, instead we remember an OOM state
 * in the task and mem_cgroup_oom_synchronize() has to be called at
 * the end of the page fault to complete the OOM handling.
 *
 * Returns %true if an ongoing memcg OOM situation was detected and
 * completed, %false otherwise.
 */
bool mem_cgroup_oom_synchronize(bool handle)
{
	struct mem_cgroup *memcg = current->memcg_oom.memcg;
	struct oom_wait_info owait;
	bool locked;

	/* OOM is global, do not handle */
	if (!memcg)
		return false;

	if (!handle)
		goto cleanup;

	owait.memcg = memcg;
	owait.wait.flags = 0;
	owait.wait.func = memcg_oom_wake_function;
	owait.wait.private = current;
	INIT_LIST_HEAD(&owait.wait.task_list);

	prepare_to_wait(&memcg_oom_waitq, &owait.wait, TASK_KILLABLE);
>>>>>>> 252f23ea
	mem_cgroup_mark_under_oom(memcg);

	locked = mem_cgroup_oom_trylock(memcg);

	if (locked)
		mem_cgroup_oom_notify(memcg);

	if (locked && !memcg->oom_kill_disable) {
		mem_cgroup_unmark_under_oom(memcg);
<<<<<<< HEAD
		mem_cgroup_out_of_memory(memcg, mask, order);
		mem_cgroup_oom_unlock(memcg);
		/*
		 * There is no guarantee that an OOM-lock contender
		 * sees the wakeups triggered by the OOM kill
		 * uncharges.  Wake any sleepers explicitely.
		 */
		memcg_oom_recover(memcg);
	} else {
		/*
		 * A system call can just return -ENOMEM, but if this
		 * is a page fault and somebody else is handling the
		 * OOM already, we need to sleep on the OOM waitqueue
		 * for this memcg until the situation is resolved.
		 * Which can take some time because it might be
		 * handled by a userspace task.
		 *
		 * However, this is the charge context, which means
		 * that we may sit on a large call stack and hold
		 * various filesystem locks, the mmap_sem etc. and we
		 * don't want the OOM handler to deadlock on them
		 * while we sit here and wait.  Store the current OOM
		 * context in the task_struct, then return -ENOMEM.
		 * At the end of the page fault handler, with the
		 * stack unwound, pagefault_out_of_memory() will check
		 * back with us by calling
		 * mem_cgroup_oom_synchronize(), possibly putting the
		 * task to sleep.
		 */
		current->memcg_oom.oom_locked = locked;
		current->memcg_oom.wakeups = wakeups;
		css_get(&memcg->css);
		current->memcg_oom.wait_on_memcg = memcg;
	}
}

/**
 * mem_cgroup_oom_synchronize - complete memcg OOM handling
 *
 * This has to be called at the end of a page fault if the the memcg
 * OOM handler was enabled and the fault is returning %VM_FAULT_OOM.
 *
 * Memcg supports userspace OOM handling, so failed allocations must
 * sleep on a waitqueue until the userspace task resolves the
 * situation.  Sleeping directly in the charge context with all kinds
 * of locks held is not a good idea, instead we remember an OOM state
 * in the task and mem_cgroup_oom_synchronize() has to be called at
 * the end of the page fault to put the task to sleep and clean up the
 * OOM state.
 *
 * Returns %true if an ongoing memcg OOM situation was detected and
 * finalized, %false otherwise.
 */
bool mem_cgroup_oom_synchronize(void)
{
	struct oom_wait_info owait;
	struct mem_cgroup *memcg;

	/* OOM is global, do not handle */
	if (!current->memcg_oom.in_memcg_oom)
		return false;

	/*
	 * We invoked the OOM killer but there is a chance that a kill
	 * did not free up any charges.  Everybody else might already
	 * be sleeping, so restart the fault and keep the rampage
	 * going until some charges are released.
	 */
	memcg = current->memcg_oom.wait_on_memcg;
	if (!memcg)
		goto out;

	if (test_thread_flag(TIF_MEMDIE) || fatal_signal_pending(current))
		goto out_memcg;

	owait.memcg = memcg;
	owait.wait.flags = 0;
	owait.wait.func = memcg_oom_wake_function;
	owait.wait.private = current;
	INIT_LIST_HEAD(&owait.wait.task_list);

	prepare_to_wait(&memcg_oom_waitq, &owait.wait, TASK_KILLABLE);
	/* Only sleep if we didn't miss any wakeups since OOM */
	if (atomic_read(&memcg->oom_wakeups) == current->memcg_oom.wakeups)
		schedule();
	finish_wait(&memcg_oom_waitq, &owait.wait);
out_memcg:
	mem_cgroup_unmark_under_oom(memcg);
	if (current->memcg_oom.oom_locked) {
=======
		finish_wait(&memcg_oom_waitq, &owait.wait);
		mem_cgroup_out_of_memory(memcg, current->memcg_oom.gfp_mask,
					 current->memcg_oom.order);
	} else {
		schedule();
		mem_cgroup_unmark_under_oom(memcg);
		finish_wait(&memcg_oom_waitq, &owait.wait);
	}

	if (locked) {
>>>>>>> 252f23ea
		mem_cgroup_oom_unlock(memcg);
		/*
		 * There is no guarantee that an OOM-lock contender
		 * sees the wakeups triggered by the OOM kill
		 * uncharges.  Wake any sleepers explicitely.
		 */
		memcg_oom_recover(memcg);
	}
<<<<<<< HEAD
	css_put(&memcg->css);
	current->memcg_oom.wait_on_memcg = NULL;
out:
	current->memcg_oom.in_memcg_oom = 0;
=======
cleanup:
	current->memcg_oom.memcg = NULL;
	css_put(&memcg->css);
>>>>>>> 252f23ea
	return true;
}

/*
 * Currently used to update mapped file statistics, but the routine can be
 * generalized to update other statistics as well.
 *
 * Notes: Race condition
 *
 * We usually use page_cgroup_lock() for accessing page_cgroup member but
 * it tends to be costly. But considering some conditions, we doesn't need
 * to do so _always_.
 *
 * Considering "charge", lock_page_cgroup() is not required because all
 * file-stat operations happen after a page is attached to radix-tree. There
 * are no race with "charge".
 *
 * Considering "uncharge", we know that memcg doesn't clear pc->mem_cgroup
 * at "uncharge" intentionally. So, we always see valid pc->mem_cgroup even
 * if there are race with "uncharge". Statistics itself is properly handled
 * by flags.
 *
 * Considering "move", this is an only case we see a race. To make the race
 * small, we check mm->moving_account and detect there are possibility of race
 * If there is, we take a lock.
 */

void __mem_cgroup_begin_update_page_stat(struct page *page,
				bool *locked, unsigned long *flags)
{
	struct mem_cgroup *memcg;
	struct page_cgroup *pc;

	pc = lookup_page_cgroup(page);
again:
	memcg = pc->mem_cgroup;
	if (unlikely(!memcg || !PageCgroupUsed(pc)))
		return;
	/*
	 * If this memory cgroup is not under account moving, we don't
	 * need to take move_lock_mem_cgroup(). Because we already hold
	 * rcu_read_lock(), any calls to move_account will be delayed until
	 * rcu_read_unlock() if mem_cgroup_stolen() == true.
	 */
	if (!mem_cgroup_stolen(memcg))
		return;

	move_lock_mem_cgroup(memcg, flags);
	if (memcg != pc->mem_cgroup || !PageCgroupUsed(pc)) {
		move_unlock_mem_cgroup(memcg, flags);
		goto again;
	}
	*locked = true;
}

void __mem_cgroup_end_update_page_stat(struct page *page, unsigned long *flags)
{
	struct page_cgroup *pc = lookup_page_cgroup(page);

	/*
	 * It's guaranteed that pc->mem_cgroup never changes while
	 * lock is held because a routine modifies pc->mem_cgroup
	 * should take move_lock_mem_cgroup().
	 */
	move_unlock_mem_cgroup(pc->mem_cgroup, flags);
}

void mem_cgroup_update_page_stat(struct page *page,
				 enum mem_cgroup_page_stat_item idx, int val)
{
	struct mem_cgroup *memcg;
	struct page_cgroup *pc = lookup_page_cgroup(page);
	unsigned long uninitialized_var(flags);

	if (mem_cgroup_disabled())
		return;

	memcg = pc->mem_cgroup;
	if (unlikely(!memcg || !PageCgroupUsed(pc)))
		return;

	switch (idx) {
	case MEMCG_NR_FILE_MAPPED:
		idx = MEM_CGROUP_STAT_FILE_MAPPED;
		break;
	default:
		BUG();
	}

	this_cpu_add(memcg->stat->count[idx], val);
}

/*
 * size of first charge trial. "32" comes from vmscan.c's magic value.
 * TODO: maybe necessary to use big numbers in big irons.
 */
#define CHARGE_BATCH	32U
struct memcg_stock_pcp {
	struct mem_cgroup *cached; /* this never be root cgroup */
	unsigned int nr_pages;
	struct work_struct work;
	unsigned long flags;
#define FLUSHING_CACHED_CHARGE	0
};
static DEFINE_PER_CPU(struct memcg_stock_pcp, memcg_stock);
static DEFINE_MUTEX(percpu_charge_mutex);

/**
 * consume_stock: Try to consume stocked charge on this cpu.
 * @memcg: memcg to consume from.
 * @nr_pages: how many pages to charge.
 *
 * The charges will only happen if @memcg matches the current cpu's memcg
 * stock, and at least @nr_pages are available in that stock.  Failure to
 * service an allocation will refill the stock.
 *
 * returns true if successful, false otherwise.
 */
static bool consume_stock(struct mem_cgroup *memcg, unsigned int nr_pages)
{
	struct memcg_stock_pcp *stock;
	bool ret = true;

	if (nr_pages > CHARGE_BATCH)
		return false;

	stock = &get_cpu_var(memcg_stock);
	if (memcg == stock->cached && stock->nr_pages >= nr_pages)
		stock->nr_pages -= nr_pages;
	else /* need to call res_counter_charge */
		ret = false;
	put_cpu_var(memcg_stock);
	return ret;
}

/*
 * Returns stocks cached in percpu to res_counter and reset cached information.
 */
static void drain_stock(struct memcg_stock_pcp *stock)
{
	struct mem_cgroup *old = stock->cached;

	if (stock->nr_pages) {
		unsigned long bytes = stock->nr_pages * PAGE_SIZE;

		res_counter_uncharge(&old->res, bytes);
		if (do_swap_account)
			res_counter_uncharge(&old->memsw, bytes);
		stock->nr_pages = 0;
	}
	stock->cached = NULL;
}

/*
 * This must be called under preempt disabled or must be called by
 * a thread which is pinned to local cpu.
 */
static void drain_local_stock(struct work_struct *dummy)
{
	struct memcg_stock_pcp *stock = &__get_cpu_var(memcg_stock);
	drain_stock(stock);
	clear_bit(FLUSHING_CACHED_CHARGE, &stock->flags);
}

static void __init memcg_stock_init(void)
{
	int cpu;

	for_each_possible_cpu(cpu) {
		struct memcg_stock_pcp *stock =
					&per_cpu(memcg_stock, cpu);
		INIT_WORK(&stock->work, drain_local_stock);
	}
}

/*
 * Cache charges(val) which is from res_counter, to local per_cpu area.
 * This will be consumed by consume_stock() function, later.
 */
static void refill_stock(struct mem_cgroup *memcg, unsigned int nr_pages)
{
	struct memcg_stock_pcp *stock = &get_cpu_var(memcg_stock);

	if (stock->cached != memcg) { /* reset if necessary */
		drain_stock(stock);
		stock->cached = memcg;
	}
	stock->nr_pages += nr_pages;
	put_cpu_var(memcg_stock);
}

/*
 * Drains all per-CPU charge caches for given root_memcg resp. subtree
 * of the hierarchy under it. sync flag says whether we should block
 * until the work is done.
 */
static void drain_all_stock(struct mem_cgroup *root_memcg, bool sync)
{
	int cpu, curcpu;

	/* Notify other cpus that system-wide "drain" is running */
	get_online_cpus();
	curcpu = get_cpu();
	for_each_online_cpu(cpu) {
		struct memcg_stock_pcp *stock = &per_cpu(memcg_stock, cpu);
		struct mem_cgroup *memcg;

		memcg = stock->cached;
		if (!memcg || !stock->nr_pages)
			continue;
		if (!mem_cgroup_same_or_subtree(root_memcg, memcg))
			continue;
		if (!test_and_set_bit(FLUSHING_CACHED_CHARGE, &stock->flags)) {
			if (cpu == curcpu)
				drain_local_stock(&stock->work);
			else
				schedule_work_on(cpu, &stock->work);
		}
	}
	put_cpu();

	if (!sync)
		goto out;

	for_each_online_cpu(cpu) {
		struct memcg_stock_pcp *stock = &per_cpu(memcg_stock, cpu);
		if (test_bit(FLUSHING_CACHED_CHARGE, &stock->flags))
			flush_work(&stock->work);
	}
out:
 	put_online_cpus();
}

/*
 * Tries to drain stocked charges in other cpus. This function is asynchronous
 * and just put a work per cpu for draining localy on each cpu. Caller can
 * expects some charges will be back to res_counter later but cannot wait for
 * it.
 */
static void drain_all_stock_async(struct mem_cgroup *root_memcg)
{
	/*
	 * If someone calls draining, avoid adding more kworker runs.
	 */
	if (!mutex_trylock(&percpu_charge_mutex))
		return;
	drain_all_stock(root_memcg, false);
	mutex_unlock(&percpu_charge_mutex);
}

/* This is a synchronous drain interface. */
static void drain_all_stock_sync(struct mem_cgroup *root_memcg)
{
	/* called when force_empty is called */
	mutex_lock(&percpu_charge_mutex);
	drain_all_stock(root_memcg, true);
	mutex_unlock(&percpu_charge_mutex);
}

/*
 * This function drains percpu counter value from DEAD cpu and
 * move it to local cpu. Note that this function can be preempted.
 */
static void mem_cgroup_drain_pcp_counter(struct mem_cgroup *memcg, int cpu)
{
	int i;

	spin_lock(&memcg->pcp_counter_lock);
	for (i = 0; i < MEM_CGROUP_STAT_NSTATS; i++) {
		long x = per_cpu(memcg->stat->count[i], cpu);

		per_cpu(memcg->stat->count[i], cpu) = 0;
		memcg->nocpu_base.count[i] += x;
	}
	for (i = 0; i < MEM_CGROUP_EVENTS_NSTATS; i++) {
		unsigned long x = per_cpu(memcg->stat->events[i], cpu);

		per_cpu(memcg->stat->events[i], cpu) = 0;
		memcg->nocpu_base.events[i] += x;
	}
	spin_unlock(&memcg->pcp_counter_lock);
}

static int __cpuinit memcg_cpu_hotplug_callback(struct notifier_block *nb,
					unsigned long action,
					void *hcpu)
{
	int cpu = (unsigned long)hcpu;
	struct memcg_stock_pcp *stock;
	struct mem_cgroup *iter;

	if (action == CPU_ONLINE)
		return NOTIFY_OK;

	if (action != CPU_DEAD && action != CPU_DEAD_FROZEN)
		return NOTIFY_OK;

	for_each_mem_cgroup(iter)
		mem_cgroup_drain_pcp_counter(iter, cpu);

	stock = &per_cpu(memcg_stock, cpu);
	drain_stock(stock);
	return NOTIFY_OK;
}


/* See __mem_cgroup_try_charge() for details */
enum {
	CHARGE_OK,		/* success */
	CHARGE_RETRY,		/* need to retry but retry is not bad */
	CHARGE_NOMEM,		/* we can't do more. return -ENOMEM */
	CHARGE_WOULDBLOCK,	/* GFP_WAIT wasn't set and no enough res. */
};

static int mem_cgroup_do_charge(struct mem_cgroup *memcg, gfp_t gfp_mask,
				unsigned int nr_pages, unsigned int min_pages,
				bool invoke_oom)
{
	unsigned long csize = nr_pages * PAGE_SIZE;
	struct mem_cgroup *mem_over_limit;
	struct res_counter *fail_res;
	unsigned long flags = 0;
	int ret;

	ret = res_counter_charge(&memcg->res, csize, &fail_res);

	if (likely(!ret)) {
		if (!do_swap_account)
			return CHARGE_OK;
		ret = res_counter_charge(&memcg->memsw, csize, &fail_res);
		if (likely(!ret))
			return CHARGE_OK;

		res_counter_uncharge(&memcg->res, csize);
		mem_over_limit = mem_cgroup_from_res_counter(fail_res, memsw);
		flags |= MEM_CGROUP_RECLAIM_NOSWAP;
	} else
		mem_over_limit = mem_cgroup_from_res_counter(fail_res, res);
	/*
	 * Never reclaim on behalf of optional batching, retry with a
	 * single page instead.
	 */
	if (nr_pages > min_pages)
		return CHARGE_RETRY;

	if (!(gfp_mask & __GFP_WAIT))
		return CHARGE_WOULDBLOCK;

	if (gfp_mask & __GFP_NORETRY)
		return CHARGE_NOMEM;

	ret = mem_cgroup_reclaim(mem_over_limit, gfp_mask, flags);
	if (mem_cgroup_margin(mem_over_limit) >= nr_pages)
		return CHARGE_RETRY;
	/*
	 * Even though the limit is exceeded at this point, reclaim
	 * may have been able to free some pages.  Retry the charge
	 * before killing the task.
	 *
	 * Only for regular pages, though: huge pages are rather
	 * unlikely to succeed so close to the limit, and we fall back
	 * to regular pages anyway in case of failure.
	 */
	if (nr_pages <= (1 << PAGE_ALLOC_COSTLY_ORDER) && ret)
		return CHARGE_RETRY;

	/*
	 * At task move, charge accounts can be doubly counted. So, it's
	 * better to wait until the end of task_move if something is going on.
	 */
	if (mem_cgroup_wait_acct_move(mem_over_limit))
		return CHARGE_RETRY;

	if (invoke_oom)
		mem_cgroup_oom(mem_over_limit, gfp_mask, get_order(csize));

	return CHARGE_NOMEM;
}

/*
 * __mem_cgroup_try_charge() does
 * 1. detect memcg to be charged against from passed *mm and *ptr,
 * 2. update res_counter
 * 3. call memory reclaim if necessary.
 *
 * In some special case, if the task is fatal, fatal_signal_pending() or
 * has TIF_MEMDIE, this function returns -EINTR while writing root_mem_cgroup
 * to *ptr. There are two reasons for this. 1: fatal threads should quit as soon
 * as possible without any hazards. 2: all pages should have a valid
 * pc->mem_cgroup. If mm is NULL and the caller doesn't pass a valid memcg
 * pointer, that is treated as a charge to root_mem_cgroup.
 *
 * So __mem_cgroup_try_charge() will return
 *  0       ...  on success, filling *ptr with a valid memcg pointer.
 *  -ENOMEM ...  charge failure because of resource limits.
 *  -EINTR  ...  if thread is fatal. *ptr is filled with root_mem_cgroup.
 *
 * Unlike the exported interface, an "oom" parameter is added. if oom==true,
 * the oom-killer can be invoked.
 */
static int __mem_cgroup_try_charge(struct mm_struct *mm,
				   gfp_t gfp_mask,
				   unsigned int nr_pages,
				   struct mem_cgroup **ptr,
				   bool oom)
{
	unsigned int batch = max(CHARGE_BATCH, nr_pages);
	int nr_oom_retries = MEM_CGROUP_RECLAIM_RETRIES;
	struct mem_cgroup *memcg = NULL;
	int ret;

	/*
	 * Unlike gloval-vm's OOM-kill, we're not in memory shortage
	 * in system level. So, allow to go ahead dying process in addition to
	 * MEMDIE process.
	 */
	if (unlikely(test_thread_flag(TIF_MEMDIE)
		     || fatal_signal_pending(current)))
		goto bypass;

	if (unlikely(task_in_memcg_oom(current)))
		goto bypass;

	/*
	 * We always charge the cgroup the mm_struct belongs to.
	 * The mm_struct's mem_cgroup changes on task migration if the
	 * thread group leader migrates. It's possible that mm is not
	 * set, if so charge the root memcg (happens for pagecache usage).
	 */
	if (!*ptr && !mm)
		*ptr = root_mem_cgroup;
again:
	if (*ptr) { /* css should be a valid one */
		memcg = *ptr;
		if (mem_cgroup_is_root(memcg))
			goto done;
		if (consume_stock(memcg, nr_pages))
			goto done;
		css_get(&memcg->css);
	} else {
		struct task_struct *p;

		rcu_read_lock();
		p = rcu_dereference(mm->owner);
		/*
		 * Because we don't have task_lock(), "p" can exit.
		 * In that case, "memcg" can point to root or p can be NULL with
		 * race with swapoff. Then, we have small risk of mis-accouning.
		 * But such kind of mis-account by race always happens because
		 * we don't have cgroup_mutex(). It's overkill and we allo that
		 * small race, here.
		 * (*) swapoff at el will charge against mm-struct not against
		 * task-struct. So, mm->owner can be NULL.
		 */
		memcg = mem_cgroup_from_task(p);
		if (!memcg)
			memcg = root_mem_cgroup;
		if (mem_cgroup_is_root(memcg)) {
			rcu_read_unlock();
			goto done;
		}
		if (consume_stock(memcg, nr_pages)) {
			/*
			 * It seems dagerous to access memcg without css_get().
			 * But considering how consume_stok works, it's not
			 * necessary. If consume_stock success, some charges
			 * from this memcg are cached on this cpu. So, we
			 * don't need to call css_get()/css_tryget() before
			 * calling consume_stock().
			 */
			rcu_read_unlock();
			goto done;
		}
		/* after here, we may be blocked. we need to get refcnt */
		if (!css_tryget(&memcg->css)) {
			rcu_read_unlock();
			goto again;
		}
		rcu_read_unlock();
	}

	do {
		bool invoke_oom = oom && !nr_oom_retries;

		/* If killed, bypass charge */
		if (fatal_signal_pending(current)) {
			css_put(&memcg->css);
			goto bypass;
		}

		ret = mem_cgroup_do_charge(memcg, gfp_mask, batch,
					   nr_pages, invoke_oom);
		switch (ret) {
		case CHARGE_OK:
			break;
		case CHARGE_RETRY: /* not in OOM situation but retry */
			batch = nr_pages;
			css_put(&memcg->css);
			memcg = NULL;
			goto again;
		case CHARGE_WOULDBLOCK: /* !__GFP_WAIT */
			css_put(&memcg->css);
			goto nomem;
		case CHARGE_NOMEM: /* OOM routine works */
			if (!oom || invoke_oom) {
				css_put(&memcg->css);
				goto nomem;
			}
			nr_oom_retries--;
			break;
		}
	} while (ret != CHARGE_OK);

	if (batch > nr_pages)
		refill_stock(memcg, batch - nr_pages);
	css_put(&memcg->css);
done:
	*ptr = memcg;
	return 0;
nomem:
	*ptr = NULL;
	return -ENOMEM;
bypass:
	*ptr = root_mem_cgroup;
	return -EINTR;
}

/*
 * Somemtimes we have to undo a charge we got by try_charge().
 * This function is for that and do uncharge, put css's refcnt.
 * gotten by try_charge().
 */
static void __mem_cgroup_cancel_charge(struct mem_cgroup *memcg,
				       unsigned int nr_pages)
{
	if (!mem_cgroup_is_root(memcg)) {
		unsigned long bytes = nr_pages * PAGE_SIZE;

		res_counter_uncharge(&memcg->res, bytes);
		if (do_swap_account)
			res_counter_uncharge(&memcg->memsw, bytes);
	}
}

/*
 * Cancel chrages in this cgroup....doesn't propagate to parent cgroup.
 * This is useful when moving usage to parent cgroup.
 */
static void __mem_cgroup_cancel_local_charge(struct mem_cgroup *memcg,
					unsigned int nr_pages)
{
	unsigned long bytes = nr_pages * PAGE_SIZE;

	if (mem_cgroup_is_root(memcg))
		return;

	res_counter_uncharge_until(&memcg->res, memcg->res.parent, bytes);
	if (do_swap_account)
		res_counter_uncharge_until(&memcg->memsw,
						memcg->memsw.parent, bytes);
}

/*
 * A helper function to get mem_cgroup from ID. must be called under
 * rcu_read_lock().  The caller is responsible for calling css_tryget if
 * the mem_cgroup is used for charging. (dropping refcnt from swap can be
 * called against removed memcg.)
 */
static struct mem_cgroup *mem_cgroup_lookup(unsigned short id)
{
	struct cgroup_subsys_state *css;

	/* ID 0 is unused ID */
	if (!id)
		return NULL;
	css = css_lookup(&mem_cgroup_subsys, id);
	if (!css)
		return NULL;
	return mem_cgroup_from_css(css);
}

struct mem_cgroup *try_get_mem_cgroup_from_page(struct page *page)
{
	struct mem_cgroup *memcg = NULL;
	struct page_cgroup *pc;
	unsigned short id;
	swp_entry_t ent;

	VM_BUG_ON(!PageLocked(page));

	pc = lookup_page_cgroup(page);
	lock_page_cgroup(pc);
	if (PageCgroupUsed(pc)) {
		memcg = pc->mem_cgroup;
		if (memcg && !css_tryget(&memcg->css))
			memcg = NULL;
	} else if (PageSwapCache(page)) {
		ent.val = page_private(page);
		id = lookup_swap_cgroup_id(ent);
		rcu_read_lock();
		memcg = mem_cgroup_lookup(id);
		if (memcg && !css_tryget(&memcg->css))
			memcg = NULL;
		rcu_read_unlock();
	}
	unlock_page_cgroup(pc);
	return memcg;
}

static void __mem_cgroup_commit_charge(struct mem_cgroup *memcg,
				       struct page *page,
				       unsigned int nr_pages,
				       enum charge_type ctype,
				       bool lrucare)
{
	struct page_cgroup *pc = lookup_page_cgroup(page);
	struct zone *uninitialized_var(zone);
	struct lruvec *lruvec;
	bool was_on_lru = false;
	bool anon;

	lock_page_cgroup(pc);
	VM_BUG_ON(PageCgroupUsed(pc));
	/*
	 * we don't need page_cgroup_lock about tail pages, becase they are not
	 * accessed by any other context at this point.
	 */

	/*
	 * In some cases, SwapCache and FUSE(splice_buf->radixtree), the page
	 * may already be on some other mem_cgroup's LRU.  Take care of it.
	 */
	if (lrucare) {
		zone = page_zone(page);
		spin_lock_irq(&zone->lru_lock);
		if (PageLRU(page)) {
			lruvec = mem_cgroup_zone_lruvec(zone, pc->mem_cgroup);
			ClearPageLRU(page);
			del_page_from_lru_list(page, lruvec, page_lru(page));
			was_on_lru = true;
		}
	}

	pc->mem_cgroup = memcg;
	/*
	 * We access a page_cgroup asynchronously without lock_page_cgroup().
	 * Especially when a page_cgroup is taken from a page, pc->mem_cgroup
	 * is accessed after testing USED bit. To make pc->mem_cgroup visible
	 * before USED bit, we need memory barrier here.
	 * See mem_cgroup_add_lru_list(), etc.
 	 */
	smp_wmb();
	SetPageCgroupUsed(pc);

	if (lrucare) {
		if (was_on_lru) {
			lruvec = mem_cgroup_zone_lruvec(zone, pc->mem_cgroup);
			VM_BUG_ON(PageLRU(page));
			SetPageLRU(page);
			add_page_to_lru_list(page, lruvec, page_lru(page));
		}
		spin_unlock_irq(&zone->lru_lock);
	}

	if (ctype == MEM_CGROUP_CHARGE_TYPE_ANON)
		anon = true;
	else
		anon = false;

	mem_cgroup_charge_statistics(memcg, page, anon, nr_pages);
	unlock_page_cgroup(pc);

	/*
	 * "charge_statistics" updated event counter. Then, check it.
	 * Insert ancestor (and ancestor's ancestors), to softlimit RB-tree.
	 * if they exceeds softlimit.
	 */
	memcg_check_events(memcg, page);
}

static DEFINE_MUTEX(set_limit_mutex);

#ifdef CONFIG_MEMCG_KMEM
static inline bool memcg_can_account_kmem(struct mem_cgroup *memcg)
{
	return !mem_cgroup_disabled() && !mem_cgroup_is_root(memcg) &&
		(memcg->kmem_account_flags & KMEM_ACCOUNTED_MASK);
}

/*
 * This is a bit cumbersome, but it is rarely used and avoids a backpointer
 * in the memcg_cache_params struct.
 */
static struct kmem_cache *memcg_params_to_cache(struct memcg_cache_params *p)
{
	struct kmem_cache *cachep;

	VM_BUG_ON(p->is_root_cache);
	cachep = p->root_cache;
	return cachep->memcg_params->memcg_caches[memcg_cache_id(p->memcg)];
}

#ifdef CONFIG_SLABINFO
static int mem_cgroup_slabinfo_read(struct cgroup *cont, struct cftype *cft,
					struct seq_file *m)
{
	struct mem_cgroup *memcg = mem_cgroup_from_cont(cont);
	struct memcg_cache_params *params;

	if (!memcg_can_account_kmem(memcg))
		return -EIO;

	print_slabinfo_header(m);

	mutex_lock(&memcg->slab_caches_mutex);
	list_for_each_entry(params, &memcg->memcg_slab_caches, list)
		cache_show(memcg_params_to_cache(params), m);
	mutex_unlock(&memcg->slab_caches_mutex);

	return 0;
}
#endif

static int memcg_charge_kmem(struct mem_cgroup *memcg, gfp_t gfp, u64 size)
{
	struct res_counter *fail_res;
	struct mem_cgroup *_memcg;
	int ret = 0;
	bool may_oom;

	ret = res_counter_charge(&memcg->kmem, size, &fail_res);
	if (ret)
		return ret;

	/*
	 * Conditions under which we can wait for the oom_killer. Those are
	 * the same conditions tested by the core page allocator
	 */
	may_oom = (gfp & __GFP_FS) && !(gfp & __GFP_NORETRY);

	_memcg = memcg;
	ret = __mem_cgroup_try_charge(NULL, gfp, size >> PAGE_SHIFT,
				      &_memcg, may_oom);

	if (ret == -EINTR)  {
		/*
		 * __mem_cgroup_try_charge() chosed to bypass to root due to
		 * OOM kill or fatal signal.  Since our only options are to
		 * either fail the allocation or charge it to this cgroup, do
		 * it as a temporary condition. But we can't fail. From a
		 * kmem/slab perspective, the cache has already been selected,
		 * by mem_cgroup_kmem_get_cache(), so it is too late to change
		 * our minds.
		 *
		 * This condition will only trigger if the task entered
		 * memcg_charge_kmem in a sane state, but was OOM-killed during
		 * __mem_cgroup_try_charge() above. Tasks that were already
		 * dying when the allocation triggers should have been already
		 * directed to the root cgroup in memcontrol.h
		 */
		res_counter_charge_nofail(&memcg->res, size, &fail_res);
		if (do_swap_account)
			res_counter_charge_nofail(&memcg->memsw, size,
						  &fail_res);
		ret = 0;
	} else if (ret)
		res_counter_uncharge(&memcg->kmem, size);

	return ret;
}

static void memcg_uncharge_kmem(struct mem_cgroup *memcg, u64 size)
{
	res_counter_uncharge(&memcg->res, size);
	if (do_swap_account)
		res_counter_uncharge(&memcg->memsw, size);

	/* Not down to 0 */
	if (res_counter_uncharge(&memcg->kmem, size))
		return;

	if (memcg_kmem_test_and_clear_dead(memcg))
		mem_cgroup_put(memcg);
}

void memcg_cache_list_add(struct mem_cgroup *memcg, struct kmem_cache *cachep)
{
	if (!memcg)
		return;

	mutex_lock(&memcg->slab_caches_mutex);
	list_add(&cachep->memcg_params->list, &memcg->memcg_slab_caches);
	mutex_unlock(&memcg->slab_caches_mutex);
}

/*
 * helper for acessing a memcg's index. It will be used as an index in the
 * child cache array in kmem_cache, and also to derive its name. This function
 * will return -1 when this is not a kmem-limited memcg.
 */
int memcg_cache_id(struct mem_cgroup *memcg)
{
	return memcg ? memcg->kmemcg_id : -1;
}

/*
 * This ends up being protected by the set_limit mutex, during normal
 * operation, because that is its main call site.
 *
 * But when we create a new cache, we can call this as well if its parent
 * is kmem-limited. That will have to hold set_limit_mutex as well.
 */
int memcg_update_cache_sizes(struct mem_cgroup *memcg)
{
	int num, ret;

	num = ida_simple_get(&kmem_limited_groups,
				0, MEMCG_CACHES_MAX_SIZE, GFP_KERNEL);
	if (num < 0)
		return num;
	/*
	 * After this point, kmem_accounted (that we test atomically in
	 * the beginning of this conditional), is no longer 0. This
	 * guarantees only one process will set the following boolean
	 * to true. We don't need test_and_set because we're protected
	 * by the set_limit_mutex anyway.
	 */
	memcg_kmem_set_activated(memcg);

	ret = memcg_update_all_caches(num+1);
	if (ret) {
		ida_simple_remove(&kmem_limited_groups, num);
		memcg_kmem_clear_activated(memcg);
		return ret;
	}

	memcg->kmemcg_id = num;
	INIT_LIST_HEAD(&memcg->memcg_slab_caches);
	mutex_init(&memcg->slab_caches_mutex);
	return 0;
}

static size_t memcg_caches_array_size(int num_groups)
{
	ssize_t size;
	if (num_groups <= 0)
		return 0;

	size = 2 * num_groups;
	if (size < MEMCG_CACHES_MIN_SIZE)
		size = MEMCG_CACHES_MIN_SIZE;
	else if (size > MEMCG_CACHES_MAX_SIZE)
		size = MEMCG_CACHES_MAX_SIZE;

	return size;
}

/*
 * We should update the current array size iff all caches updates succeed. This
 * can only be done from the slab side. The slab mutex needs to be held when
 * calling this.
 */
void memcg_update_array_size(int num)
{
	if (num > memcg_limited_groups_array_size)
		memcg_limited_groups_array_size = memcg_caches_array_size(num);
}

static void kmem_cache_destroy_work_func(struct work_struct *w);

int memcg_update_cache_size(struct kmem_cache *s, int num_groups)
{
	struct memcg_cache_params *cur_params = s->memcg_params;

	VM_BUG_ON(s->memcg_params && !s->memcg_params->is_root_cache);

	if (num_groups > memcg_limited_groups_array_size) {
		int i;
		ssize_t size = memcg_caches_array_size(num_groups);

		size *= sizeof(void *);
		size += sizeof(struct memcg_cache_params);

		s->memcg_params = kzalloc(size, GFP_KERNEL);
		if (!s->memcg_params) {
			s->memcg_params = cur_params;
			return -ENOMEM;
		}

		s->memcg_params->is_root_cache = true;

		/*
		 * There is the chance it will be bigger than
		 * memcg_limited_groups_array_size, if we failed an allocation
		 * in a cache, in which case all caches updated before it, will
		 * have a bigger array.
		 *
		 * But if that is the case, the data after
		 * memcg_limited_groups_array_size is certainly unused
		 */
		for (i = 0; i < memcg_limited_groups_array_size; i++) {
			if (!cur_params->memcg_caches[i])
				continue;
			s->memcg_params->memcg_caches[i] =
						cur_params->memcg_caches[i];
		}

		/*
		 * Ideally, we would wait until all caches succeed, and only
		 * then free the old one. But this is not worth the extra
		 * pointer per-cache we'd have to have for this.
		 *
		 * It is not a big deal if some caches are left with a size
		 * bigger than the others. And all updates will reset this
		 * anyway.
		 */
		kfree(cur_params);
	}
	return 0;
}

int memcg_register_cache(struct mem_cgroup *memcg, struct kmem_cache *s,
			 struct kmem_cache *root_cache)
{
	size_t size = sizeof(struct memcg_cache_params);

	if (!memcg_kmem_enabled())
		return 0;

	if (!memcg)
		size += memcg_limited_groups_array_size * sizeof(void *);

	s->memcg_params = kzalloc(size, GFP_KERNEL);
	if (!s->memcg_params)
		return -ENOMEM;

	if (memcg) {
		s->memcg_params->memcg = memcg;
		s->memcg_params->root_cache = root_cache;
		INIT_WORK(&s->memcg_params->destroy,
				kmem_cache_destroy_work_func);
	} else
		s->memcg_params->is_root_cache = true;

	return 0;
}

void memcg_release_cache(struct kmem_cache *s)
{
	struct kmem_cache *root;
	struct mem_cgroup *memcg;
	int id;

	/*
	 * This happens, for instance, when a root cache goes away before we
	 * add any memcg.
	 */
	if (!s->memcg_params)
		return;

	if (s->memcg_params->is_root_cache)
		goto out;

	memcg = s->memcg_params->memcg;
	id  = memcg_cache_id(memcg);

	root = s->memcg_params->root_cache;
	root->memcg_params->memcg_caches[id] = NULL;

	mutex_lock(&memcg->slab_caches_mutex);
	list_del(&s->memcg_params->list);
	mutex_unlock(&memcg->slab_caches_mutex);

	mem_cgroup_put(memcg);
out:
	kfree(s->memcg_params);
}

/*
 * During the creation a new cache, we need to disable our accounting mechanism
 * altogether. This is true even if we are not creating, but rather just
 * enqueing new caches to be created.
 *
 * This is because that process will trigger allocations; some visible, like
 * explicit kmallocs to auxiliary data structures, name strings and internal
 * cache structures; some well concealed, like INIT_WORK() that can allocate
 * objects during debug.
 *
 * If any allocation happens during memcg_kmem_get_cache, we will recurse back
 * to it. This may not be a bounded recursion: since the first cache creation
 * failed to complete (waiting on the allocation), we'll just try to create the
 * cache again, failing at the same point.
 *
 * memcg_kmem_get_cache is prepared to abort after seeing a positive count of
 * memcg_kmem_skip_account. So we enclose anything that might allocate memory
 * inside the following two functions.
 */
static inline void memcg_stop_kmem_account(void)
{
	VM_BUG_ON(!current->mm);
	current->memcg_kmem_skip_account++;
}

static inline void memcg_resume_kmem_account(void)
{
	VM_BUG_ON(!current->mm);
	current->memcg_kmem_skip_account--;
}

static void kmem_cache_destroy_work_func(struct work_struct *w)
{
	struct kmem_cache *cachep;
	struct memcg_cache_params *p;

	p = container_of(w, struct memcg_cache_params, destroy);

	cachep = memcg_params_to_cache(p);

	/*
	 * If we get down to 0 after shrink, we could delete right away.
	 * However, memcg_release_pages() already puts us back in the workqueue
	 * in that case. If we proceed deleting, we'll get a dangling
	 * reference, and removing the object from the workqueue in that case
	 * is unnecessary complication. We are not a fast path.
	 *
	 * Note that this case is fundamentally different from racing with
	 * shrink_slab(): if memcg_cgroup_destroy_cache() is called in
	 * kmem_cache_shrink, not only we would be reinserting a dead cache
	 * into the queue, but doing so from inside the worker racing to
	 * destroy it.
	 *
	 * So if we aren't down to zero, we'll just schedule a worker and try
	 * again
	 */
	if (atomic_read(&cachep->memcg_params->nr_pages) != 0) {
		kmem_cache_shrink(cachep);
		if (atomic_read(&cachep->memcg_params->nr_pages) == 0)
			return;
	} else
		kmem_cache_destroy(cachep);
}

void mem_cgroup_destroy_cache(struct kmem_cache *cachep)
{
	if (!cachep->memcg_params->dead)
		return;

	/*
	 * There are many ways in which we can get here.
	 *
	 * We can get to a memory-pressure situation while the delayed work is
	 * still pending to run. The vmscan shrinkers can then release all
	 * cache memory and get us to destruction. If this is the case, we'll
	 * be executed twice, which is a bug (the second time will execute over
	 * bogus data). In this case, cancelling the work should be fine.
	 *
	 * But we can also get here from the worker itself, if
	 * kmem_cache_shrink is enough to shake all the remaining objects and
	 * get the page count to 0. In this case, we'll deadlock if we try to
	 * cancel the work (the worker runs with an internal lock held, which
	 * is the same lock we would hold for cancel_work_sync().)
	 *
	 * Since we can't possibly know who got us here, just refrain from
	 * running if there is already work pending
	 */
	if (work_pending(&cachep->memcg_params->destroy))
		return;
	/*
	 * We have to defer the actual destroying to a workqueue, because
	 * we might currently be in a context that cannot sleep.
	 */
	schedule_work(&cachep->memcg_params->destroy);
}

/*
 * This lock protects updaters, not readers. We want readers to be as fast as
 * they can, and they will either see NULL or a valid cache value. Our model
 * allow them to see NULL, in which case the root memcg will be selected.
 *
 * We need this lock because multiple allocations to the same cache from a non
 * will span more than one worker. Only one of them can create the cache.
 */
static DEFINE_MUTEX(memcg_cache_mutex);

/*
 * Called with memcg_cache_mutex held
 */
static struct kmem_cache *kmem_cache_dup(struct mem_cgroup *memcg,
					 struct kmem_cache *s)
{
	struct kmem_cache *new;
	static char *tmp_name = NULL;

	lockdep_assert_held(&memcg_cache_mutex);

	/*
	 * kmem_cache_create_memcg duplicates the given name and
	 * cgroup_name for this name requires RCU context.
	 * This static temporary buffer is used to prevent from
	 * pointless shortliving allocation.
	 */
	if (!tmp_name) {
		tmp_name = kmalloc(PATH_MAX, GFP_KERNEL);
		if (!tmp_name)
			return NULL;
	}

	rcu_read_lock();
	snprintf(tmp_name, PATH_MAX, "%s(%d:%s)", s->name,
			 memcg_cache_id(memcg), cgroup_name(memcg->css.cgroup));
	rcu_read_unlock();

	new = kmem_cache_create_memcg(memcg, tmp_name, s->object_size, s->align,
				      (s->flags & ~SLAB_PANIC), s->ctor, s);

	if (new)
		new->allocflags |= __GFP_KMEMCG;

	return new;
}

static struct kmem_cache *memcg_create_kmem_cache(struct mem_cgroup *memcg,
						  struct kmem_cache *cachep)
{
	struct kmem_cache *new_cachep;
	int idx;

	BUG_ON(!memcg_can_account_kmem(memcg));

	idx = memcg_cache_id(memcg);

	mutex_lock(&memcg_cache_mutex);
	new_cachep = cachep->memcg_params->memcg_caches[idx];
	if (new_cachep)
		goto out;

	new_cachep = kmem_cache_dup(memcg, cachep);
	if (new_cachep == NULL) {
		new_cachep = cachep;
		goto out;
	}

	mem_cgroup_get(memcg);
	atomic_set(&new_cachep->memcg_params->nr_pages , 0);

	cachep->memcg_params->memcg_caches[idx] = new_cachep;
	/*
	 * the readers won't lock, make sure everybody sees the updated value,
	 * so they won't put stuff in the queue again for no reason
	 */
	wmb();
out:
	mutex_unlock(&memcg_cache_mutex);
	return new_cachep;
}

void kmem_cache_destroy_memcg_children(struct kmem_cache *s)
{
	struct kmem_cache *c;
	int i;

	if (!s->memcg_params)
		return;
	if (!s->memcg_params->is_root_cache)
		return;

	/*
	 * If the cache is being destroyed, we trust that there is no one else
	 * requesting objects from it. Even if there are, the sanity checks in
	 * kmem_cache_destroy should caught this ill-case.
	 *
	 * Still, we don't want anyone else freeing memcg_caches under our
	 * noses, which can happen if a new memcg comes to life. As usual,
	 * we'll take the set_limit_mutex to protect ourselves against this.
	 */
	mutex_lock(&set_limit_mutex);
	for (i = 0; i < memcg_limited_groups_array_size; i++) {
		c = s->memcg_params->memcg_caches[i];
		if (!c)
			continue;

		/*
		 * We will now manually delete the caches, so to avoid races
		 * we need to cancel all pending destruction workers and
		 * proceed with destruction ourselves.
		 *
		 * kmem_cache_destroy() will call kmem_cache_shrink internally,
		 * and that could spawn the workers again: it is likely that
		 * the cache still have active pages until this very moment.
		 * This would lead us back to mem_cgroup_destroy_cache.
		 *
		 * But that will not execute at all if the "dead" flag is not
		 * set, so flip it down to guarantee we are in control.
		 */
		c->memcg_params->dead = false;
		cancel_work_sync(&c->memcg_params->destroy);
		kmem_cache_destroy(c);
	}
	mutex_unlock(&set_limit_mutex);
}

struct create_work {
	struct mem_cgroup *memcg;
	struct kmem_cache *cachep;
	struct work_struct work;
};

static void mem_cgroup_destroy_all_caches(struct mem_cgroup *memcg)
{
	struct kmem_cache *cachep;
	struct memcg_cache_params *params;

	if (!memcg_kmem_is_active(memcg))
		return;

	mutex_lock(&memcg->slab_caches_mutex);
	list_for_each_entry(params, &memcg->memcg_slab_caches, list) {
		cachep = memcg_params_to_cache(params);
		cachep->memcg_params->dead = true;
		schedule_work(&cachep->memcg_params->destroy);
	}
	mutex_unlock(&memcg->slab_caches_mutex);
}

static void memcg_create_cache_work_func(struct work_struct *w)
{
	struct create_work *cw;

	cw = container_of(w, struct create_work, work);
	memcg_create_kmem_cache(cw->memcg, cw->cachep);
	/* Drop the reference gotten when we enqueued. */
	css_put(&cw->memcg->css);
	kfree(cw);
}

/*
 * Enqueue the creation of a per-memcg kmem_cache.
 */
static void __memcg_create_cache_enqueue(struct mem_cgroup *memcg,
					 struct kmem_cache *cachep)
{
	struct create_work *cw;

	cw = kmalloc(sizeof(struct create_work), GFP_NOWAIT);
	if (cw == NULL) {
		css_put(&memcg->css);
		return;
	}

	cw->memcg = memcg;
	cw->cachep = cachep;

	INIT_WORK(&cw->work, memcg_create_cache_work_func);
	schedule_work(&cw->work);
}

static void memcg_create_cache_enqueue(struct mem_cgroup *memcg,
				       struct kmem_cache *cachep)
{
	/*
	 * We need to stop accounting when we kmalloc, because if the
	 * corresponding kmalloc cache is not yet created, the first allocation
	 * in __memcg_create_cache_enqueue will recurse.
	 *
	 * However, it is better to enclose the whole function. Depending on
	 * the debugging options enabled, INIT_WORK(), for instance, can
	 * trigger an allocation. This too, will make us recurse. Because at
	 * this point we can't allow ourselves back into memcg_kmem_get_cache,
	 * the safest choice is to do it like this, wrapping the whole function.
	 */
	memcg_stop_kmem_account();
	__memcg_create_cache_enqueue(memcg, cachep);
	memcg_resume_kmem_account();
}
/*
 * Return the kmem_cache we're supposed to use for a slab allocation.
 * We try to use the current memcg's version of the cache.
 *
 * If the cache does not exist yet, if we are the first user of it,
 * we either create it immediately, if possible, or create it asynchronously
 * in a workqueue.
 * In the latter case, we will let the current allocation go through with
 * the original cache.
 *
 * Can't be called in interrupt context or from kernel threads.
 * This function needs to be called with rcu_read_lock() held.
 */
struct kmem_cache *__memcg_kmem_get_cache(struct kmem_cache *cachep,
					  gfp_t gfp)
{
	struct mem_cgroup *memcg;
	int idx;

	VM_BUG_ON(!cachep->memcg_params);
	VM_BUG_ON(!cachep->memcg_params->is_root_cache);

	if (!current->mm || current->memcg_kmem_skip_account)
		return cachep;

	rcu_read_lock();
	memcg = mem_cgroup_from_task(rcu_dereference(current->mm->owner));

	if (!memcg_can_account_kmem(memcg))
		goto out;

	idx = memcg_cache_id(memcg);

	/*
	 * barrier to mare sure we're always seeing the up to date value.  The
	 * code updating memcg_caches will issue a write barrier to match this.
	 */
	read_barrier_depends();
	if (likely(cachep->memcg_params->memcg_caches[idx])) {
		cachep = cachep->memcg_params->memcg_caches[idx];
		goto out;
	}

	/* The corresponding put will be done in the workqueue. */
	if (!css_tryget(&memcg->css))
		goto out;
	rcu_read_unlock();

	/*
	 * If we are in a safe context (can wait, and not in interrupt
	 * context), we could be be predictable and return right away.
	 * This would guarantee that the allocation being performed
	 * already belongs in the new cache.
	 *
	 * However, there are some clashes that can arrive from locking.
	 * For instance, because we acquire the slab_mutex while doing
	 * kmem_cache_dup, this means no further allocation could happen
	 * with the slab_mutex held.
	 *
	 * Also, because cache creation issue get_online_cpus(), this
	 * creates a lock chain: memcg_slab_mutex -> cpu_hotplug_mutex,
	 * that ends up reversed during cpu hotplug. (cpuset allocates
	 * a bunch of GFP_KERNEL memory during cpuup). Due to all that,
	 * better to defer everything.
	 */
	memcg_create_cache_enqueue(memcg, cachep);
	return cachep;
out:
	rcu_read_unlock();
	return cachep;
}
EXPORT_SYMBOL(__memcg_kmem_get_cache);

/*
 * We need to verify if the allocation against current->mm->owner's memcg is
 * possible for the given order. But the page is not allocated yet, so we'll
 * need a further commit step to do the final arrangements.
 *
 * It is possible for the task to switch cgroups in this mean time, so at
 * commit time, we can't rely on task conversion any longer.  We'll then use
 * the handle argument to return to the caller which cgroup we should commit
 * against. We could also return the memcg directly and avoid the pointer
 * passing, but a boolean return value gives better semantics considering
 * the compiled-out case as well.
 *
 * Returning true means the allocation is possible.
 */
bool
__memcg_kmem_newpage_charge(gfp_t gfp, struct mem_cgroup **_memcg, int order)
{
	struct mem_cgroup *memcg;
	int ret;

	*_memcg = NULL;
	memcg = try_get_mem_cgroup_from_mm(current->mm);

	/*
	 * very rare case described in mem_cgroup_from_task. Unfortunately there
	 * isn't much we can do without complicating this too much, and it would
	 * be gfp-dependent anyway. Just let it go
	 */
	if (unlikely(!memcg))
		return true;

	if (!memcg_can_account_kmem(memcg)) {
		css_put(&memcg->css);
		return true;
	}

	ret = memcg_charge_kmem(memcg, gfp, PAGE_SIZE << order);
	if (!ret)
		*_memcg = memcg;

	css_put(&memcg->css);
	return (ret == 0);
}

void __memcg_kmem_commit_charge(struct page *page, struct mem_cgroup *memcg,
			      int order)
{
	struct page_cgroup *pc;

	VM_BUG_ON(mem_cgroup_is_root(memcg));

	/* The page allocation failed. Revert */
	if (!page) {
		memcg_uncharge_kmem(memcg, PAGE_SIZE << order);
		return;
	}

	pc = lookup_page_cgroup(page);
	lock_page_cgroup(pc);
	pc->mem_cgroup = memcg;
	SetPageCgroupUsed(pc);
	unlock_page_cgroup(pc);
}

void __memcg_kmem_uncharge_pages(struct page *page, int order)
{
	struct mem_cgroup *memcg = NULL;
	struct page_cgroup *pc;


	pc = lookup_page_cgroup(page);
	/*
	 * Fast unlocked return. Theoretically might have changed, have to
	 * check again after locking.
	 */
	if (!PageCgroupUsed(pc))
		return;

	lock_page_cgroup(pc);
	if (PageCgroupUsed(pc)) {
		memcg = pc->mem_cgroup;
		ClearPageCgroupUsed(pc);
	}
	unlock_page_cgroup(pc);

	/*
	 * We trust that only if there is a memcg associated with the page, it
	 * is a valid allocation
	 */
	if (!memcg)
		return;

	VM_BUG_ON(mem_cgroup_is_root(memcg));
	memcg_uncharge_kmem(memcg, PAGE_SIZE << order);
}
#else
static inline void mem_cgroup_destroy_all_caches(struct mem_cgroup *memcg)
{
}
#endif /* CONFIG_MEMCG_KMEM */

#ifdef CONFIG_TRANSPARENT_HUGEPAGE

#define PCGF_NOCOPY_AT_SPLIT (1 << PCG_LOCK | 1 << PCG_MIGRATION)
/*
 * Because tail pages are not marked as "used", set it. We're under
 * zone->lru_lock, 'splitting on pmd' and compound_lock.
 * charge/uncharge will be never happen and move_account() is done under
 * compound_lock(), so we don't have to take care of races.
 */
void mem_cgroup_split_huge_fixup(struct page *head)
{
	struct page_cgroup *head_pc = lookup_page_cgroup(head);
	struct page_cgroup *pc;
	struct mem_cgroup *memcg;
	int i;

	if (mem_cgroup_disabled())
		return;

	memcg = head_pc->mem_cgroup;
	for (i = 1; i < HPAGE_PMD_NR; i++) {
		pc = head_pc + i;
		pc->mem_cgroup = memcg;
		smp_wmb();/* see __commit_charge() */
		pc->flags = head_pc->flags & ~PCGF_NOCOPY_AT_SPLIT;
	}
	__this_cpu_sub(memcg->stat->count[MEM_CGROUP_STAT_RSS_HUGE],
		       HPAGE_PMD_NR);
}
#endif /* CONFIG_TRANSPARENT_HUGEPAGE */

/**
 * mem_cgroup_move_account - move account of the page
 * @page: the page
 * @nr_pages: number of regular pages (>1 for huge pages)
 * @pc:	page_cgroup of the page.
 * @from: mem_cgroup which the page is moved from.
 * @to:	mem_cgroup which the page is moved to. @from != @to.
 *
 * The caller must confirm following.
 * - page is not on LRU (isolate_page() is useful.)
 * - compound_lock is held when nr_pages > 1
 *
 * This function doesn't do "charge" to new cgroup and doesn't do "uncharge"
 * from old cgroup.
 */
static int mem_cgroup_move_account(struct page *page,
				   unsigned int nr_pages,
				   struct page_cgroup *pc,
				   struct mem_cgroup *from,
				   struct mem_cgroup *to)
{
	unsigned long flags;
	int ret;
	bool anon = PageAnon(page);

	VM_BUG_ON(from == to);
	VM_BUG_ON(PageLRU(page));
	/*
	 * The page is isolated from LRU. So, collapse function
	 * will not handle this page. But page splitting can happen.
	 * Do this check under compound_page_lock(). The caller should
	 * hold it.
	 */
	ret = -EBUSY;
	if (nr_pages > 1 && !PageTransHuge(page))
		goto out;

	lock_page_cgroup(pc);

	ret = -EINVAL;
	if (!PageCgroupUsed(pc) || pc->mem_cgroup != from)
		goto unlock;

	move_lock_mem_cgroup(from, &flags);

	if (!anon && page_mapped(page)) {
		/* Update mapped_file data for mem_cgroup */
		preempt_disable();
		__this_cpu_dec(from->stat->count[MEM_CGROUP_STAT_FILE_MAPPED]);
		__this_cpu_inc(to->stat->count[MEM_CGROUP_STAT_FILE_MAPPED]);
		preempt_enable();
	}
	mem_cgroup_charge_statistics(from, page, anon, -nr_pages);

	/* caller should have done css_get */
	pc->mem_cgroup = to;
	mem_cgroup_charge_statistics(to, page, anon, nr_pages);
	move_unlock_mem_cgroup(from, &flags);
	ret = 0;
unlock:
	unlock_page_cgroup(pc);
	/*
	 * check events
	 */
	memcg_check_events(to, page);
	memcg_check_events(from, page);
out:
	return ret;
}

/**
 * mem_cgroup_move_parent - moves page to the parent group
 * @page: the page to move
 * @pc: page_cgroup of the page
 * @child: page's cgroup
 *
 * move charges to its parent or the root cgroup if the group has no
 * parent (aka use_hierarchy==0).
 * Although this might fail (get_page_unless_zero, isolate_lru_page or
 * mem_cgroup_move_account fails) the failure is always temporary and
 * it signals a race with a page removal/uncharge or migration. In the
 * first case the page is on the way out and it will vanish from the LRU
 * on the next attempt and the call should be retried later.
 * Isolation from the LRU fails only if page has been isolated from
 * the LRU since we looked at it and that usually means either global
 * reclaim or migration going on. The page will either get back to the
 * LRU or vanish.
 * Finaly mem_cgroup_move_account fails only if the page got uncharged
 * (!PageCgroupUsed) or moved to a different group. The page will
 * disappear in the next attempt.
 */
static int mem_cgroup_move_parent(struct page *page,
				  struct page_cgroup *pc,
				  struct mem_cgroup *child)
{
	struct mem_cgroup *parent;
	unsigned int nr_pages;
	unsigned long uninitialized_var(flags);
	int ret;

	VM_BUG_ON(mem_cgroup_is_root(child));

	ret = -EBUSY;
	if (!get_page_unless_zero(page))
		goto out;
	if (isolate_lru_page(page))
		goto put;

	nr_pages = hpage_nr_pages(page);

	parent = parent_mem_cgroup(child);
	/*
	 * If no parent, move charges to root cgroup.
	 */
	if (!parent)
		parent = root_mem_cgroup;

	if (nr_pages > 1) {
		VM_BUG_ON(!PageTransHuge(page));
		flags = compound_lock_irqsave(page);
	}

	ret = mem_cgroup_move_account(page, nr_pages,
				pc, child, parent);
	if (!ret)
		__mem_cgroup_cancel_local_charge(child, nr_pages);

	if (nr_pages > 1)
		compound_unlock_irqrestore(page, flags);
	putback_lru_page(page);
put:
	put_page(page);
out:
	return ret;
}

/*
 * Charge the memory controller for page usage.
 * Return
 * 0 if the charge was successful
 * < 0 if the cgroup is over its limit
 */
static int mem_cgroup_charge_common(struct page *page, struct mm_struct *mm,
				gfp_t gfp_mask, enum charge_type ctype)
{
	struct mem_cgroup *memcg = NULL;
	unsigned int nr_pages = 1;
	bool oom = true;
	int ret;

	if (PageTransHuge(page)) {
		nr_pages <<= compound_order(page);
		VM_BUG_ON(!PageTransHuge(page));
		/*
		 * Never OOM-kill a process for a huge page.  The
		 * fault handler will fall back to regular pages.
		 */
		oom = false;
	}

	ret = __mem_cgroup_try_charge(mm, gfp_mask, nr_pages, &memcg, oom);
	if (ret == -ENOMEM)
		return ret;
	__mem_cgroup_commit_charge(memcg, page, nr_pages, ctype, false);
	return 0;
}

int mem_cgroup_newpage_charge(struct page *page,
			      struct mm_struct *mm, gfp_t gfp_mask)
{
	if (mem_cgroup_disabled())
		return 0;
	VM_BUG_ON(page_mapped(page));
	VM_BUG_ON(page->mapping && !PageAnon(page));
	VM_BUG_ON(!mm);
	return mem_cgroup_charge_common(page, mm, gfp_mask,
					MEM_CGROUP_CHARGE_TYPE_ANON);
}

/*
 * While swap-in, try_charge -> commit or cancel, the page is locked.
 * And when try_charge() successfully returns, one refcnt to memcg without
 * struct page_cgroup is acquired. This refcnt will be consumed by
 * "commit()" or removed by "cancel()"
 */
static int __mem_cgroup_try_charge_swapin(struct mm_struct *mm,
					  struct page *page,
					  gfp_t mask,
					  struct mem_cgroup **memcgp)
{
	struct mem_cgroup *memcg;
	struct page_cgroup *pc;
	int ret;

	pc = lookup_page_cgroup(page);
	/*
	 * Every swap fault against a single page tries to charge the
	 * page, bail as early as possible.  shmem_unuse() encounters
	 * already charged pages, too.  The USED bit is protected by
	 * the page lock, which serializes swap cache removal, which
	 * in turn serializes uncharging.
	 */
	if (PageCgroupUsed(pc))
		return 0;
	if (!do_swap_account)
		goto charge_cur_mm;
	memcg = try_get_mem_cgroup_from_page(page);
	if (!memcg)
		goto charge_cur_mm;
	*memcgp = memcg;
	ret = __mem_cgroup_try_charge(NULL, mask, 1, memcgp, true);
	css_put(&memcg->css);
	if (ret == -EINTR)
		ret = 0;
	return ret;
charge_cur_mm:
	ret = __mem_cgroup_try_charge(mm, mask, 1, memcgp, true);
	if (ret == -EINTR)
		ret = 0;
	return ret;
}

int mem_cgroup_try_charge_swapin(struct mm_struct *mm, struct page *page,
				 gfp_t gfp_mask, struct mem_cgroup **memcgp)
{
	*memcgp = NULL;
	if (mem_cgroup_disabled())
		return 0;
	/*
	 * A racing thread's fault, or swapoff, may have already
	 * updated the pte, and even removed page from swap cache: in
	 * those cases unuse_pte()'s pte_same() test will fail; but
	 * there's also a KSM case which does need to charge the page.
	 */
	if (!PageSwapCache(page)) {
		int ret;

		ret = __mem_cgroup_try_charge(mm, gfp_mask, 1, memcgp, true);
		if (ret == -EINTR)
			ret = 0;
		return ret;
	}
	return __mem_cgroup_try_charge_swapin(mm, page, gfp_mask, memcgp);
}

void mem_cgroup_cancel_charge_swapin(struct mem_cgroup *memcg)
{
	if (mem_cgroup_disabled())
		return;
	if (!memcg)
		return;
	__mem_cgroup_cancel_charge(memcg, 1);
}

static void
__mem_cgroup_commit_charge_swapin(struct page *page, struct mem_cgroup *memcg,
					enum charge_type ctype)
{
	if (mem_cgroup_disabled())
		return;
	if (!memcg)
		return;

	__mem_cgroup_commit_charge(memcg, page, 1, ctype, true);
	/*
	 * Now swap is on-memory. This means this page may be
	 * counted both as mem and swap....double count.
	 * Fix it by uncharging from memsw. Basically, this SwapCache is stable
	 * under lock_page(). But in do_swap_page()::memory.c, reuse_swap_page()
	 * may call delete_from_swap_cache() before reach here.
	 */
	if (do_swap_account && PageSwapCache(page)) {
		swp_entry_t ent = {.val = page_private(page)};
		mem_cgroup_uncharge_swap(ent);
	}
}

void mem_cgroup_commit_charge_swapin(struct page *page,
				     struct mem_cgroup *memcg)
{
	__mem_cgroup_commit_charge_swapin(page, memcg,
					  MEM_CGROUP_CHARGE_TYPE_ANON);
}

int mem_cgroup_cache_charge(struct page *page, struct mm_struct *mm,
				gfp_t gfp_mask)
{
	struct mem_cgroup *memcg = NULL;
	enum charge_type type = MEM_CGROUP_CHARGE_TYPE_CACHE;
	int ret;

	if (mem_cgroup_disabled())
		return 0;
	if (PageCompound(page))
		return 0;

	if (!PageSwapCache(page))
		ret = mem_cgroup_charge_common(page, mm, gfp_mask, type);
	else { /* page is swapcache/shmem */
		ret = __mem_cgroup_try_charge_swapin(mm, page,
						     gfp_mask, &memcg);
		if (!ret)
			__mem_cgroup_commit_charge_swapin(page, memcg, type);
	}
	return ret;
}

static void mem_cgroup_do_uncharge(struct mem_cgroup *memcg,
				   unsigned int nr_pages,
				   const enum charge_type ctype)
{
	struct memcg_batch_info *batch = NULL;
	bool uncharge_memsw = true;

	/* If swapout, usage of swap doesn't decrease */
	if (!do_swap_account || ctype == MEM_CGROUP_CHARGE_TYPE_SWAPOUT)
		uncharge_memsw = false;

	batch = &current->memcg_batch;
	/*
	 * In usual, we do css_get() when we remember memcg pointer.
	 * But in this case, we keep res->usage until end of a series of
	 * uncharges. Then, it's ok to ignore memcg's refcnt.
	 */
	if (!batch->memcg)
		batch->memcg = memcg;
	/*
	 * do_batch > 0 when unmapping pages or inode invalidate/truncate.
	 * In those cases, all pages freed continuously can be expected to be in
	 * the same cgroup and we have chance to coalesce uncharges.
	 * But we do uncharge one by one if this is killed by OOM(TIF_MEMDIE)
	 * because we want to do uncharge as soon as possible.
	 */

	if (!batch->do_batch || test_thread_flag(TIF_MEMDIE))
		goto direct_uncharge;

	if (nr_pages > 1)
		goto direct_uncharge;

	/*
	 * In typical case, batch->memcg == mem. This means we can
	 * merge a series of uncharges to an uncharge of res_counter.
	 * If not, we uncharge res_counter ony by one.
	 */
	if (batch->memcg != memcg)
		goto direct_uncharge;
	/* remember freed charge and uncharge it later */
	batch->nr_pages++;
	if (uncharge_memsw)
		batch->memsw_nr_pages++;
	return;
direct_uncharge:
	res_counter_uncharge(&memcg->res, nr_pages * PAGE_SIZE);
	if (uncharge_memsw)
		res_counter_uncharge(&memcg->memsw, nr_pages * PAGE_SIZE);
	if (unlikely(batch->memcg != memcg))
		memcg_oom_recover(memcg);
}

/*
 * uncharge if !page_mapped(page)
 */
static struct mem_cgroup *
__mem_cgroup_uncharge_common(struct page *page, enum charge_type ctype,
			     bool end_migration)
{
	struct mem_cgroup *memcg = NULL;
	unsigned int nr_pages = 1;
	struct page_cgroup *pc;
	bool anon;

	if (mem_cgroup_disabled())
		return NULL;

	if (PageTransHuge(page)) {
		nr_pages <<= compound_order(page);
		VM_BUG_ON(!PageTransHuge(page));
	}
	/*
	 * Check if our page_cgroup is valid
	 */
	pc = lookup_page_cgroup(page);
	if (unlikely(!PageCgroupUsed(pc)))
		return NULL;

	lock_page_cgroup(pc);

	memcg = pc->mem_cgroup;

	if (!PageCgroupUsed(pc))
		goto unlock_out;

	anon = PageAnon(page);

	switch (ctype) {
	case MEM_CGROUP_CHARGE_TYPE_ANON:
		/*
		 * Generally PageAnon tells if it's the anon statistics to be
		 * updated; but sometimes e.g. mem_cgroup_uncharge_page() is
		 * used before page reached the stage of being marked PageAnon.
		 */
		anon = true;
		/* fallthrough */
	case MEM_CGROUP_CHARGE_TYPE_DROP:
		/* See mem_cgroup_prepare_migration() */
		if (page_mapped(page))
			goto unlock_out;
		/*
		 * Pages under migration may not be uncharged.  But
		 * end_migration() /must/ be the one uncharging the
		 * unused post-migration page and so it has to call
		 * here with the migration bit still set.  See the
		 * res_counter handling below.
		 */
		if (!end_migration && PageCgroupMigration(pc))
			goto unlock_out;
		break;
	case MEM_CGROUP_CHARGE_TYPE_SWAPOUT:
		if (!PageAnon(page)) {	/* Shared memory */
			if (page->mapping && !page_is_file_cache(page))
				goto unlock_out;
		} else if (page_mapped(page)) /* Anon */
				goto unlock_out;
		break;
	default:
		break;
	}

	mem_cgroup_charge_statistics(memcg, page, anon, -nr_pages);

	ClearPageCgroupUsed(pc);
	/*
	 * pc->mem_cgroup is not cleared here. It will be accessed when it's
	 * freed from LRU. This is safe because uncharged page is expected not
	 * to be reused (freed soon). Exception is SwapCache, it's handled by
	 * special functions.
	 */

	unlock_page_cgroup(pc);
	/*
	 * even after unlock, we have memcg->res.usage here and this memcg
	 * will never be freed.
	 */
	memcg_check_events(memcg, page);
	if (do_swap_account && ctype == MEM_CGROUP_CHARGE_TYPE_SWAPOUT) {
		mem_cgroup_swap_statistics(memcg, true);
		mem_cgroup_get(memcg);
	}
	/*
	 * Migration does not charge the res_counter for the
	 * replacement page, so leave it alone when phasing out the
	 * page that is unused after the migration.
	 */
	if (!end_migration && !mem_cgroup_is_root(memcg))
		mem_cgroup_do_uncharge(memcg, nr_pages, ctype);

	return memcg;

unlock_out:
	unlock_page_cgroup(pc);
	return NULL;
}

void mem_cgroup_uncharge_page(struct page *page)
{
	/* early check. */
	if (page_mapped(page))
		return;
	VM_BUG_ON(page->mapping && !PageAnon(page));
	/*
	 * If the page is in swap cache, uncharge should be deferred
	 * to the swap path, which also properly accounts swap usage
	 * and handles memcg lifetime.
	 *
	 * Note that this check is not stable and reclaim may add the
	 * page to swap cache at any time after this.  However, if the
	 * page is not in swap cache by the time page->mapcount hits
	 * 0, there won't be any page table references to the swap
	 * slot, and reclaim will free it and not actually write the
	 * page to disk.
	 */
	if (PageSwapCache(page))
		return;
	__mem_cgroup_uncharge_common(page, MEM_CGROUP_CHARGE_TYPE_ANON, false);
}

void mem_cgroup_uncharge_cache_page(struct page *page)
{
	VM_BUG_ON(page_mapped(page));
	VM_BUG_ON(page->mapping);
	__mem_cgroup_uncharge_common(page, MEM_CGROUP_CHARGE_TYPE_CACHE, false);
}

/*
 * Batch_start/batch_end is called in unmap_page_range/invlidate/trucate.
 * In that cases, pages are freed continuously and we can expect pages
 * are in the same memcg. All these calls itself limits the number of
 * pages freed at once, then uncharge_start/end() is called properly.
 * This may be called prural(2) times in a context,
 */

void mem_cgroup_uncharge_start(void)
{
	current->memcg_batch.do_batch++;
	/* We can do nest. */
	if (current->memcg_batch.do_batch == 1) {
		current->memcg_batch.memcg = NULL;
		current->memcg_batch.nr_pages = 0;
		current->memcg_batch.memsw_nr_pages = 0;
	}
}

void mem_cgroup_uncharge_end(void)
{
	struct memcg_batch_info *batch = &current->memcg_batch;

	if (!batch->do_batch)
		return;

	batch->do_batch--;
	if (batch->do_batch) /* If stacked, do nothing. */
		return;

	if (!batch->memcg)
		return;
	/*
	 * This "batch->memcg" is valid without any css_get/put etc...
	 * bacause we hide charges behind us.
	 */
	if (batch->nr_pages)
		res_counter_uncharge(&batch->memcg->res,
				     batch->nr_pages * PAGE_SIZE);
	if (batch->memsw_nr_pages)
		res_counter_uncharge(&batch->memcg->memsw,
				     batch->memsw_nr_pages * PAGE_SIZE);
	memcg_oom_recover(batch->memcg);
	/* forget this pointer (for sanity check) */
	batch->memcg = NULL;
}

#ifdef CONFIG_SWAP
/*
 * called after __delete_from_swap_cache() and drop "page" account.
 * memcg information is recorded to swap_cgroup of "ent"
 */
void
mem_cgroup_uncharge_swapcache(struct page *page, swp_entry_t ent, bool swapout)
{
	struct mem_cgroup *memcg;
	int ctype = MEM_CGROUP_CHARGE_TYPE_SWAPOUT;

	if (!swapout) /* this was a swap cache but the swap is unused ! */
		ctype = MEM_CGROUP_CHARGE_TYPE_DROP;

	memcg = __mem_cgroup_uncharge_common(page, ctype, false);

	/*
	 * record memcg information,  if swapout && memcg != NULL,
	 * mem_cgroup_get() was called in uncharge().
	 */
	if (do_swap_account && swapout && memcg)
		swap_cgroup_record(ent, css_id(&memcg->css));
}
#endif

#ifdef CONFIG_MEMCG_SWAP
/*
 * called from swap_entry_free(). remove record in swap_cgroup and
 * uncharge "memsw" account.
 */
void mem_cgroup_uncharge_swap(swp_entry_t ent)
{
	struct mem_cgroup *memcg;
	unsigned short id;

	if (!do_swap_account)
		return;

	id = swap_cgroup_record(ent, 0);
	rcu_read_lock();
	memcg = mem_cgroup_lookup(id);
	if (memcg) {
		/*
		 * We uncharge this because swap is freed.
		 * This memcg can be obsolete one. We avoid calling css_tryget
		 */
		if (!mem_cgroup_is_root(memcg))
			res_counter_uncharge(&memcg->memsw, PAGE_SIZE);
		mem_cgroup_swap_statistics(memcg, false);
		mem_cgroup_put(memcg);
	}
	rcu_read_unlock();
}

/**
 * mem_cgroup_move_swap_account - move swap charge and swap_cgroup's record.
 * @entry: swap entry to be moved
 * @from:  mem_cgroup which the entry is moved from
 * @to:  mem_cgroup which the entry is moved to
 *
 * It succeeds only when the swap_cgroup's record for this entry is the same
 * as the mem_cgroup's id of @from.
 *
 * Returns 0 on success, -EINVAL on failure.
 *
 * The caller must have charged to @to, IOW, called res_counter_charge() about
 * both res and memsw, and called css_get().
 */
static int mem_cgroup_move_swap_account(swp_entry_t entry,
				struct mem_cgroup *from, struct mem_cgroup *to)
{
	unsigned short old_id, new_id;

	old_id = css_id(&from->css);
	new_id = css_id(&to->css);

	if (swap_cgroup_cmpxchg(entry, old_id, new_id) == old_id) {
		mem_cgroup_swap_statistics(from, false);
		mem_cgroup_swap_statistics(to, true);
		/*
		 * This function is only called from task migration context now.
		 * It postpones res_counter and refcount handling till the end
		 * of task migration(mem_cgroup_clear_mc()) for performance
		 * improvement. But we cannot postpone mem_cgroup_get(to)
		 * because if the process that has been moved to @to does
		 * swap-in, the refcount of @to might be decreased to 0.
		 */
		mem_cgroup_get(to);
		return 0;
	}
	return -EINVAL;
}
#else
static inline int mem_cgroup_move_swap_account(swp_entry_t entry,
				struct mem_cgroup *from, struct mem_cgroup *to)
{
	return -EINVAL;
}
#endif

/*
 * Before starting migration, account PAGE_SIZE to mem_cgroup that the old
 * page belongs to.
 */
void mem_cgroup_prepare_migration(struct page *page, struct page *newpage,
				  struct mem_cgroup **memcgp)
{
	struct mem_cgroup *memcg = NULL;
	unsigned int nr_pages = 1;
	struct page_cgroup *pc;
	enum charge_type ctype;

	*memcgp = NULL;

	if (mem_cgroup_disabled())
		return;

	if (PageTransHuge(page))
		nr_pages <<= compound_order(page);

	pc = lookup_page_cgroup(page);
	lock_page_cgroup(pc);
	if (PageCgroupUsed(pc)) {
		memcg = pc->mem_cgroup;
		css_get(&memcg->css);
		/*
		 * At migrating an anonymous page, its mapcount goes down
		 * to 0 and uncharge() will be called. But, even if it's fully
		 * unmapped, migration may fail and this page has to be
		 * charged again. We set MIGRATION flag here and delay uncharge
		 * until end_migration() is called
		 *
		 * Corner Case Thinking
		 * A)
		 * When the old page was mapped as Anon and it's unmap-and-freed
		 * while migration was ongoing.
		 * If unmap finds the old page, uncharge() of it will be delayed
		 * until end_migration(). If unmap finds a new page, it's
		 * uncharged when it make mapcount to be 1->0. If unmap code
		 * finds swap_migration_entry, the new page will not be mapped
		 * and end_migration() will find it(mapcount==0).
		 *
		 * B)
		 * When the old page was mapped but migraion fails, the kernel
		 * remaps it. A charge for it is kept by MIGRATION flag even
		 * if mapcount goes down to 0. We can do remap successfully
		 * without charging it again.
		 *
		 * C)
		 * The "old" page is under lock_page() until the end of
		 * migration, so, the old page itself will not be swapped-out.
		 * If the new page is swapped out before end_migraton, our
		 * hook to usual swap-out path will catch the event.
		 */
		if (PageAnon(page))
			SetPageCgroupMigration(pc);
	}
	unlock_page_cgroup(pc);
	/*
	 * If the page is not charged at this point,
	 * we return here.
	 */
	if (!memcg)
		return;

	*memcgp = memcg;
	/*
	 * We charge new page before it's used/mapped. So, even if unlock_page()
	 * is called before end_migration, we can catch all events on this new
	 * page. In the case new page is migrated but not remapped, new page's
	 * mapcount will be finally 0 and we call uncharge in end_migration().
	 */
	if (PageAnon(page))
		ctype = MEM_CGROUP_CHARGE_TYPE_ANON;
	else
		ctype = MEM_CGROUP_CHARGE_TYPE_CACHE;
	/*
	 * The page is committed to the memcg, but it's not actually
	 * charged to the res_counter since we plan on replacing the
	 * old one and only one page is going to be left afterwards.
	 */
	__mem_cgroup_commit_charge(memcg, newpage, nr_pages, ctype, false);
}

/* remove redundant charge if migration failed*/
void mem_cgroup_end_migration(struct mem_cgroup *memcg,
	struct page *oldpage, struct page *newpage, bool migration_ok)
{
	struct page *used, *unused;
	struct page_cgroup *pc;
	bool anon;

	if (!memcg)
		return;

	if (!migration_ok) {
		used = oldpage;
		unused = newpage;
	} else {
		used = newpage;
		unused = oldpage;
	}
	anon = PageAnon(used);
	__mem_cgroup_uncharge_common(unused,
				     anon ? MEM_CGROUP_CHARGE_TYPE_ANON
				     : MEM_CGROUP_CHARGE_TYPE_CACHE,
				     true);
	css_put(&memcg->css);
	/*
	 * We disallowed uncharge of pages under migration because mapcount
	 * of the page goes down to zero, temporarly.
	 * Clear the flag and check the page should be charged.
	 */
	pc = lookup_page_cgroup(oldpage);
	lock_page_cgroup(pc);
	ClearPageCgroupMigration(pc);
	unlock_page_cgroup(pc);

	/*
	 * If a page is a file cache, radix-tree replacement is very atomic
	 * and we can skip this check. When it was an Anon page, its mapcount
	 * goes down to 0. But because we added MIGRATION flage, it's not
	 * uncharged yet. There are several case but page->mapcount check
	 * and USED bit check in mem_cgroup_uncharge_page() will do enough
	 * check. (see prepare_charge() also)
	 */
	if (anon)
		mem_cgroup_uncharge_page(used);
}

/*
 * At replace page cache, newpage is not under any memcg but it's on
 * LRU. So, this function doesn't touch res_counter but handles LRU
 * in correct way. Both pages are locked so we cannot race with uncharge.
 */
void mem_cgroup_replace_page_cache(struct page *oldpage,
				  struct page *newpage)
{
	struct mem_cgroup *memcg = NULL;
	struct page_cgroup *pc;
	enum charge_type type = MEM_CGROUP_CHARGE_TYPE_CACHE;

	if (mem_cgroup_disabled())
		return;

	pc = lookup_page_cgroup(oldpage);
	/* fix accounting on old pages */
	lock_page_cgroup(pc);
	if (PageCgroupUsed(pc)) {
		memcg = pc->mem_cgroup;
		mem_cgroup_charge_statistics(memcg, oldpage, false, -1);
		ClearPageCgroupUsed(pc);
	}
	unlock_page_cgroup(pc);

	/*
	 * When called from shmem_replace_page(), in some cases the
	 * oldpage has already been charged, and in some cases not.
	 */
	if (!memcg)
		return;
	/*
	 * Even if newpage->mapping was NULL before starting replacement,
	 * the newpage may be on LRU(or pagevec for LRU) already. We lock
	 * LRU while we overwrite pc->mem_cgroup.
	 */
	__mem_cgroup_commit_charge(memcg, newpage, 1, type, true);
}

#ifdef CONFIG_DEBUG_VM
static struct page_cgroup *lookup_page_cgroup_used(struct page *page)
{
	struct page_cgroup *pc;

	pc = lookup_page_cgroup(page);
	/*
	 * Can be NULL while feeding pages into the page allocator for
	 * the first time, i.e. during boot or memory hotplug;
	 * or when mem_cgroup_disabled().
	 */
	if (likely(pc) && PageCgroupUsed(pc))
		return pc;
	return NULL;
}

bool mem_cgroup_bad_page_check(struct page *page)
{
	if (mem_cgroup_disabled())
		return false;

	return lookup_page_cgroup_used(page) != NULL;
}

void mem_cgroup_print_bad_page(struct page *page)
{
	struct page_cgroup *pc;

	pc = lookup_page_cgroup_used(page);
	if (pc) {
		pr_alert("pc:%p pc->flags:%lx pc->mem_cgroup:%p\n",
			 pc, pc->flags, pc->mem_cgroup);
	}
}
#endif

static int mem_cgroup_resize_limit(struct mem_cgroup *memcg,
				unsigned long long val)
{
	int retry_count;
	u64 memswlimit, memlimit;
	int ret = 0;
	int children = mem_cgroup_count_children(memcg);
	u64 curusage, oldusage;
	int enlarge;

	/*
	 * For keeping hierarchical_reclaim simple, how long we should retry
	 * is depends on callers. We set our retry-count to be function
	 * of # of children which we should visit in this loop.
	 */
	retry_count = MEM_CGROUP_RECLAIM_RETRIES * children;

	oldusage = res_counter_read_u64(&memcg->res, RES_USAGE);

	enlarge = 0;
	while (retry_count) {
		if (signal_pending(current)) {
			ret = -EINTR;
			break;
		}
		/*
		 * Rather than hide all in some function, I do this in
		 * open coded manner. You see what this really does.
		 * We have to guarantee memcg->res.limit <= memcg->memsw.limit.
		 */
		mutex_lock(&set_limit_mutex);
		memswlimit = res_counter_read_u64(&memcg->memsw, RES_LIMIT);
		if (memswlimit < val) {
			ret = -EINVAL;
			mutex_unlock(&set_limit_mutex);
			break;
		}

		memlimit = res_counter_read_u64(&memcg->res, RES_LIMIT);
		if (memlimit < val)
			enlarge = 1;

		ret = res_counter_set_limit(&memcg->res, val);
		if (!ret) {
			if (memswlimit == val)
				memcg->memsw_is_minimum = true;
			else
				memcg->memsw_is_minimum = false;
		}
		mutex_unlock(&set_limit_mutex);

		if (!ret)
			break;

		mem_cgroup_reclaim(memcg, GFP_KERNEL,
				   MEM_CGROUP_RECLAIM_SHRINK);
		curusage = res_counter_read_u64(&memcg->res, RES_USAGE);
		/* Usage is reduced ? */
  		if (curusage >= oldusage)
			retry_count--;
		else
			oldusage = curusage;
	}
	if (!ret && enlarge)
		memcg_oom_recover(memcg);

	return ret;
}

static int mem_cgroup_resize_memsw_limit(struct mem_cgroup *memcg,
					unsigned long long val)
{
	int retry_count;
	u64 memlimit, memswlimit, oldusage, curusage;
	int children = mem_cgroup_count_children(memcg);
	int ret = -EBUSY;
	int enlarge = 0;

	/* see mem_cgroup_resize_res_limit */
 	retry_count = children * MEM_CGROUP_RECLAIM_RETRIES;
	oldusage = res_counter_read_u64(&memcg->memsw, RES_USAGE);
	while (retry_count) {
		if (signal_pending(current)) {
			ret = -EINTR;
			break;
		}
		/*
		 * Rather than hide all in some function, I do this in
		 * open coded manner. You see what this really does.
		 * We have to guarantee memcg->res.limit <= memcg->memsw.limit.
		 */
		mutex_lock(&set_limit_mutex);
		memlimit = res_counter_read_u64(&memcg->res, RES_LIMIT);
		if (memlimit > val) {
			ret = -EINVAL;
			mutex_unlock(&set_limit_mutex);
			break;
		}
		memswlimit = res_counter_read_u64(&memcg->memsw, RES_LIMIT);
		if (memswlimit < val)
			enlarge = 1;
		ret = res_counter_set_limit(&memcg->memsw, val);
		if (!ret) {
			if (memlimit == val)
				memcg->memsw_is_minimum = true;
			else
				memcg->memsw_is_minimum = false;
		}
		mutex_unlock(&set_limit_mutex);

		if (!ret)
			break;

		mem_cgroup_reclaim(memcg, GFP_KERNEL,
				   MEM_CGROUP_RECLAIM_NOSWAP |
				   MEM_CGROUP_RECLAIM_SHRINK);
		curusage = res_counter_read_u64(&memcg->memsw, RES_USAGE);
		/* Usage is reduced ? */
		if (curusage >= oldusage)
			retry_count--;
		else
			oldusage = curusage;
	}
	if (!ret && enlarge)
		memcg_oom_recover(memcg);
	return ret;
}

unsigned long mem_cgroup_soft_limit_reclaim(struct zone *zone, int order,
					    gfp_t gfp_mask,
					    unsigned long *total_scanned)
{
	unsigned long nr_reclaimed = 0;
	struct mem_cgroup_per_zone *mz, *next_mz = NULL;
	unsigned long reclaimed;
	int loop = 0;
	struct mem_cgroup_tree_per_zone *mctz;
	unsigned long long excess;
	unsigned long nr_scanned;

	if (order > 0)
		return 0;

	mctz = soft_limit_tree_node_zone(zone_to_nid(zone), zone_idx(zone));
	/*
	 * This loop can run a while, specially if mem_cgroup's continuously
	 * keep exceeding their soft limit and putting the system under
	 * pressure
	 */
	do {
		if (next_mz)
			mz = next_mz;
		else
			mz = mem_cgroup_largest_soft_limit_node(mctz);
		if (!mz)
			break;

		nr_scanned = 0;
		reclaimed = mem_cgroup_soft_reclaim(mz->memcg, zone,
						    gfp_mask, &nr_scanned);
		nr_reclaimed += reclaimed;
		*total_scanned += nr_scanned;
		spin_lock(&mctz->lock);

		/*
		 * If we failed to reclaim anything from this memory cgroup
		 * it is time to move on to the next cgroup
		 */
		next_mz = NULL;
		if (!reclaimed) {
			do {
				/*
				 * Loop until we find yet another one.
				 *
				 * By the time we get the soft_limit lock
				 * again, someone might have aded the
				 * group back on the RB tree. Iterate to
				 * make sure we get a different mem.
				 * mem_cgroup_largest_soft_limit_node returns
				 * NULL if no other cgroup is present on
				 * the tree
				 */
				next_mz =
				__mem_cgroup_largest_soft_limit_node(mctz);
				if (next_mz == mz)
					css_put(&next_mz->memcg->css);
				else /* next_mz == NULL or other memcg */
					break;
			} while (1);
		}
		__mem_cgroup_remove_exceeded(mz->memcg, mz, mctz);
		excess = res_counter_soft_limit_excess(&mz->memcg->res);
		/*
		 * One school of thought says that we should not add
		 * back the node to the tree if reclaim returns 0.
		 * But our reclaim could return 0, simply because due
		 * to priority we are exposing a smaller subset of
		 * memory to reclaim from. Consider this as a longer
		 * term TODO.
		 */
		/* If excess == 0, no tree ops */
		__mem_cgroup_insert_exceeded(mz->memcg, mz, mctz, excess);
		spin_unlock(&mctz->lock);
		css_put(&mz->memcg->css);
		loop++;
		/*
		 * Could not reclaim anything and there are no more
		 * mem cgroups to try or we seem to be looping without
		 * reclaiming anything.
		 */
		if (!nr_reclaimed &&
			(next_mz == NULL ||
			loop > MEM_CGROUP_MAX_SOFT_LIMIT_RECLAIM_LOOPS))
			break;
	} while (!nr_reclaimed);
	if (next_mz)
		css_put(&next_mz->memcg->css);
	return nr_reclaimed;
}

/**
 * mem_cgroup_force_empty_list - clears LRU of a group
 * @memcg: group to clear
 * @node: NUMA node
 * @zid: zone id
 * @lru: lru to to clear
 *
 * Traverse a specified page_cgroup list and try to drop them all.  This doesn't
 * reclaim the pages page themselves - pages are moved to the parent (or root)
 * group.
 */
static void mem_cgroup_force_empty_list(struct mem_cgroup *memcg,
				int node, int zid, enum lru_list lru)
{
	struct lruvec *lruvec;
	unsigned long flags;
	struct list_head *list;
	struct page *busy;
	struct zone *zone;

	zone = &NODE_DATA(node)->node_zones[zid];
	lruvec = mem_cgroup_zone_lruvec(zone, memcg);
	list = &lruvec->lists[lru];

	busy = NULL;
	do {
		struct page_cgroup *pc;
		struct page *page;

		spin_lock_irqsave(&zone->lru_lock, flags);
		if (list_empty(list)) {
			spin_unlock_irqrestore(&zone->lru_lock, flags);
			break;
		}
		page = list_entry(list->prev, struct page, lru);
		if (busy == page) {
			list_move(&page->lru, list);
			busy = NULL;
			spin_unlock_irqrestore(&zone->lru_lock, flags);
			continue;
		}
		spin_unlock_irqrestore(&zone->lru_lock, flags);

		pc = lookup_page_cgroup(page);

		if (mem_cgroup_move_parent(page, pc, memcg)) {
			/* found lock contention or "pc" is obsolete. */
			busy = page;
			cond_resched();
		} else
			busy = NULL;
	} while (!list_empty(list));
}

/*
 * make mem_cgroup's charge to be 0 if there is no task by moving
 * all the charges and pages to the parent.
 * This enables deleting this mem_cgroup.
 *
 * Caller is responsible for holding css reference on the memcg.
 */
static void mem_cgroup_reparent_charges(struct mem_cgroup *memcg)
{
	int node, zid;
	u64 usage;

	do {
		/* This is for making all *used* pages to be on LRU. */
		lru_add_drain_all();
		drain_all_stock_sync(memcg);
		mem_cgroup_start_move(memcg);
		for_each_node_state(node, N_MEMORY) {
			for (zid = 0; zid < MAX_NR_ZONES; zid++) {
				enum lru_list lru;
				for_each_lru(lru) {
					mem_cgroup_force_empty_list(memcg,
							node, zid, lru);
				}
			}
		}
		mem_cgroup_end_move(memcg);
		memcg_oom_recover(memcg);
		cond_resched();

		/*
		 * Kernel memory may not necessarily be trackable to a specific
		 * process. So they are not migrated, and therefore we can't
		 * expect their value to drop to 0 here.
		 * Having res filled up with kmem only is enough.
		 *
		 * This is a safety check because mem_cgroup_force_empty_list
		 * could have raced with mem_cgroup_replace_page_cache callers
		 * so the lru seemed empty but the page could have been added
		 * right after the check. RES_USAGE should be safe as we always
		 * charge before adding to the LRU.
		 */
		usage = res_counter_read_u64(&memcg->res, RES_USAGE) -
			res_counter_read_u64(&memcg->kmem, RES_USAGE);
	} while (usage > 0);
}

/*
 * This mainly exists for tests during the setting of set of use_hierarchy.
 * Since this is the very setting we are changing, the current hierarchy value
 * is meaningless
 */
static inline bool __memcg_has_children(struct mem_cgroup *memcg)
{
	struct cgroup *pos;

	/* bounce at first found */
	cgroup_for_each_child(pos, memcg->css.cgroup)
		return true;
	return false;
}

/*
 * Must be called with memcg_create_mutex held, unless the cgroup is guaranteed
 * to be already dead (as in mem_cgroup_force_empty, for instance).  This is
 * from mem_cgroup_count_children(), in the sense that we don't really care how
 * many children we have; we only need to know if we have any.  It also counts
 * any memcg without hierarchy as infertile.
 */
static inline bool memcg_has_children(struct mem_cgroup *memcg)
{
	return memcg->use_hierarchy && __memcg_has_children(memcg);
}

/*
 * Reclaims as many pages from the given memcg as possible and moves
 * the rest to the parent.
 *
 * Caller is responsible for holding css reference for memcg.
 */
static int mem_cgroup_force_empty(struct mem_cgroup *memcg)
{
	int nr_retries = MEM_CGROUP_RECLAIM_RETRIES;
	struct cgroup *cgrp = memcg->css.cgroup;

	/* returns EBUSY if there is a task or if we come here twice. */
	if (cgroup_task_count(cgrp) || !list_empty(&cgrp->children))
		return -EBUSY;

	/* we call try-to-free pages for make this cgroup empty */
	lru_add_drain_all();
	/* try to free all pages in this cgroup */
	while (nr_retries && res_counter_read_u64(&memcg->res, RES_USAGE) > 0) {
		int progress;

		if (signal_pending(current))
			return -EINTR;

		progress = try_to_free_mem_cgroup_pages(memcg, GFP_KERNEL,
						false);
		if (!progress) {
			nr_retries--;
			/* maybe some writeback is necessary */
			congestion_wait(BLK_RW_ASYNC, HZ/10);
		}

	}
	lru_add_drain();
	mem_cgroup_reparent_charges(memcg);

	return 0;
}

static int mem_cgroup_force_empty_write(struct cgroup *cont, unsigned int event)
{
	struct mem_cgroup *memcg = mem_cgroup_from_cont(cont);
	int ret;

	if (mem_cgroup_is_root(memcg))
		return -EINVAL;
	css_get(&memcg->css);
	ret = mem_cgroup_force_empty(memcg);
	css_put(&memcg->css);

	return ret;
}


static u64 mem_cgroup_hierarchy_read(struct cgroup *cont, struct cftype *cft)
{
	return mem_cgroup_from_cont(cont)->use_hierarchy;
}

static int mem_cgroup_hierarchy_write(struct cgroup *cont, struct cftype *cft,
					u64 val)
{
	int retval = 0;
	struct mem_cgroup *memcg = mem_cgroup_from_cont(cont);
	struct cgroup *parent = cont->parent;
	struct mem_cgroup *parent_memcg = NULL;

	if (parent)
		parent_memcg = mem_cgroup_from_cont(parent);

	mutex_lock(&memcg_create_mutex);

	if (memcg->use_hierarchy == val)
		goto out;

	/*
	 * If parent's use_hierarchy is set, we can't make any modifications
	 * in the child subtrees. If it is unset, then the change can
	 * occur, provided the current cgroup has no children.
	 *
	 * For the root cgroup, parent_mem is NULL, we allow value to be
	 * set if there are no children.
	 */
	if ((!parent_memcg || !parent_memcg->use_hierarchy) &&
				(val == 1 || val == 0)) {
		if (!__memcg_has_children(memcg))
			memcg->use_hierarchy = val;
		else
			retval = -EBUSY;
	} else
		retval = -EINVAL;

out:
	mutex_unlock(&memcg_create_mutex);

	return retval;
}


static unsigned long mem_cgroup_recursive_stat(struct mem_cgroup *memcg,
					       enum mem_cgroup_stat_index idx)
{
	struct mem_cgroup *iter;
	long val = 0;

	/* Per-cpu values can be negative, use a signed accumulator */
	for_each_mem_cgroup_tree(iter, memcg)
		val += mem_cgroup_read_stat(iter, idx);

	if (val < 0) /* race ? */
		val = 0;
	return val;
}

static inline u64 mem_cgroup_usage(struct mem_cgroup *memcg, bool swap)
{
	u64 val;

	if (!mem_cgroup_is_root(memcg)) {
		if (!swap)
			return res_counter_read_u64(&memcg->res, RES_USAGE);
		else
			return res_counter_read_u64(&memcg->memsw, RES_USAGE);
	}

	/*
	 * Transparent hugepages are still accounted for in MEM_CGROUP_STAT_RSS
	 * as well as in MEM_CGROUP_STAT_RSS_HUGE.
	 */
	val = mem_cgroup_recursive_stat(memcg, MEM_CGROUP_STAT_CACHE);
	val += mem_cgroup_recursive_stat(memcg, MEM_CGROUP_STAT_RSS);

	if (swap)
		val += mem_cgroup_recursive_stat(memcg, MEM_CGROUP_STAT_SWAP);

	return val << PAGE_SHIFT;
}

static ssize_t mem_cgroup_read(struct cgroup *cont, struct cftype *cft,
			       struct file *file, char __user *buf,
			       size_t nbytes, loff_t *ppos)
{
	struct mem_cgroup *memcg = mem_cgroup_from_cont(cont);
	char str[64];
	u64 val;
	int name, len;
	enum res_type type;

	type = MEMFILE_TYPE(cft->private);
	name = MEMFILE_ATTR(cft->private);

	switch (type) {
	case _MEM:
		if (name == RES_USAGE)
			val = mem_cgroup_usage(memcg, false);
		else
			val = res_counter_read_u64(&memcg->res, name);
		break;
	case _MEMSWAP:
		if (name == RES_USAGE)
			val = mem_cgroup_usage(memcg, true);
		else
			val = res_counter_read_u64(&memcg->memsw, name);
		break;
	case _KMEM:
		val = res_counter_read_u64(&memcg->kmem, name);
		break;
	default:
		BUG();
	}

	len = scnprintf(str, sizeof(str), "%llu\n", (unsigned long long)val);
	return simple_read_from_buffer(buf, nbytes, ppos, str, len);
}

static int memcg_update_kmem_limit(struct cgroup *cont, u64 val)
{
	int ret = -EINVAL;
#ifdef CONFIG_MEMCG_KMEM
	struct mem_cgroup *memcg = mem_cgroup_from_cont(cont);
	/*
	 * For simplicity, we won't allow this to be disabled.  It also can't
	 * be changed if the cgroup has children already, or if tasks had
	 * already joined.
	 *
	 * If tasks join before we set the limit, a person looking at
	 * kmem.usage_in_bytes will have no way to determine when it took
	 * place, which makes the value quite meaningless.
	 *
	 * After it first became limited, changes in the value of the limit are
	 * of course permitted.
	 */
	mutex_lock(&memcg_create_mutex);
	mutex_lock(&set_limit_mutex);
	if (!memcg->kmem_account_flags && val != RESOURCE_MAX) {
		if (cgroup_task_count(cont) || memcg_has_children(memcg)) {
			ret = -EBUSY;
			goto out;
		}
		ret = res_counter_set_limit(&memcg->kmem, val);
		VM_BUG_ON(ret);

		ret = memcg_update_cache_sizes(memcg);
		if (ret) {
			res_counter_set_limit(&memcg->kmem, RESOURCE_MAX);
			goto out;
		}
		static_key_slow_inc(&memcg_kmem_enabled_key);
		/*
		 * setting the active bit after the inc will guarantee no one
		 * starts accounting before all call sites are patched
		 */
		memcg_kmem_set_active(memcg);

		/*
		 * kmem charges can outlive the cgroup. In the case of slab
		 * pages, for instance, a page contain objects from various
		 * processes, so it is unfeasible to migrate them away. We
		 * need to reference count the memcg because of that.
		 */
		mem_cgroup_get(memcg);
	} else
		ret = res_counter_set_limit(&memcg->kmem, val);
out:
	mutex_unlock(&set_limit_mutex);
	mutex_unlock(&memcg_create_mutex);
#endif
	return ret;
}

#ifdef CONFIG_MEMCG_KMEM
static int memcg_propagate_kmem(struct mem_cgroup *memcg)
{
	int ret = 0;
	struct mem_cgroup *parent = parent_mem_cgroup(memcg);
	if (!parent)
		goto out;

	memcg->kmem_account_flags = parent->kmem_account_flags;
	/*
	 * When that happen, we need to disable the static branch only on those
	 * memcgs that enabled it. To achieve this, we would be forced to
	 * complicate the code by keeping track of which memcgs were the ones
	 * that actually enabled limits, and which ones got it from its
	 * parents.
	 *
	 * It is a lot simpler just to do static_key_slow_inc() on every child
	 * that is accounted.
	 */
	if (!memcg_kmem_is_active(memcg))
		goto out;

	/*
	 * destroy(), called if we fail, will issue static_key_slow_inc() and
	 * mem_cgroup_put() if kmem is enabled. We have to either call them
	 * unconditionally, or clear the KMEM_ACTIVE flag. I personally find
	 * this more consistent, since it always leads to the same destroy path
	 */
	mem_cgroup_get(memcg);
	static_key_slow_inc(&memcg_kmem_enabled_key);

	mutex_lock(&set_limit_mutex);
	ret = memcg_update_cache_sizes(memcg);
	mutex_unlock(&set_limit_mutex);
out:
	return ret;
}
#endif /* CONFIG_MEMCG_KMEM */

/*
 * The user of this function is...
 * RES_LIMIT.
 */
static int mem_cgroup_write(struct cgroup *cont, struct cftype *cft,
			    const char *buffer)
{
	struct mem_cgroup *memcg = mem_cgroup_from_cont(cont);
	enum res_type type;
	int name;
	unsigned long long val;
	int ret;

	type = MEMFILE_TYPE(cft->private);
	name = MEMFILE_ATTR(cft->private);

	switch (name) {
	case RES_LIMIT:
		if (mem_cgroup_is_root(memcg)) { /* Can't set limit on root */
			ret = -EINVAL;
			break;
		}
		/* This function does all necessary parse...reuse it */
		ret = res_counter_memparse_write_strategy(buffer, &val);
		if (ret)
			break;
		if (type == _MEM)
			ret = mem_cgroup_resize_limit(memcg, val);
		else if (type == _MEMSWAP)
			ret = mem_cgroup_resize_memsw_limit(memcg, val);
		else if (type == _KMEM)
			ret = memcg_update_kmem_limit(cont, val);
		else
			return -EINVAL;
		break;
	case RES_SOFT_LIMIT:
		ret = res_counter_memparse_write_strategy(buffer, &val);
		if (ret)
			break;
		/*
		 * For memsw, soft limits are hard to implement in terms
		 * of semantics, for now, we support soft limits for
		 * control without swap
		 */
		if (type == _MEM)
			ret = res_counter_set_soft_limit(&memcg->res, val);
		else
			ret = -EINVAL;
		break;
	default:
		ret = -EINVAL; /* should be BUG() ? */
		break;
	}
	return ret;
}

static void memcg_get_hierarchical_limit(struct mem_cgroup *memcg,
		unsigned long long *mem_limit, unsigned long long *memsw_limit)
{
	struct cgroup *cgroup;
	unsigned long long min_limit, min_memsw_limit, tmp;

	min_limit = res_counter_read_u64(&memcg->res, RES_LIMIT);
	min_memsw_limit = res_counter_read_u64(&memcg->memsw, RES_LIMIT);
	cgroup = memcg->css.cgroup;
	if (!memcg->use_hierarchy)
		goto out;

	while (cgroup->parent) {
		cgroup = cgroup->parent;
		memcg = mem_cgroup_from_cont(cgroup);
		if (!memcg->use_hierarchy)
			break;
		tmp = res_counter_read_u64(&memcg->res, RES_LIMIT);
		min_limit = min(min_limit, tmp);
		tmp = res_counter_read_u64(&memcg->memsw, RES_LIMIT);
		min_memsw_limit = min(min_memsw_limit, tmp);
	}
out:
	*mem_limit = min_limit;
	*memsw_limit = min_memsw_limit;
}

static int mem_cgroup_reset(struct cgroup *cont, unsigned int event)
{
	struct mem_cgroup *memcg = mem_cgroup_from_cont(cont);
	int name;
	enum res_type type;

	type = MEMFILE_TYPE(event);
	name = MEMFILE_ATTR(event);

	switch (name) {
	case RES_MAX_USAGE:
		if (type == _MEM)
			res_counter_reset_max(&memcg->res);
		else if (type == _MEMSWAP)
			res_counter_reset_max(&memcg->memsw);
		else if (type == _KMEM)
			res_counter_reset_max(&memcg->kmem);
		else
			return -EINVAL;
		break;
	case RES_FAILCNT:
		if (type == _MEM)
			res_counter_reset_failcnt(&memcg->res);
		else if (type == _MEMSWAP)
			res_counter_reset_failcnt(&memcg->memsw);
		else if (type == _KMEM)
			res_counter_reset_failcnt(&memcg->kmem);
		else
			return -EINVAL;
		break;
	}

	return 0;
}

static u64 mem_cgroup_move_charge_read(struct cgroup *cgrp,
					struct cftype *cft)
{
	return mem_cgroup_from_cont(cgrp)->move_charge_at_immigrate;
}

#ifdef CONFIG_MMU
static int mem_cgroup_move_charge_write(struct cgroup *cgrp,
					struct cftype *cft, u64 val)
{
	struct mem_cgroup *memcg = mem_cgroup_from_cont(cgrp);

	if (val >= (1 << NR_MOVE_TYPE))
		return -EINVAL;

	/*
	 * No kind of locking is needed in here, because ->can_attach() will
	 * check this value once in the beginning of the process, and then carry
	 * on with stale data. This means that changes to this value will only
	 * affect task migrations starting after the change.
	 */
	memcg->move_charge_at_immigrate = val;
	return 0;
}
#else
static int mem_cgroup_move_charge_write(struct cgroup *cgrp,
					struct cftype *cft, u64 val)
{
	return -ENOSYS;
}
#endif

#ifdef CONFIG_NUMA
static int memcg_numa_stat_show(struct cgroup *cont, struct cftype *cft,
				      struct seq_file *m)
{
	int nid;
	unsigned long total_nr, file_nr, anon_nr, unevictable_nr;
	unsigned long node_nr;
	struct mem_cgroup *memcg = mem_cgroup_from_cont(cont);

	total_nr = mem_cgroup_nr_lru_pages(memcg, LRU_ALL);
	seq_printf(m, "total=%lu", total_nr);
	for_each_node_state(nid, N_MEMORY) {
		node_nr = mem_cgroup_node_nr_lru_pages(memcg, nid, LRU_ALL);
		seq_printf(m, " N%d=%lu", nid, node_nr);
	}
	seq_putc(m, '\n');

	file_nr = mem_cgroup_nr_lru_pages(memcg, LRU_ALL_FILE);
	seq_printf(m, "file=%lu", file_nr);
	for_each_node_state(nid, N_MEMORY) {
		node_nr = mem_cgroup_node_nr_lru_pages(memcg, nid,
				LRU_ALL_FILE);
		seq_printf(m, " N%d=%lu", nid, node_nr);
	}
	seq_putc(m, '\n');

	anon_nr = mem_cgroup_nr_lru_pages(memcg, LRU_ALL_ANON);
	seq_printf(m, "anon=%lu", anon_nr);
	for_each_node_state(nid, N_MEMORY) {
		node_nr = mem_cgroup_node_nr_lru_pages(memcg, nid,
				LRU_ALL_ANON);
		seq_printf(m, " N%d=%lu", nid, node_nr);
	}
	seq_putc(m, '\n');

	unevictable_nr = mem_cgroup_nr_lru_pages(memcg, BIT(LRU_UNEVICTABLE));
	seq_printf(m, "unevictable=%lu", unevictable_nr);
	for_each_node_state(nid, N_MEMORY) {
		node_nr = mem_cgroup_node_nr_lru_pages(memcg, nid,
				BIT(LRU_UNEVICTABLE));
		seq_printf(m, " N%d=%lu", nid, node_nr);
	}
	seq_putc(m, '\n');
	return 0;
}
#endif /* CONFIG_NUMA */

static inline void mem_cgroup_lru_names_not_uptodate(void)
{
	BUILD_BUG_ON(ARRAY_SIZE(mem_cgroup_lru_names) != NR_LRU_LISTS);
}

static int memcg_stat_show(struct cgroup *cont, struct cftype *cft,
				 struct seq_file *m)
{
	struct mem_cgroup *memcg = mem_cgroup_from_cont(cont);
	struct mem_cgroup *mi;
	unsigned int i;

	for (i = 0; i < MEM_CGROUP_STAT_NSTATS; i++) {
		if (i == MEM_CGROUP_STAT_SWAP && !do_swap_account)
			continue;
		seq_printf(m, "%s %ld\n", mem_cgroup_stat_names[i],
			   mem_cgroup_read_stat(memcg, i) * PAGE_SIZE);
	}

	for (i = 0; i < MEM_CGROUP_EVENTS_NSTATS; i++)
		seq_printf(m, "%s %lu\n", mem_cgroup_events_names[i],
			   mem_cgroup_read_events(memcg, i));

	for (i = 0; i < NR_LRU_LISTS; i++)
		seq_printf(m, "%s %lu\n", mem_cgroup_lru_names[i],
			   mem_cgroup_nr_lru_pages(memcg, BIT(i)) * PAGE_SIZE);

	/* Hierarchical information */
	{
		unsigned long long limit, memsw_limit;
		memcg_get_hierarchical_limit(memcg, &limit, &memsw_limit);
		seq_printf(m, "hierarchical_memory_limit %llu\n", limit);
		if (do_swap_account)
			seq_printf(m, "hierarchical_memsw_limit %llu\n",
				   memsw_limit);
	}

	for (i = 0; i < MEM_CGROUP_STAT_NSTATS; i++) {
		long long val = 0;

		if (i == MEM_CGROUP_STAT_SWAP && !do_swap_account)
			continue;
		for_each_mem_cgroup_tree(mi, memcg)
			val += mem_cgroup_read_stat(mi, i) * PAGE_SIZE;
		seq_printf(m, "total_%s %lld\n", mem_cgroup_stat_names[i], val);
	}

	for (i = 0; i < MEM_CGROUP_EVENTS_NSTATS; i++) {
		unsigned long long val = 0;

		for_each_mem_cgroup_tree(mi, memcg)
			val += mem_cgroup_read_events(mi, i);
		seq_printf(m, "total_%s %llu\n",
			   mem_cgroup_events_names[i], val);
	}

	for (i = 0; i < NR_LRU_LISTS; i++) {
		unsigned long long val = 0;

		for_each_mem_cgroup_tree(mi, memcg)
			val += mem_cgroup_nr_lru_pages(mi, BIT(i)) * PAGE_SIZE;
		seq_printf(m, "total_%s %llu\n", mem_cgroup_lru_names[i], val);
	}

#ifdef CONFIG_DEBUG_VM
	{
		int nid, zid;
		struct mem_cgroup_per_zone *mz;
		struct zone_reclaim_stat *rstat;
		unsigned long recent_rotated[2] = {0, 0};
		unsigned long recent_scanned[2] = {0, 0};

		for_each_online_node(nid)
			for (zid = 0; zid < MAX_NR_ZONES; zid++) {
				mz = mem_cgroup_zoneinfo(memcg, nid, zid);
				rstat = &mz->lruvec.reclaim_stat;

				recent_rotated[0] += rstat->recent_rotated[0];
				recent_rotated[1] += rstat->recent_rotated[1];
				recent_scanned[0] += rstat->recent_scanned[0];
				recent_scanned[1] += rstat->recent_scanned[1];
			}
		seq_printf(m, "recent_rotated_anon %lu\n", recent_rotated[0]);
		seq_printf(m, "recent_rotated_file %lu\n", recent_rotated[1]);
		seq_printf(m, "recent_scanned_anon %lu\n", recent_scanned[0]);
		seq_printf(m, "recent_scanned_file %lu\n", recent_scanned[1]);
	}
#endif

	return 0;
}

static u64 mem_cgroup_swappiness_read(struct cgroup *cgrp, struct cftype *cft)
{
	struct mem_cgroup *memcg = mem_cgroup_from_cont(cgrp);

	return mem_cgroup_swappiness(memcg);
}

static int mem_cgroup_swappiness_write(struct cgroup *cgrp, struct cftype *cft,
				       u64 val)
{
	struct mem_cgroup *memcg = mem_cgroup_from_cont(cgrp);
	struct mem_cgroup *parent;

	if (val > 100)
		return -EINVAL;

	if (cgrp->parent == NULL)
		return -EINVAL;

	parent = mem_cgroup_from_cont(cgrp->parent);

	mutex_lock(&memcg_create_mutex);

	/* If under hierarchy, only empty-root can set this value */
	if ((parent->use_hierarchy) || memcg_has_children(memcg)) {
		mutex_unlock(&memcg_create_mutex);
		return -EINVAL;
	}

	memcg->swappiness = val;

	mutex_unlock(&memcg_create_mutex);

	return 0;
}

static void __mem_cgroup_threshold(struct mem_cgroup *memcg, bool swap)
{
	struct mem_cgroup_threshold_ary *t;
	u64 usage;
	int i;

	rcu_read_lock();
	if (!swap)
		t = rcu_dereference(memcg->thresholds.primary);
	else
		t = rcu_dereference(memcg->memsw_thresholds.primary);

	if (!t)
		goto unlock;

	usage = mem_cgroup_usage(memcg, swap);

	/*
	 * current_threshold points to threshold just below or equal to usage.
	 * If it's not true, a threshold was crossed after last
	 * call of __mem_cgroup_threshold().
	 */
	i = t->current_threshold;

	/*
	 * Iterate backward over array of thresholds starting from
	 * current_threshold and check if a threshold is crossed.
	 * If none of thresholds below usage is crossed, we read
	 * only one element of the array here.
	 */
	for (; i >= 0 && unlikely(t->entries[i].threshold > usage); i--)
		eventfd_signal(t->entries[i].eventfd, 1);

	/* i = current_threshold + 1 */
	i++;

	/*
	 * Iterate forward over array of thresholds starting from
	 * current_threshold+1 and check if a threshold is crossed.
	 * If none of thresholds above usage is crossed, we read
	 * only one element of the array here.
	 */
	for (; i < t->size && unlikely(t->entries[i].threshold <= usage); i++)
		eventfd_signal(t->entries[i].eventfd, 1);

	/* Update current_threshold */
	t->current_threshold = i - 1;
unlock:
	rcu_read_unlock();
}

static void mem_cgroup_threshold(struct mem_cgroup *memcg)
{
	while (memcg) {
		__mem_cgroup_threshold(memcg, false);
		if (do_swap_account)
			__mem_cgroup_threshold(memcg, true);

		memcg = parent_mem_cgroup(memcg);
	}
}

static int compare_thresholds(const void *a, const void *b)
{
	const struct mem_cgroup_threshold *_a = a;
	const struct mem_cgroup_threshold *_b = b;

	if (_a->threshold > _b->threshold)
		return 1;

	if (_a->threshold < _b->threshold)
		return -1;

	return 0;
}

static int mem_cgroup_oom_notify_cb(struct mem_cgroup *memcg)
{
	struct mem_cgroup_eventfd_list *ev;

	list_for_each_entry(ev, &memcg->oom_notify, list)
		eventfd_signal(ev->eventfd, 1);
	return 0;
}

static void mem_cgroup_oom_notify(struct mem_cgroup *memcg)
{
	struct mem_cgroup *iter;

	for_each_mem_cgroup_tree(iter, memcg)
		mem_cgroup_oom_notify_cb(iter);
}

static int mem_cgroup_usage_register_event(struct cgroup *cgrp,
	struct cftype *cft, struct eventfd_ctx *eventfd, const char *args)
{
	struct mem_cgroup *memcg = mem_cgroup_from_cont(cgrp);
	struct mem_cgroup_thresholds *thresholds;
	struct mem_cgroup_threshold_ary *new;
	enum res_type type = MEMFILE_TYPE(cft->private);
	u64 threshold, usage;
	int i, size, ret;

	ret = res_counter_memparse_write_strategy(args, &threshold);
	if (ret)
		return ret;

	mutex_lock(&memcg->thresholds_lock);

	if (type == _MEM)
		thresholds = &memcg->thresholds;
	else if (type == _MEMSWAP)
		thresholds = &memcg->memsw_thresholds;
	else
		BUG();

	usage = mem_cgroup_usage(memcg, type == _MEMSWAP);

	/* Check if a threshold crossed before adding a new one */
	if (thresholds->primary)
		__mem_cgroup_threshold(memcg, type == _MEMSWAP);

	size = thresholds->primary ? thresholds->primary->size + 1 : 1;

	/* Allocate memory for new array of thresholds */
	new = kmalloc(sizeof(*new) + size * sizeof(struct mem_cgroup_threshold),
			GFP_KERNEL);
	if (!new) {
		ret = -ENOMEM;
		goto unlock;
	}
	new->size = size;

	/* Copy thresholds (if any) to new array */
	if (thresholds->primary) {
		memcpy(new->entries, thresholds->primary->entries, (size - 1) *
				sizeof(struct mem_cgroup_threshold));
	}

	/* Add new threshold */
	new->entries[size - 1].eventfd = eventfd;
	new->entries[size - 1].threshold = threshold;

	/* Sort thresholds. Registering of new threshold isn't time-critical */
	sort(new->entries, size, sizeof(struct mem_cgroup_threshold),
			compare_thresholds, NULL);

	/* Find current threshold */
	new->current_threshold = -1;
	for (i = 0; i < size; i++) {
		if (new->entries[i].threshold <= usage) {
			/*
			 * new->current_threshold will not be used until
			 * rcu_assign_pointer(), so it's safe to increment
			 * it here.
			 */
			++new->current_threshold;
		} else
			break;
	}

	/* Free old spare buffer and save old primary buffer as spare */
	kfree(thresholds->spare);
	thresholds->spare = thresholds->primary;

	rcu_assign_pointer(thresholds->primary, new);

	/* To be sure that nobody uses thresholds */
	synchronize_rcu();

unlock:
	mutex_unlock(&memcg->thresholds_lock);

	return ret;
}

static void mem_cgroup_usage_unregister_event(struct cgroup *cgrp,
	struct cftype *cft, struct eventfd_ctx *eventfd)
{
	struct mem_cgroup *memcg = mem_cgroup_from_cont(cgrp);
	struct mem_cgroup_thresholds *thresholds;
	struct mem_cgroup_threshold_ary *new;
	enum res_type type = MEMFILE_TYPE(cft->private);
	u64 usage;
	int i, j, size;

	mutex_lock(&memcg->thresholds_lock);
	if (type == _MEM)
		thresholds = &memcg->thresholds;
	else if (type == _MEMSWAP)
		thresholds = &memcg->memsw_thresholds;
	else
		BUG();

	if (!thresholds->primary)
		goto unlock;

	usage = mem_cgroup_usage(memcg, type == _MEMSWAP);

	/* Check if a threshold crossed before removing */
	__mem_cgroup_threshold(memcg, type == _MEMSWAP);

	/* Calculate new number of threshold */
	size = 0;
	for (i = 0; i < thresholds->primary->size; i++) {
		if (thresholds->primary->entries[i].eventfd != eventfd)
			size++;
	}

	new = thresholds->spare;

	/* Set thresholds array to NULL if we don't have thresholds */
	if (!size) {
		kfree(new);
		new = NULL;
		goto swap_buffers;
	}

	new->size = size;

	/* Copy thresholds and find current threshold */
	new->current_threshold = -1;
	for (i = 0, j = 0; i < thresholds->primary->size; i++) {
		if (thresholds->primary->entries[i].eventfd == eventfd)
			continue;

		new->entries[j] = thresholds->primary->entries[i];
		if (new->entries[j].threshold <= usage) {
			/*
			 * new->current_threshold will not be used
			 * until rcu_assign_pointer(), so it's safe to increment
			 * it here.
			 */
			++new->current_threshold;
		}
		j++;
	}

swap_buffers:
	/* Swap primary and spare array */
	thresholds->spare = thresholds->primary;
	/* If all events are unregistered, free the spare array */
	if (!new) {
		kfree(thresholds->spare);
		thresholds->spare = NULL;
	}

	rcu_assign_pointer(thresholds->primary, new);

	/* To be sure that nobody uses thresholds */
	synchronize_rcu();
unlock:
	mutex_unlock(&memcg->thresholds_lock);
}

static int mem_cgroup_oom_register_event(struct cgroup *cgrp,
	struct cftype *cft, struct eventfd_ctx *eventfd, const char *args)
{
	struct mem_cgroup *memcg = mem_cgroup_from_cont(cgrp);
	struct mem_cgroup_eventfd_list *event;
	enum res_type type = MEMFILE_TYPE(cft->private);

	BUG_ON(type != _OOM_TYPE);
	event = kmalloc(sizeof(*event),	GFP_KERNEL);
	if (!event)
		return -ENOMEM;

	spin_lock(&memcg_oom_lock);

	event->eventfd = eventfd;
	list_add(&event->list, &memcg->oom_notify);

	/* already in OOM ? */
	if (atomic_read(&memcg->under_oom))
		eventfd_signal(eventfd, 1);
	spin_unlock(&memcg_oom_lock);

	return 0;
}

static void mem_cgroup_oom_unregister_event(struct cgroup *cgrp,
	struct cftype *cft, struct eventfd_ctx *eventfd)
{
	struct mem_cgroup *memcg = mem_cgroup_from_cont(cgrp);
	struct mem_cgroup_eventfd_list *ev, *tmp;
	enum res_type type = MEMFILE_TYPE(cft->private);

	BUG_ON(type != _OOM_TYPE);

	spin_lock(&memcg_oom_lock);

	list_for_each_entry_safe(ev, tmp, &memcg->oom_notify, list) {
		if (ev->eventfd == eventfd) {
			list_del(&ev->list);
			kfree(ev);
		}
	}

	spin_unlock(&memcg_oom_lock);
}

static int mem_cgroup_oom_control_read(struct cgroup *cgrp,
	struct cftype *cft,  struct cgroup_map_cb *cb)
{
	struct mem_cgroup *memcg = mem_cgroup_from_cont(cgrp);

	cb->fill(cb, "oom_kill_disable", memcg->oom_kill_disable);

	if (atomic_read(&memcg->under_oom))
		cb->fill(cb, "under_oom", 1);
	else
		cb->fill(cb, "under_oom", 0);
	return 0;
}

static int mem_cgroup_oom_control_write(struct cgroup *cgrp,
	struct cftype *cft, u64 val)
{
	struct mem_cgroup *memcg = mem_cgroup_from_cont(cgrp);
	struct mem_cgroup *parent;

	/* cannot set to root cgroup and only 0 and 1 are allowed */
	if (!cgrp->parent || !((val == 0) || (val == 1)))
		return -EINVAL;

	parent = mem_cgroup_from_cont(cgrp->parent);

	mutex_lock(&memcg_create_mutex);
	/* oom-kill-disable is a flag for subhierarchy. */
	if ((parent->use_hierarchy) || memcg_has_children(memcg)) {
		mutex_unlock(&memcg_create_mutex);
		return -EINVAL;
	}
	memcg->oom_kill_disable = val;
	if (!val)
		memcg_oom_recover(memcg);
	mutex_unlock(&memcg_create_mutex);
	return 0;
}

#ifdef CONFIG_MEMCG_KMEM
static int memcg_init_kmem(struct mem_cgroup *memcg, struct cgroup_subsys *ss)
{
	int ret;

	memcg->kmemcg_id = -1;
	ret = memcg_propagate_kmem(memcg);
	if (ret)
		return ret;

	return mem_cgroup_sockets_init(memcg, ss);
}

static void kmem_cgroup_destroy(struct mem_cgroup *memcg)
{
	mem_cgroup_sockets_destroy(memcg);

	memcg_kmem_mark_dead(memcg);

	if (res_counter_read_u64(&memcg->kmem, RES_USAGE) != 0)
		return;

	/*
	 * Charges already down to 0, undo mem_cgroup_get() done in the charge
	 * path here, being careful not to race with memcg_uncharge_kmem: it is
	 * possible that the charges went down to 0 between mark_dead and the
	 * res_counter read, so in that case, we don't need the put
	 */
	if (memcg_kmem_test_and_clear_dead(memcg))
		mem_cgroup_put(memcg);
}
#else
static int memcg_init_kmem(struct mem_cgroup *memcg, struct cgroup_subsys *ss)
{
	return 0;
}

static void kmem_cgroup_destroy(struct mem_cgroup *memcg)
{
}
#endif

static struct cftype mem_cgroup_files[] = {
	{
		.name = "usage_in_bytes",
		.private = MEMFILE_PRIVATE(_MEM, RES_USAGE),
		.read = mem_cgroup_read,
		.register_event = mem_cgroup_usage_register_event,
		.unregister_event = mem_cgroup_usage_unregister_event,
	},
	{
		.name = "max_usage_in_bytes",
		.private = MEMFILE_PRIVATE(_MEM, RES_MAX_USAGE),
		.trigger = mem_cgroup_reset,
		.read = mem_cgroup_read,
	},
	{
		.name = "limit_in_bytes",
		.private = MEMFILE_PRIVATE(_MEM, RES_LIMIT),
		.write_string = mem_cgroup_write,
		.read = mem_cgroup_read,
	},
	{
		.name = "soft_limit_in_bytes",
		.private = MEMFILE_PRIVATE(_MEM, RES_SOFT_LIMIT),
		.write_string = mem_cgroup_write,
		.read = mem_cgroup_read,
	},
	{
		.name = "failcnt",
		.private = MEMFILE_PRIVATE(_MEM, RES_FAILCNT),
		.trigger = mem_cgroup_reset,
		.read = mem_cgroup_read,
	},
	{
		.name = "stat",
		.read_seq_string = memcg_stat_show,
	},
	{
		.name = "force_empty",
		.trigger = mem_cgroup_force_empty_write,
	},
	{
		.name = "use_hierarchy",
		.flags = CFTYPE_INSANE,
		.write_u64 = mem_cgroup_hierarchy_write,
		.read_u64 = mem_cgroup_hierarchy_read,
	},
	{
		.name = "swappiness",
		.read_u64 = mem_cgroup_swappiness_read,
		.write_u64 = mem_cgroup_swappiness_write,
	},
	{
		.name = "move_charge_at_immigrate",
		.read_u64 = mem_cgroup_move_charge_read,
		.write_u64 = mem_cgroup_move_charge_write,
	},
	{
		.name = "oom_control",
		.read_map = mem_cgroup_oom_control_read,
		.write_u64 = mem_cgroup_oom_control_write,
		.register_event = mem_cgroup_oom_register_event,
		.unregister_event = mem_cgroup_oom_unregister_event,
		.private = MEMFILE_PRIVATE(_OOM_TYPE, OOM_CONTROL),
	},
	{
		.name = "pressure_level",
		.register_event = vmpressure_register_event,
		.unregister_event = vmpressure_unregister_event,
	},
#ifdef CONFIG_NUMA
	{
		.name = "numa_stat",
		.read_seq_string = memcg_numa_stat_show,
	},
#endif
#ifdef CONFIG_MEMCG_KMEM
	{
		.name = "kmem.limit_in_bytes",
		.private = MEMFILE_PRIVATE(_KMEM, RES_LIMIT),
		.write_string = mem_cgroup_write,
		.read = mem_cgroup_read,
	},
	{
		.name = "kmem.usage_in_bytes",
		.private = MEMFILE_PRIVATE(_KMEM, RES_USAGE),
		.read = mem_cgroup_read,
	},
	{
		.name = "kmem.failcnt",
		.private = MEMFILE_PRIVATE(_KMEM, RES_FAILCNT),
		.trigger = mem_cgroup_reset,
		.read = mem_cgroup_read,
	},
	{
		.name = "kmem.max_usage_in_bytes",
		.private = MEMFILE_PRIVATE(_KMEM, RES_MAX_USAGE),
		.trigger = mem_cgroup_reset,
		.read = mem_cgroup_read,
	},
#ifdef CONFIG_SLABINFO
	{
		.name = "kmem.slabinfo",
		.read_seq_string = mem_cgroup_slabinfo_read,
	},
#endif
#endif
	{ },	/* terminate */
};

#ifdef CONFIG_MEMCG_SWAP
static struct cftype memsw_cgroup_files[] = {
	{
		.name = "memsw.usage_in_bytes",
		.private = MEMFILE_PRIVATE(_MEMSWAP, RES_USAGE),
		.read = mem_cgroup_read,
		.register_event = mem_cgroup_usage_register_event,
		.unregister_event = mem_cgroup_usage_unregister_event,
	},
	{
		.name = "memsw.max_usage_in_bytes",
		.private = MEMFILE_PRIVATE(_MEMSWAP, RES_MAX_USAGE),
		.trigger = mem_cgroup_reset,
		.read = mem_cgroup_read,
	},
	{
		.name = "memsw.limit_in_bytes",
		.private = MEMFILE_PRIVATE(_MEMSWAP, RES_LIMIT),
		.write_string = mem_cgroup_write,
		.read = mem_cgroup_read,
	},
	{
		.name = "memsw.failcnt",
		.private = MEMFILE_PRIVATE(_MEMSWAP, RES_FAILCNT),
		.trigger = mem_cgroup_reset,
		.read = mem_cgroup_read,
	},
	{ },	/* terminate */
};
#endif
static int alloc_mem_cgroup_per_zone_info(struct mem_cgroup *memcg, int node)
{
	struct mem_cgroup_per_node *pn;
	struct mem_cgroup_per_zone *mz;
	int zone, tmp = node;
	/*
	 * This routine is called against possible nodes.
	 * But it's BUG to call kmalloc() against offline node.
	 *
	 * TODO: this routine can waste much memory for nodes which will
	 *       never be onlined. It's better to use memory hotplug callback
	 *       function.
	 */
	if (!node_state(node, N_NORMAL_MEMORY))
		tmp = -1;
	pn = kzalloc_node(sizeof(*pn), GFP_KERNEL, tmp);
	if (!pn)
		return 1;

	for (zone = 0; zone < MAX_NR_ZONES; zone++) {
		mz = &pn->zoneinfo[zone];
		lruvec_init(&mz->lruvec);
		mz->usage_in_excess = 0;
		mz->on_tree = false;
		mz->memcg = memcg;
	}
	memcg->info.nodeinfo[node] = pn;
	return 0;
}

static void free_mem_cgroup_per_zone_info(struct mem_cgroup *memcg, int node)
{
	kfree(memcg->info.nodeinfo[node]);
}

static struct mem_cgroup *mem_cgroup_alloc(void)
{
	struct mem_cgroup *memcg;
	size_t size = memcg_size();

	/* Can be very big if nr_node_ids is very big */
	if (size < PAGE_SIZE)
		memcg = kzalloc(size, GFP_KERNEL);
	else
		memcg = vzalloc(size);

	if (!memcg)
		return NULL;

	memcg->stat = alloc_percpu(struct mem_cgroup_stat_cpu);
	if (!memcg->stat)
		goto out_free;
	spin_lock_init(&memcg->pcp_counter_lock);
	return memcg;

out_free:
	if (size < PAGE_SIZE)
		kfree(memcg);
	else
		vfree(memcg);
	return NULL;
}

/*
 * At destroying mem_cgroup, references from swap_cgroup can remain.
 * (scanning all at force_empty is too costly...)
 *
 * Instead of clearing all references at force_empty, we remember
 * the number of reference from swap_cgroup and free mem_cgroup when
 * it goes down to 0.
 *
 * Removal of cgroup itself succeeds regardless of refs from swap.
 */

static void __mem_cgroup_free(struct mem_cgroup *memcg)
{
	int node;
	size_t size = memcg_size();

	mem_cgroup_remove_from_trees(memcg);
	free_css_id(&mem_cgroup_subsys, &memcg->css);

	for_each_node(node)
		free_mem_cgroup_per_zone_info(memcg, node);

	free_percpu(memcg->stat);

	/*
	 * We need to make sure that (at least for now), the jump label
	 * destruction code runs outside of the cgroup lock. This is because
	 * get_online_cpus(), which is called from the static_branch update,
	 * can't be called inside the cgroup_lock. cpusets are the ones
	 * enforcing this dependency, so if they ever change, we might as well.
	 *
	 * schedule_work() will guarantee this happens. Be careful if you need
	 * to move this code around, and make sure it is outside
	 * the cgroup_lock.
	 */
	disarm_static_keys(memcg);
	if (size < PAGE_SIZE)
		kfree(memcg);
	else
		vfree(memcg);
}


/*
 * Helpers for freeing a kmalloc()ed/vzalloc()ed mem_cgroup by RCU,
 * but in process context.  The work_freeing structure is overlaid
 * on the rcu_freeing structure, which itself is overlaid on memsw.
 */
static void free_work(struct work_struct *work)
{
	struct mem_cgroup *memcg;

	memcg = container_of(work, struct mem_cgroup, work_freeing);
	__mem_cgroup_free(memcg);
}

static void free_rcu(struct rcu_head *rcu_head)
{
	struct mem_cgroup *memcg;

	memcg = container_of(rcu_head, struct mem_cgroup, rcu_freeing);
	INIT_WORK(&memcg->work_freeing, free_work);
	schedule_work(&memcg->work_freeing);
}

static void mem_cgroup_get(struct mem_cgroup *memcg)
{
	atomic_inc(&memcg->refcnt);
}

static void __mem_cgroup_put(struct mem_cgroup *memcg, int count)
{
	if (atomic_sub_and_test(count, &memcg->refcnt)) {
		struct mem_cgroup *parent = parent_mem_cgroup(memcg);
		call_rcu(&memcg->rcu_freeing, free_rcu);
		if (parent)
			mem_cgroup_put(parent);
	}
}

static void mem_cgroup_put(struct mem_cgroup *memcg)
{
	__mem_cgroup_put(memcg, 1);
}

/*
 * Returns the parent mem_cgroup in memcgroup hierarchy with hierarchy enabled.
 */
struct mem_cgroup *parent_mem_cgroup(struct mem_cgroup *memcg)
{
	if (!memcg->res.parent)
		return NULL;
	return mem_cgroup_from_res_counter(memcg->res.parent, res);
}
EXPORT_SYMBOL(parent_mem_cgroup);

static void __init mem_cgroup_soft_limit_tree_init(void)
{
	struct mem_cgroup_tree_per_node *rtpn;
	struct mem_cgroup_tree_per_zone *rtpz;
	int tmp, node, zone;

	for_each_node(node) {
		tmp = node;
		if (!node_state(node, N_NORMAL_MEMORY))
			tmp = -1;
		rtpn = kzalloc_node(sizeof(*rtpn), GFP_KERNEL, tmp);
		BUG_ON(!rtpn);

		soft_limit_tree.rb_tree_per_node[node] = rtpn;

		for (zone = 0; zone < MAX_NR_ZONES; zone++) {
			rtpz = &rtpn->rb_tree_per_zone[zone];
			rtpz->rb_root = RB_ROOT;
			spin_lock_init(&rtpz->lock);
		}
	}
}

static struct cgroup_subsys_state * __ref
mem_cgroup_css_alloc(struct cgroup *cont)
{
	struct mem_cgroup *memcg;
	long error = -ENOMEM;
	int node;

	memcg = mem_cgroup_alloc();
	if (!memcg)
		return ERR_PTR(error);

	for_each_node(node)
		if (alloc_mem_cgroup_per_zone_info(memcg, node))
			goto free_out;

	/* root ? */
	if (cont->parent == NULL) {
		root_mem_cgroup = memcg;
		res_counter_init(&memcg->res, NULL);
		res_counter_init(&memcg->memsw, NULL);
		res_counter_init(&memcg->kmem, NULL);
	}

	memcg->last_scanned_node = MAX_NUMNODES;
	INIT_LIST_HEAD(&memcg->oom_notify);
	atomic_set(&memcg->refcnt, 1);
	memcg->move_charge_at_immigrate = 0;
	mutex_init(&memcg->thresholds_lock);
	spin_lock_init(&memcg->move_lock);
	vmpressure_init(&memcg->vmpressure);

	return &memcg->css;

free_out:
	__mem_cgroup_free(memcg);
	return ERR_PTR(error);
}

static int
mem_cgroup_css_online(struct cgroup *cont)
{
	struct mem_cgroup *memcg, *parent;
	int error = 0;

	if (!cont->parent)
		return 0;

	mutex_lock(&memcg_create_mutex);
	memcg = mem_cgroup_from_cont(cont);
	parent = mem_cgroup_from_cont(cont->parent);

	memcg->use_hierarchy = parent->use_hierarchy;
	memcg->oom_kill_disable = parent->oom_kill_disable;
	memcg->swappiness = mem_cgroup_swappiness(parent);

	if (parent->use_hierarchy) {
		res_counter_init(&memcg->res, &parent->res);
		res_counter_init(&memcg->memsw, &parent->memsw);
		res_counter_init(&memcg->kmem, &parent->kmem);

		/*
		 * We increment refcnt of the parent to ensure that we can
		 * safely access it on res_counter_charge/uncharge.
		 * This refcnt will be decremented when freeing this
		 * mem_cgroup(see mem_cgroup_put).
		 */
		mem_cgroup_get(parent);
	} else {
		res_counter_init(&memcg->res, NULL);
		res_counter_init(&memcg->memsw, NULL);
		res_counter_init(&memcg->kmem, NULL);
		/*
		 * Deeper hierachy with use_hierarchy == false doesn't make
		 * much sense so let cgroup subsystem know about this
		 * unfortunate state in our controller.
		 */
		if (parent != root_mem_cgroup)
			mem_cgroup_subsys.broken_hierarchy = true;
	}

	error = memcg_init_kmem(memcg, &mem_cgroup_subsys);
	mutex_unlock(&memcg_create_mutex);
	return error;
}

/*
 * Announce all parents that a group from their hierarchy is gone.
 */
static void mem_cgroup_invalidate_reclaim_iterators(struct mem_cgroup *memcg)
{
	struct mem_cgroup *parent = memcg;

	while ((parent = parent_mem_cgroup(parent)))
		atomic_inc(&parent->dead_count);

	/*
	 * if the root memcg is not hierarchical we have to check it
	 * explicitely.
	 */
	if (!root_mem_cgroup->use_hierarchy)
		atomic_inc(&root_mem_cgroup->dead_count);
}

static void mem_cgroup_css_offline(struct cgroup *cont)
{
	struct mem_cgroup *memcg = mem_cgroup_from_cont(cont);
	struct cgroup *iter;

	mem_cgroup_invalidate_reclaim_iterators(memcg);

	/*
	 * This requires that offlining is serialized.  Right now that is
	 * guaranteed because css_killed_work_fn() holds the cgroup_mutex.
	 */
	rcu_read_lock();
	cgroup_for_each_descendant_post(iter, cont) {
		rcu_read_unlock();
		mem_cgroup_reparent_charges(mem_cgroup_from_cont(iter));
		rcu_read_lock();
	}
	rcu_read_unlock();
	mem_cgroup_reparent_charges(memcg);

	mem_cgroup_destroy_all_caches(memcg);
}

static void mem_cgroup_css_free(struct cgroup *cont)
{
	struct mem_cgroup *memcg = mem_cgroup_from_cont(cont);

	kmem_cgroup_destroy(memcg);

	mem_cgroup_put(memcg);
}

#ifdef CONFIG_MMU
/* Handlers for move charge at task migration. */
#define PRECHARGE_COUNT_AT_ONCE	256
static int mem_cgroup_do_precharge(unsigned long count)
{
	int ret = 0;
	int batch_count = PRECHARGE_COUNT_AT_ONCE;
	struct mem_cgroup *memcg = mc.to;

	if (mem_cgroup_is_root(memcg)) {
		mc.precharge += count;
		/* we don't need css_get for root */
		return ret;
	}
	/* try to charge at once */
	if (count > 1) {
		struct res_counter *dummy;
		/*
		 * "memcg" cannot be under rmdir() because we've already checked
		 * by cgroup_lock_live_cgroup() that it is not removed and we
		 * are still under the same cgroup_mutex. So we can postpone
		 * css_get().
		 */
		if (res_counter_charge(&memcg->res, PAGE_SIZE * count, &dummy))
			goto one_by_one;
		if (do_swap_account && res_counter_charge(&memcg->memsw,
						PAGE_SIZE * count, &dummy)) {
			res_counter_uncharge(&memcg->res, PAGE_SIZE * count);
			goto one_by_one;
		}
		mc.precharge += count;
		return ret;
	}
one_by_one:
	/* fall back to one by one charge */
	while (count--) {
		if (signal_pending(current)) {
			ret = -EINTR;
			break;
		}
		if (!batch_count--) {
			batch_count = PRECHARGE_COUNT_AT_ONCE;
			cond_resched();
		}
		ret = __mem_cgroup_try_charge(NULL,
					GFP_KERNEL, 1, &memcg, false);
		if (ret)
			/* mem_cgroup_clear_mc() will do uncharge later */
			return ret;
		mc.precharge++;
	}
	return ret;
}

/**
 * get_mctgt_type - get target type of moving charge
 * @vma: the vma the pte to be checked belongs
 * @addr: the address corresponding to the pte to be checked
 * @ptent: the pte to be checked
 * @target: the pointer the target page or swap ent will be stored(can be NULL)
 *
 * Returns
 *   0(MC_TARGET_NONE): if the pte is not a target for move charge.
 *   1(MC_TARGET_PAGE): if the page corresponding to this pte is a target for
 *     move charge. if @target is not NULL, the page is stored in target->page
 *     with extra refcnt got(Callers should handle it).
 *   2(MC_TARGET_SWAP): if the swap entry corresponding to this pte is a
 *     target for charge migration. if @target is not NULL, the entry is stored
 *     in target->ent.
 *
 * Called with pte lock held.
 */
union mc_target {
	struct page	*page;
	swp_entry_t	ent;
};

enum mc_target_type {
	MC_TARGET_NONE = 0,
	MC_TARGET_PAGE,
	MC_TARGET_SWAP,
};

static struct page *mc_handle_present_pte(struct vm_area_struct *vma,
						unsigned long addr, pte_t ptent)
{
	struct page *page = vm_normal_page(vma, addr, ptent);

	if (!page || !page_mapped(page))
		return NULL;
	if (PageAnon(page)) {
		/* we don't move shared anon */
		if (!move_anon())
			return NULL;
	} else if (!move_file())
		/* we ignore mapcount for file pages */
		return NULL;
	if (!get_page_unless_zero(page))
		return NULL;

	return page;
}

#ifdef CONFIG_SWAP
static struct page *mc_handle_swap_pte(struct vm_area_struct *vma,
			unsigned long addr, pte_t ptent, swp_entry_t *entry)
{
	struct page *page = NULL;
	swp_entry_t ent = pte_to_swp_entry(ptent);

	if (!move_anon() || non_swap_entry(ent))
		return NULL;
	/*
	 * Because lookup_swap_cache() updates some statistics counter,
	 * we call find_get_page() with swapper_space directly.
	 */
	page = find_get_page(swap_address_space(ent), ent.val);
	if (do_swap_account)
		entry->val = ent.val;

	return page;
}
#else
static struct page *mc_handle_swap_pte(struct vm_area_struct *vma,
			unsigned long addr, pte_t ptent, swp_entry_t *entry)
{
	return NULL;
}
#endif

static struct page *mc_handle_file_pte(struct vm_area_struct *vma,
			unsigned long addr, pte_t ptent, swp_entry_t *entry)
{
	struct page *page = NULL;
	struct address_space *mapping;
	pgoff_t pgoff;

	if (!vma->vm_file) /* anonymous vma */
		return NULL;
	if (!move_file())
		return NULL;

	mapping = vma->vm_file->f_mapping;
	if (pte_none(ptent))
		pgoff = linear_page_index(vma, addr);
	else /* pte_file(ptent) is true */
		pgoff = pte_to_pgoff(ptent);

	/* page is moved even if it's not RSS of this task(page-faulted). */
	page = find_get_page(mapping, pgoff);

#ifdef CONFIG_SWAP
	/* shmem/tmpfs may report page out on swap: account for that too. */
	if (radix_tree_exceptional_entry(page)) {
		swp_entry_t swap = radix_to_swp_entry(page);
		if (do_swap_account)
			*entry = swap;
		page = find_get_page(swap_address_space(swap), swap.val);
	}
#endif
	return page;
}

static enum mc_target_type get_mctgt_type(struct vm_area_struct *vma,
		unsigned long addr, pte_t ptent, union mc_target *target)
{
	struct page *page = NULL;
	struct page_cgroup *pc;
	enum mc_target_type ret = MC_TARGET_NONE;
	swp_entry_t ent = { .val = 0 };

	if (pte_present(ptent))
		page = mc_handle_present_pte(vma, addr, ptent);
	else if (is_swap_pte(ptent))
		page = mc_handle_swap_pte(vma, addr, ptent, &ent);
	else if (pte_none(ptent) || pte_file(ptent))
		page = mc_handle_file_pte(vma, addr, ptent, &ent);

	if (!page && !ent.val)
		return ret;
	if (page) {
		pc = lookup_page_cgroup(page);
		/*
		 * Do only loose check w/o page_cgroup lock.
		 * mem_cgroup_move_account() checks the pc is valid or not under
		 * the lock.
		 */
		if (PageCgroupUsed(pc) && pc->mem_cgroup == mc.from) {
			ret = MC_TARGET_PAGE;
			if (target)
				target->page = page;
		}
		if (!ret || !target)
			put_page(page);
	}
	/* There is a swap entry and a page doesn't exist or isn't charged */
	if (ent.val && !ret &&
			css_id(&mc.from->css) == lookup_swap_cgroup_id(ent)) {
		ret = MC_TARGET_SWAP;
		if (target)
			target->ent = ent;
	}
	return ret;
}

#ifdef CONFIG_TRANSPARENT_HUGEPAGE
/*
 * We don't consider swapping or file mapped pages because THP does not
 * support them for now.
 * Caller should make sure that pmd_trans_huge(pmd) is true.
 */
static enum mc_target_type get_mctgt_type_thp(struct vm_area_struct *vma,
		unsigned long addr, pmd_t pmd, union mc_target *target)
{
	struct page *page = NULL;
	struct page_cgroup *pc;
	enum mc_target_type ret = MC_TARGET_NONE;

	page = pmd_page(pmd);
	VM_BUG_ON(!page || !PageHead(page));
	if (!move_anon())
		return ret;
	pc = lookup_page_cgroup(page);
	if (PageCgroupUsed(pc) && pc->mem_cgroup == mc.from) {
		ret = MC_TARGET_PAGE;
		if (target) {
			get_page(page);
			target->page = page;
		}
	}
	return ret;
}
#else
static inline enum mc_target_type get_mctgt_type_thp(struct vm_area_struct *vma,
		unsigned long addr, pmd_t pmd, union mc_target *target)
{
	return MC_TARGET_NONE;
}
#endif

static int mem_cgroup_count_precharge_pte_range(pmd_t *pmd,
					unsigned long addr, unsigned long end,
					struct mm_walk *walk)
{
	struct vm_area_struct *vma = walk->private;
	pte_t *pte;
	spinlock_t *ptl;

	if (pmd_trans_huge_lock(pmd, vma) == 1) {
		if (get_mctgt_type_thp(vma, addr, *pmd, NULL) == MC_TARGET_PAGE)
			mc.precharge += HPAGE_PMD_NR;
		spin_unlock(&vma->vm_mm->page_table_lock);
		return 0;
	}

	if (pmd_trans_unstable(pmd))
		return 0;
	pte = pte_offset_map_lock(vma->vm_mm, pmd, addr, &ptl);
	for (; addr != end; pte++, addr += PAGE_SIZE)
		if (get_mctgt_type(vma, addr, *pte, NULL))
			mc.precharge++;	/* increment precharge temporarily */
	pte_unmap_unlock(pte - 1, ptl);
	cond_resched();

	return 0;
}

static unsigned long mem_cgroup_count_precharge(struct mm_struct *mm)
{
	unsigned long precharge;
	struct vm_area_struct *vma;

	down_read(&mm->mmap_sem);
	for (vma = mm->mmap; vma; vma = vma->vm_next) {
		struct mm_walk mem_cgroup_count_precharge_walk = {
			.pmd_entry = mem_cgroup_count_precharge_pte_range,
			.mm = mm,
			.private = vma,
		};
		if (is_vm_hugetlb_page(vma))
			continue;
		walk_page_range(vma->vm_start, vma->vm_end,
					&mem_cgroup_count_precharge_walk);
	}
	up_read(&mm->mmap_sem);

	precharge = mc.precharge;
	mc.precharge = 0;

	return precharge;
}

static int mem_cgroup_precharge_mc(struct mm_struct *mm)
{
	unsigned long precharge = mem_cgroup_count_precharge(mm);

	VM_BUG_ON(mc.moving_task);
	mc.moving_task = current;
	return mem_cgroup_do_precharge(precharge);
}

/* cancels all extra charges on mc.from and mc.to, and wakes up all waiters. */
static void __mem_cgroup_clear_mc(void)
{
	struct mem_cgroup *from = mc.from;
	struct mem_cgroup *to = mc.to;

	/* we must uncharge all the leftover precharges from mc.to */
	if (mc.precharge) {
		__mem_cgroup_cancel_charge(mc.to, mc.precharge);
		mc.precharge = 0;
	}
	/*
	 * we didn't uncharge from mc.from at mem_cgroup_move_account(), so
	 * we must uncharge here.
	 */
	if (mc.moved_charge) {
		__mem_cgroup_cancel_charge(mc.from, mc.moved_charge);
		mc.moved_charge = 0;
	}
	/* we must fixup refcnts and charges */
	if (mc.moved_swap) {
		/* uncharge swap account from the old cgroup */
		if (!mem_cgroup_is_root(mc.from))
			res_counter_uncharge(&mc.from->memsw,
						PAGE_SIZE * mc.moved_swap);
		__mem_cgroup_put(mc.from, mc.moved_swap);

		if (!mem_cgroup_is_root(mc.to)) {
			/*
			 * we charged both to->res and to->memsw, so we should
			 * uncharge to->res.
			 */
			res_counter_uncharge(&mc.to->res,
						PAGE_SIZE * mc.moved_swap);
		}
		/* we've already done mem_cgroup_get(mc.to) */
		mc.moved_swap = 0;
	}
	memcg_oom_recover(from);
	memcg_oom_recover(to);
	wake_up_all(&mc.waitq);
}

static void mem_cgroup_clear_mc(void)
{
	struct mem_cgroup *from = mc.from;

	/*
	 * we must clear moving_task before waking up waiters at the end of
	 * task migration.
	 */
	mc.moving_task = NULL;
	__mem_cgroup_clear_mc();
	spin_lock(&mc.lock);
	mc.from = NULL;
	mc.to = NULL;
	spin_unlock(&mc.lock);
	mem_cgroup_end_move(from);
}

static int mem_cgroup_can_attach(struct cgroup *cgroup,
				 struct cgroup_taskset *tset)
{
	struct task_struct *p = cgroup_taskset_first(tset);
	int ret = 0;
	struct mem_cgroup *memcg = mem_cgroup_from_cont(cgroup);
	unsigned long move_charge_at_immigrate;

	/*
	 * We are now commited to this value whatever it is. Changes in this
	 * tunable will only affect upcoming migrations, not the current one.
	 * So we need to save it, and keep it going.
	 */
	move_charge_at_immigrate  = memcg->move_charge_at_immigrate;
	if (move_charge_at_immigrate) {
		struct mm_struct *mm;
		struct mem_cgroup *from = mem_cgroup_from_task(p);

		VM_BUG_ON(from == memcg);

		mm = get_task_mm(p);
		if (!mm)
			return 0;
		/* We move charges only when we move a owner of the mm */
		if (mm->owner == p) {
			VM_BUG_ON(mc.from);
			VM_BUG_ON(mc.to);
			VM_BUG_ON(mc.precharge);
			VM_BUG_ON(mc.moved_charge);
			VM_BUG_ON(mc.moved_swap);
			mem_cgroup_start_move(from);
			spin_lock(&mc.lock);
			mc.from = from;
			mc.to = memcg;
			mc.immigrate_flags = move_charge_at_immigrate;
			spin_unlock(&mc.lock);
			/* We set mc.moving_task later */

			ret = mem_cgroup_precharge_mc(mm);
			if (ret)
				mem_cgroup_clear_mc();
		}
		mmput(mm);
	}
	return ret;
}

static void mem_cgroup_cancel_attach(struct cgroup *cgroup,
				     struct cgroup_taskset *tset)
{
	mem_cgroup_clear_mc();
}

static int mem_cgroup_move_charge_pte_range(pmd_t *pmd,
				unsigned long addr, unsigned long end,
				struct mm_walk *walk)
{
	int ret = 0;
	struct vm_area_struct *vma = walk->private;
	pte_t *pte;
	spinlock_t *ptl;
	enum mc_target_type target_type;
	union mc_target target;
	struct page *page;
	struct page_cgroup *pc;

	/*
	 * We don't take compound_lock() here but no race with splitting thp
	 * happens because:
	 *  - if pmd_trans_huge_lock() returns 1, the relevant thp is not
	 *    under splitting, which means there's no concurrent thp split,
	 *  - if another thread runs into split_huge_page() just after we
	 *    entered this if-block, the thread must wait for page table lock
	 *    to be unlocked in __split_huge_page_splitting(), where the main
	 *    part of thp split is not executed yet.
	 */
	if (pmd_trans_huge_lock(pmd, vma) == 1) {
		if (mc.precharge < HPAGE_PMD_NR) {
			spin_unlock(&vma->vm_mm->page_table_lock);
			return 0;
		}
		target_type = get_mctgt_type_thp(vma, addr, *pmd, &target);
		if (target_type == MC_TARGET_PAGE) {
			page = target.page;
			if (!isolate_lru_page(page)) {
				pc = lookup_page_cgroup(page);
				if (!mem_cgroup_move_account(page, HPAGE_PMD_NR,
							pc, mc.from, mc.to)) {
					mc.precharge -= HPAGE_PMD_NR;
					mc.moved_charge += HPAGE_PMD_NR;
				}
				putback_lru_page(page);
			}
			put_page(page);
		}
		spin_unlock(&vma->vm_mm->page_table_lock);
		return 0;
	}

	if (pmd_trans_unstable(pmd))
		return 0;
retry:
	pte = pte_offset_map_lock(vma->vm_mm, pmd, addr, &ptl);
	for (; addr != end; addr += PAGE_SIZE) {
		pte_t ptent = *(pte++);
		swp_entry_t ent;

		if (!mc.precharge)
			break;

		switch (get_mctgt_type(vma, addr, ptent, &target)) {
		case MC_TARGET_PAGE:
			page = target.page;
			if (isolate_lru_page(page))
				goto put;
			pc = lookup_page_cgroup(page);
			if (!mem_cgroup_move_account(page, 1, pc,
						     mc.from, mc.to)) {
				mc.precharge--;
				/* we uncharge from mc.from later. */
				mc.moved_charge++;
			}
			putback_lru_page(page);
put:			/* get_mctgt_type() gets the page */
			put_page(page);
			break;
		case MC_TARGET_SWAP:
			ent = target.ent;
			if (!mem_cgroup_move_swap_account(ent, mc.from, mc.to)) {
				mc.precharge--;
				/* we fixup refcnts and charges later. */
				mc.moved_swap++;
			}
			break;
		default:
			break;
		}
	}
	pte_unmap_unlock(pte - 1, ptl);
	cond_resched();

	if (addr != end) {
		/*
		 * We have consumed all precharges we got in can_attach().
		 * We try charge one by one, but don't do any additional
		 * charges to mc.to if we have failed in charge once in attach()
		 * phase.
		 */
		ret = mem_cgroup_do_precharge(1);
		if (!ret)
			goto retry;
	}

	return ret;
}

static void mem_cgroup_move_charge(struct mm_struct *mm)
{
	struct vm_area_struct *vma;

	lru_add_drain_all();
retry:
	if (unlikely(!down_read_trylock(&mm->mmap_sem))) {
		/*
		 * Someone who are holding the mmap_sem might be waiting in
		 * waitq. So we cancel all extra charges, wake up all waiters,
		 * and retry. Because we cancel precharges, we might not be able
		 * to move enough charges, but moving charge is a best-effort
		 * feature anyway, so it wouldn't be a big problem.
		 */
		__mem_cgroup_clear_mc();
		cond_resched();
		goto retry;
	}
	for (vma = mm->mmap; vma; vma = vma->vm_next) {
		int ret;
		struct mm_walk mem_cgroup_move_charge_walk = {
			.pmd_entry = mem_cgroup_move_charge_pte_range,
			.mm = mm,
			.private = vma,
		};
		if (is_vm_hugetlb_page(vma))
			continue;
		ret = walk_page_range(vma->vm_start, vma->vm_end,
						&mem_cgroup_move_charge_walk);
		if (ret)
			/*
			 * means we have consumed all precharges and failed in
			 * doing additional charge. Just abandon here.
			 */
			break;
	}
	up_read(&mm->mmap_sem);
}

static void mem_cgroup_move_task(struct cgroup *cont,
				 struct cgroup_taskset *tset)
{
	struct task_struct *p = cgroup_taskset_first(tset);
	struct mm_struct *mm = get_task_mm(p);

	if (mm) {
		if (mc.to)
			mem_cgroup_move_charge(mm);
		mmput(mm);
	}
	if (mc.to)
		mem_cgroup_clear_mc();
}
#else	/* !CONFIG_MMU */
static int mem_cgroup_can_attach(struct cgroup *cgroup,
				 struct cgroup_taskset *tset)
{
	return 0;
}
static void mem_cgroup_cancel_attach(struct cgroup *cgroup,
				     struct cgroup_taskset *tset)
{
}
static void mem_cgroup_move_task(struct cgroup *cont,
				 struct cgroup_taskset *tset)
{
}
#endif

/*
 * Cgroup retains root cgroups across [un]mount cycles making it necessary
 * to verify sane_behavior flag on each mount attempt.
 */
static void mem_cgroup_bind(struct cgroup *root)
{
	/*
	 * use_hierarchy is forced with sane_behavior.  cgroup core
	 * guarantees that @root doesn't have any children, so turning it
	 * on for the root memcg is enough.
	 */
	if (cgroup_sane_behavior(root))
		mem_cgroup_from_cont(root)->use_hierarchy = true;
}

struct cgroup_subsys mem_cgroup_subsys = {
	.name = "memory",
	.subsys_id = mem_cgroup_subsys_id,
	.css_alloc = mem_cgroup_css_alloc,
	.css_online = mem_cgroup_css_online,
	.css_offline = mem_cgroup_css_offline,
	.css_free = mem_cgroup_css_free,
	.can_attach = mem_cgroup_can_attach,
	.cancel_attach = mem_cgroup_cancel_attach,
	.attach = mem_cgroup_move_task,
	.bind = mem_cgroup_bind,
	.base_cftypes = mem_cgroup_files,
	.early_init = 0,
	.use_id = 1,
};

#ifdef CONFIG_MEMCG_SWAP
static int __init enable_swap_account(char *s)
{
	/* consider enabled if no parameter or 1 is given */
	if (!strcmp(s, "1"))
		really_do_swap_account = 1;
	else if (!strcmp(s, "0"))
		really_do_swap_account = 0;
	return 1;
}
__setup("swapaccount=", enable_swap_account);

static void __init memsw_file_init(void)
{
	WARN_ON(cgroup_add_cftypes(&mem_cgroup_subsys, memsw_cgroup_files));
}

static void __init enable_swap_cgroup(void)
{
	if (!mem_cgroup_disabled() && really_do_swap_account) {
		do_swap_account = 1;
		memsw_file_init();
	}
}

#else
static void __init enable_swap_cgroup(void)
{
}
#endif

/*
 * subsys_initcall() for memory controller.
 *
 * Some parts like hotcpu_notifier() have to be initialized from this context
 * because of lock dependencies (cgroup_lock -> cpu hotplug) but basically
 * everything that doesn't depend on a specific mem_cgroup structure should
 * be initialized from here.
 */
static int __init mem_cgroup_init(void)
{
	hotcpu_notifier(memcg_cpu_hotplug_callback, 0);
	enable_swap_cgroup();
	mem_cgroup_soft_limit_tree_init();
	memcg_stock_init();
	return 0;
}
subsys_initcall(mem_cgroup_init);<|MERGE_RESOLUTION|>--- conflicted
+++ resolved
@@ -2191,29 +2191,6 @@
 		memcg_wakeup_oom(memcg);
 }
 
-<<<<<<< HEAD
-/*
- * try to call OOM killer
- */
-static void mem_cgroup_oom(struct mem_cgroup *memcg, gfp_t mask, int order)
-{
-	bool locked;
-	int wakeups;
-
-	if (!current->memcg_oom.may_oom)
-		return;
-
-	current->memcg_oom.in_memcg_oom = 1;
-
-	/*
-	 * As with any blocking lock, a contender needs to start
-	 * listening for wakeups before attempting the trylock,
-	 * otherwise it can miss the wakeup from the unlock and sleep
-	 * indefinitely.  This is just open-coded because our locking
-	 * is so particular to memcg hierarchies.
-	 */
-	wakeups = atomic_read(&memcg->oom_wakeups);
-=======
 static void mem_cgroup_oom(struct mem_cgroup *memcg, gfp_t mask, int order)
 {
 	if (!current->memcg_oom.may_oom)
@@ -2275,7 +2252,6 @@
 	INIT_LIST_HEAD(&owait.wait.task_list);
 
 	prepare_to_wait(&memcg_oom_waitq, &owait.wait, TASK_KILLABLE);
->>>>>>> 252f23ea
 	mem_cgroup_mark_under_oom(memcg);
 
 	locked = mem_cgroup_oom_trylock(memcg);
@@ -2285,8 +2261,16 @@
 
 	if (locked && !memcg->oom_kill_disable) {
 		mem_cgroup_unmark_under_oom(memcg);
-<<<<<<< HEAD
-		mem_cgroup_out_of_memory(memcg, mask, order);
+		finish_wait(&memcg_oom_waitq, &owait.wait);
+		mem_cgroup_out_of_memory(memcg, current->memcg_oom.gfp_mask,
+					 current->memcg_oom.order);
+	} else {
+		schedule();
+		mem_cgroup_unmark_under_oom(memcg);
+		finish_wait(&memcg_oom_waitq, &owait.wait);
+	}
+
+	if (locked) {
 		mem_cgroup_oom_unlock(memcg);
 		/*
 		 * There is no guarantee that an OOM-lock contender
@@ -2294,117 +2278,10 @@
 		 * uncharges.  Wake any sleepers explicitely.
 		 */
 		memcg_oom_recover(memcg);
-	} else {
-		/*
-		 * A system call can just return -ENOMEM, but if this
-		 * is a page fault and somebody else is handling the
-		 * OOM already, we need to sleep on the OOM waitqueue
-		 * for this memcg until the situation is resolved.
-		 * Which can take some time because it might be
-		 * handled by a userspace task.
-		 *
-		 * However, this is the charge context, which means
-		 * that we may sit on a large call stack and hold
-		 * various filesystem locks, the mmap_sem etc. and we
-		 * don't want the OOM handler to deadlock on them
-		 * while we sit here and wait.  Store the current OOM
-		 * context in the task_struct, then return -ENOMEM.
-		 * At the end of the page fault handler, with the
-		 * stack unwound, pagefault_out_of_memory() will check
-		 * back with us by calling
-		 * mem_cgroup_oom_synchronize(), possibly putting the
-		 * task to sleep.
-		 */
-		current->memcg_oom.oom_locked = locked;
-		current->memcg_oom.wakeups = wakeups;
-		css_get(&memcg->css);
-		current->memcg_oom.wait_on_memcg = memcg;
-	}
-}
-
-/**
- * mem_cgroup_oom_synchronize - complete memcg OOM handling
- *
- * This has to be called at the end of a page fault if the the memcg
- * OOM handler was enabled and the fault is returning %VM_FAULT_OOM.
- *
- * Memcg supports userspace OOM handling, so failed allocations must
- * sleep on a waitqueue until the userspace task resolves the
- * situation.  Sleeping directly in the charge context with all kinds
- * of locks held is not a good idea, instead we remember an OOM state
- * in the task and mem_cgroup_oom_synchronize() has to be called at
- * the end of the page fault to put the task to sleep and clean up the
- * OOM state.
- *
- * Returns %true if an ongoing memcg OOM situation was detected and
- * finalized, %false otherwise.
- */
-bool mem_cgroup_oom_synchronize(void)
-{
-	struct oom_wait_info owait;
-	struct mem_cgroup *memcg;
-
-	/* OOM is global, do not handle */
-	if (!current->memcg_oom.in_memcg_oom)
-		return false;
-
-	/*
-	 * We invoked the OOM killer but there is a chance that a kill
-	 * did not free up any charges.  Everybody else might already
-	 * be sleeping, so restart the fault and keep the rampage
-	 * going until some charges are released.
-	 */
-	memcg = current->memcg_oom.wait_on_memcg;
-	if (!memcg)
-		goto out;
-
-	if (test_thread_flag(TIF_MEMDIE) || fatal_signal_pending(current))
-		goto out_memcg;
-
-	owait.memcg = memcg;
-	owait.wait.flags = 0;
-	owait.wait.func = memcg_oom_wake_function;
-	owait.wait.private = current;
-	INIT_LIST_HEAD(&owait.wait.task_list);
-
-	prepare_to_wait(&memcg_oom_waitq, &owait.wait, TASK_KILLABLE);
-	/* Only sleep if we didn't miss any wakeups since OOM */
-	if (atomic_read(&memcg->oom_wakeups) == current->memcg_oom.wakeups)
-		schedule();
-	finish_wait(&memcg_oom_waitq, &owait.wait);
-out_memcg:
-	mem_cgroup_unmark_under_oom(memcg);
-	if (current->memcg_oom.oom_locked) {
-=======
-		finish_wait(&memcg_oom_waitq, &owait.wait);
-		mem_cgroup_out_of_memory(memcg, current->memcg_oom.gfp_mask,
-					 current->memcg_oom.order);
-	} else {
-		schedule();
-		mem_cgroup_unmark_under_oom(memcg);
-		finish_wait(&memcg_oom_waitq, &owait.wait);
-	}
-
-	if (locked) {
->>>>>>> 252f23ea
-		mem_cgroup_oom_unlock(memcg);
-		/*
-		 * There is no guarantee that an OOM-lock contender
-		 * sees the wakeups triggered by the OOM kill
-		 * uncharges.  Wake any sleepers explicitely.
-		 */
-		memcg_oom_recover(memcg);
-	}
-<<<<<<< HEAD
-	css_put(&memcg->css);
-	current->memcg_oom.wait_on_memcg = NULL;
-out:
-	current->memcg_oom.in_memcg_oom = 0;
-=======
+	}
 cleanup:
 	current->memcg_oom.memcg = NULL;
 	css_put(&memcg->css);
->>>>>>> 252f23ea
 	return true;
 }
 
