--- conflicted
+++ resolved
@@ -410,7 +410,6 @@
  USER(	ldr	scno, [lr, #-4]		)	@ get SWI instruction
 #endif
 
-<<<<<<< HEAD
 #ifdef CONFIG_ALIGNMENT_TRAP
 	ldr	ip, __cr_alignment
 	ldr	ip, [ip]
@@ -427,8 +426,6 @@
 	ct_user_exit
 
 	get_thread_info tsk
-=======
->>>>>>> 816b571a
 	adr	tbl, sys_call_table		@ load syscall table pointer
 
 #if defined(CONFIG_OABI_COMPAT)
