--- conflicted
+++ resolved
@@ -137,7 +137,16 @@
 #define page_to_phys(page)	(__pfn_to_phys(page_to_pfn(page)))
 #define phys_to_page(phys)	(pfn_to_page(__phys_to_pfn(phys)))
 
-<<<<<<< HEAD
+/*
+ * PLAT_PHYS_OFFSET is the offset (from zero) of the start of physical
+ * memory.  This is used for XIP and NoMMU kernels, or by kernels which
+ * have their own mach/memory.h.  Assembly code must always use
+ * PLAT_PHYS_OFFSET and not PHYS_OFFSET.
+ */
+#ifndef PLAT_PHYS_OFFSET
+#define PLAT_PHYS_OFFSET	UL(CONFIG_PHYS_OFFSET)
+#endif
+
 /* Max physical memory supported (used in zsmalloc allocator) */
 #ifndef MAX_PHYSMEM_BITS
 #ifdef CONFIG_ARM_LPAE
@@ -145,16 +154,6 @@
 #else /* !CONFIG_ARM_LPAE */
 #define MAX_PHYSMEM_BITS	32
 #endif
-=======
-/*
- * PLAT_PHYS_OFFSET is the offset (from zero) of the start of physical
- * memory.  This is used for XIP and NoMMU kernels, or by kernels which
- * have their own mach/memory.h.  Assembly code must always use
- * PLAT_PHYS_OFFSET and not PHYS_OFFSET.
- */
-#ifndef PLAT_PHYS_OFFSET
-#define PLAT_PHYS_OFFSET	UL(CONFIG_PHYS_OFFSET)
->>>>>>> b479738c
 #endif
 
 #ifndef __ASSEMBLY__
