/* SPDX-License-Identifier: GPL-2.0-or-later */
/*
 * Machine check exception header file.
 *
 * Copyright 2013 IBM Corporation
 * Author: Mahesh Salgaonkar <mahesh@linux.vnet.ibm.com>
 */

#ifndef __ASM_PPC64_MCE_H__
#define __ASM_PPC64_MCE_H__

#include <linux/bitops.h>

enum MCE_Version {
	MCE_V1 = 1,
};

enum MCE_Severity {
	MCE_SEV_NO_ERROR = 0,
	MCE_SEV_WARNING = 1,
	MCE_SEV_SEVERE = 2,
	MCE_SEV_FATAL = 3,
};

enum MCE_Disposition {
	MCE_DISPOSITION_RECOVERED = 0,
	MCE_DISPOSITION_NOT_RECOVERED = 1,
};

enum MCE_Initiator {
	MCE_INITIATOR_UNKNOWN = 0,
	MCE_INITIATOR_CPU = 1,
};

enum MCE_ErrorType {
	MCE_ERROR_TYPE_UNKNOWN = 0,
	MCE_ERROR_TYPE_UE = 1,
	MCE_ERROR_TYPE_SLB = 2,
	MCE_ERROR_TYPE_ERAT = 3,
	MCE_ERROR_TYPE_TLB = 4,
	MCE_ERROR_TYPE_USER = 5,
	MCE_ERROR_TYPE_RA = 6,
	MCE_ERROR_TYPE_LINK = 7,
};

enum MCE_ErrorClass {
	MCE_ECLASS_UNKNOWN = 0,
	MCE_ECLASS_HARDWARE,
	MCE_ECLASS_HARD_INDETERMINATE,
	MCE_ECLASS_SOFTWARE,
	MCE_ECLASS_SOFT_INDETERMINATE,
};

enum MCE_UeErrorType {
	MCE_UE_ERROR_INDETERMINATE = 0,
	MCE_UE_ERROR_IFETCH = 1,
	MCE_UE_ERROR_PAGE_TABLE_WALK_IFETCH = 2,
	MCE_UE_ERROR_LOAD_STORE = 3,
	MCE_UE_ERROR_PAGE_TABLE_WALK_LOAD_STORE = 4,
};

enum MCE_SlbErrorType {
	MCE_SLB_ERROR_INDETERMINATE = 0,
	MCE_SLB_ERROR_PARITY = 1,
	MCE_SLB_ERROR_MULTIHIT = 2,
};

enum MCE_EratErrorType {
	MCE_ERAT_ERROR_INDETERMINATE = 0,
	MCE_ERAT_ERROR_PARITY = 1,
	MCE_ERAT_ERROR_MULTIHIT = 2,
};

enum MCE_TlbErrorType {
	MCE_TLB_ERROR_INDETERMINATE = 0,
	MCE_TLB_ERROR_PARITY = 1,
	MCE_TLB_ERROR_MULTIHIT = 2,
};

enum MCE_UserErrorType {
	MCE_USER_ERROR_INDETERMINATE = 0,
	MCE_USER_ERROR_TLBIE = 1,
};

enum MCE_RaErrorType {
	MCE_RA_ERROR_INDETERMINATE = 0,
	MCE_RA_ERROR_IFETCH = 1,
	MCE_RA_ERROR_IFETCH_FOREIGN = 2,
	MCE_RA_ERROR_PAGE_TABLE_WALK_IFETCH = 3,
	MCE_RA_ERROR_PAGE_TABLE_WALK_IFETCH_FOREIGN = 4,
	MCE_RA_ERROR_LOAD = 5,
	MCE_RA_ERROR_STORE = 6,
	MCE_RA_ERROR_PAGE_TABLE_WALK_LOAD_STORE = 7,
	MCE_RA_ERROR_PAGE_TABLE_WALK_LOAD_STORE_FOREIGN = 8,
	MCE_RA_ERROR_LOAD_STORE_FOREIGN = 9,
};

enum MCE_LinkErrorType {
	MCE_LINK_ERROR_INDETERMINATE = 0,
	MCE_LINK_ERROR_IFETCH_TIMEOUT = 1,
	MCE_LINK_ERROR_PAGE_TABLE_WALK_IFETCH_TIMEOUT = 2,
	MCE_LINK_ERROR_LOAD_TIMEOUT = 3,
	MCE_LINK_ERROR_STORE_TIMEOUT = 4,
	MCE_LINK_ERROR_PAGE_TABLE_WALK_LOAD_STORE_TIMEOUT = 5,
};

struct machine_check_event {
	enum MCE_Version	version:8;
	u8			in_use;
	enum MCE_Severity	severity:8;
	enum MCE_Initiator	initiator:8;
	enum MCE_ErrorType	error_type:8;
	enum MCE_ErrorClass	error_class:8;
	enum MCE_Disposition	disposition:8;
	bool			sync_error;
	u16			cpu;
	u64			gpr3;
	u64			srr0;
	u64			srr1;
	union {
		struct {
			enum MCE_UeErrorType ue_error_type:8;
			u8		effective_address_provided;
			u8		physical_address_provided;
			u8		reserved_1[5];
			u64		effective_address;
			u64		physical_address;
			u8		reserved_2[8];
		} ue_error;

		struct {
			enum MCE_SlbErrorType slb_error_type:8;
			u8		effective_address_provided;
			u8		reserved_1[6];
			u64		effective_address;
			u8		reserved_2[16];
		} slb_error;

		struct {
			enum MCE_EratErrorType erat_error_type:8;
			u8		effective_address_provided;
			u8		reserved_1[6];
			u64		effective_address;
			u8		reserved_2[16];
		} erat_error;

		struct {
			enum MCE_TlbErrorType tlb_error_type:8;
			u8		effective_address_provided;
			u8		reserved_1[6];
			u64		effective_address;
			u8		reserved_2[16];
		} tlb_error;

		struct {
			enum MCE_UserErrorType user_error_type:8;
			u8		effective_address_provided;
			u8		reserved_1[6];
			u64		effective_address;
			u8		reserved_2[16];
		} user_error;

		struct {
			enum MCE_RaErrorType ra_error_type:8;
			u8		effective_address_provided;
			u8		reserved_1[6];
			u64		effective_address;
			u8		reserved_2[16];
		} ra_error;

		struct {
			enum MCE_LinkErrorType link_error_type:8;
			u8		effective_address_provided;
			u8		reserved_1[6];
			u64		effective_address;
			u8		reserved_2[16];
		} link_error;
	} u;
};

struct mce_error_info {
	enum MCE_ErrorType error_type:8;
	union {
		enum MCE_UeErrorType ue_error_type:8;
		enum MCE_SlbErrorType slb_error_type:8;
		enum MCE_EratErrorType erat_error_type:8;
		enum MCE_TlbErrorType tlb_error_type:8;
		enum MCE_UserErrorType user_error_type:8;
		enum MCE_RaErrorType ra_error_type:8;
		enum MCE_LinkErrorType link_error_type:8;
	} u;
	enum MCE_Severity	severity:8;
	enum MCE_Initiator	initiator:8;
	enum MCE_ErrorClass	error_class:8;
	bool			sync_error;
};

#define MAX_MC_EVT	100

/* Release flags for get_mce_event() */
#define MCE_EVENT_RELEASE	true
#define MCE_EVENT_DONTRELEASE	false

extern void save_mce_event(struct pt_regs *regs, long handled,
			   struct mce_error_info *mce_err, uint64_t nip,
			   uint64_t addr, uint64_t phys_addr);
extern int get_mce_event(struct machine_check_event *mce, bool release);
extern void release_mce_event(void);
extern void machine_check_queue_event(void);
extern void machine_check_print_event_info(struct machine_check_event *evt,
					   bool user_mode, bool in_guest);
<<<<<<< HEAD
=======
unsigned long addr_to_pfn(struct pt_regs *regs, unsigned long addr);
>>>>>>> 0ecfebd2
#ifdef CONFIG_PPC_BOOK3S_64
void flush_and_reload_slb(void);
#endif /* CONFIG_PPC_BOOK3S_64 */
#endif /* __ASM_PPC64_MCE_H__ */<|MERGE_RESOLUTION|>--- conflicted
+++ resolved
@@ -209,10 +209,7 @@
 extern void machine_check_queue_event(void);
 extern void machine_check_print_event_info(struct machine_check_event *evt,
 					   bool user_mode, bool in_guest);
-<<<<<<< HEAD
-=======
 unsigned long addr_to_pfn(struct pt_regs *regs, unsigned long addr);
->>>>>>> 0ecfebd2
 #ifdef CONFIG_PPC_BOOK3S_64
 void flush_and_reload_slb(void);
 #endif /* CONFIG_PPC_BOOK3S_64 */
