--- conflicted
+++ resolved
@@ -73,14 +73,10 @@
 
 void (*arm_pm_restart)(enum reboot_mode reboot_mode, const char *cmd);
 
-<<<<<<< HEAD
 void (*pm_power_reset)(void);
 EXPORT_SYMBOL(pm_power_reset);
 
-static void __cpu_do_idle(void)
-=======
 static void noinstr __cpu_do_idle(void)
->>>>>>> 0477e928
 {
 	dsb(sy);
 	wfi();
