/*
 * Based on arch/arm/kernel/setup.c
 *
 * Copyright (C) 1995-2001 Russell King
 * Copyright (C) 2012 ARM Ltd.
 *
 * This program is free software; you can redistribute it and/or modify
 * it under the terms of the GNU General Public License version 2 as
 * published by the Free Software Foundation.
 *
 * This program is distributed in the hope that it will be useful,
 * but WITHOUT ANY WARRANTY; without even the implied warranty of
 * MERCHANTABILITY or FITNESS FOR A PARTICULAR PURPOSE.  See the
 * GNU General Public License for more details.
 *
 * You should have received a copy of the GNU General Public License
 * along with this program.  If not, see <http://www.gnu.org/licenses/>.
 */

#include <linux/export.h>
#include <linux/kernel.h>
#include <linux/stddef.h>
#include <linux/ioport.h>
#include <linux/delay.h>
#include <linux/utsname.h>
#include <linux/initrd.h>
#include <linux/console.h>
#include <linux/bootmem.h>
#include <linux/seq_file.h>
#include <linux/screen_info.h>
#include <linux/init.h>
#include <linux/kexec.h>
#include <linux/crash_dump.h>
#include <linux/root_dev.h>
#include <linux/clk-provider.h>
#include <linux/cpu.h>
#include <linux/interrupt.h>
#include <linux/smp.h>
#include <linux/fs.h>
#include <linux/proc_fs.h>
#include <linux/memblock.h>
#include <linux/of_fdt.h>
#include <linux/of_platform.h>
<<<<<<< HEAD
#include <asm/cpu.h>
=======
#include <linux/personality.h>

>>>>>>> b479738c
#include <asm/cputype.h>
#include <asm/elf.h>
#include <asm/cputable.h>
#include <asm/cpufeature.h>
#include <asm/cpu_ops.h>
#include <asm/sections.h>
#include <asm/setup.h>
#include <asm/smp_plat.h>
#include <asm/cacheflush.h>
#include <asm/tlbflush.h>
#include <asm/traps.h>
#include <asm/memblock.h>
#include <asm/psci.h>

#include <asm/mach/arch.h>

unsigned int processor_id;
EXPORT_SYMBOL(processor_id);

unsigned long elf_hwcap __read_mostly;
EXPORT_SYMBOL_GPL(elf_hwcap);

#ifdef CONFIG_COMPAT
#define COMPAT_ELF_HWCAP_DEFAULT	\
				(COMPAT_HWCAP_HALF|COMPAT_HWCAP_THUMB|\
				 COMPAT_HWCAP_FAST_MULT|COMPAT_HWCAP_EDSP|\
				 COMPAT_HWCAP_TLS|COMPAT_HWCAP_VFP|\
				 COMPAT_HWCAP_VFPv3|COMPAT_HWCAP_VFPv4|\
				 COMPAT_HWCAP_NEON|COMPAT_HWCAP_IDIV)
unsigned int compat_elf_hwcap __read_mostly = COMPAT_ELF_HWCAP_DEFAULT;
unsigned int compat_elf_hwcap2 __read_mostly;
#endif

static const char *machine_name;

unsigned int system_rev;
EXPORT_SYMBOL(system_rev);

unsigned int system_serial_low;
EXPORT_SYMBOL(system_serial_low);

unsigned int system_serial_high;
EXPORT_SYMBOL(system_serial_high);

#ifdef CONFIG_ARM64_MACH_FRAMEWORK
struct machine_desc *machine_desc __initdata;
#endif
DECLARE_BITMAP(cpu_hwcaps, ARM64_NCAPS);

phys_addr_t __fdt_pointer __initdata;

/*
 * Standard memory resources
 */
static struct resource mem_res[] = {
	{
		.name = "Kernel code",
		.start = 0,
		.end = 0,
		.flags = IORESOURCE_MEM
	},
	{
		.name = "Kernel data",
		.start = 0,
		.end = 0,
		.flags = IORESOURCE_MEM
	}
};

#define kernel_code mem_res[0]
#define kernel_data mem_res[1]

void __init early_print(const char *str, ...)
{
	char buf[256];
	va_list ap;

	va_start(ap, str);
	vsnprintf(buf, sizeof(buf), str, ap);
	va_end(ap);

	pr_info("%s", buf);
}

struct mpidr_hash mpidr_hash;
#ifdef CONFIG_SMP
/**
 * smp_build_mpidr_hash - Pre-compute shifts required at each affinity
 *			  level in order to build a linear index from an
 *			  MPIDR value. Resulting algorithm is a collision
 *			  free hash carried out through shifting and ORing
 */
static void __init smp_build_mpidr_hash(void)
{
	u32 i, affinity, fs[4], bits[4], ls;
	u64 mask = 0;
	/*
	 * Pre-scan the list of MPIDRS and filter out bits that do
	 * not contribute to affinity levels, ie they never toggle.
	 */
	for_each_possible_cpu(i)
		mask |= (cpu_logical_map(i) ^ cpu_logical_map(0));
	pr_debug("mask of set bits %#llx\n", mask);
	/*
	 * Find and stash the last and first bit set at all affinity levels to
	 * check how many bits are required to represent them.
	 */
	for (i = 0; i < 4; i++) {
		affinity = MPIDR_AFFINITY_LEVEL(mask, i);
		/*
		 * Find the MSB bit and LSB bits position
		 * to determine how many bits are required
		 * to express the affinity level.
		 */
		ls = fls(affinity);
		fs[i] = affinity ? ffs(affinity) - 1 : 0;
		bits[i] = ls - fs[i];
	}
	/*
	 * An index can be created from the MPIDR_EL1 by isolating the
	 * significant bits at each affinity level and by shifting
	 * them in order to compress the 32 bits values space to a
	 * compressed set of values. This is equivalent to hashing
	 * the MPIDR_EL1 through shifting and ORing. It is a collision free
	 * hash though not minimal since some levels might contain a number
	 * of CPUs that is not an exact power of 2 and their bit
	 * representation might contain holes, eg MPIDR_EL1[7:0] = {0x2, 0x80}.
	 */
	mpidr_hash.shift_aff[0] = MPIDR_LEVEL_SHIFT(0) + fs[0];
	mpidr_hash.shift_aff[1] = MPIDR_LEVEL_SHIFT(1) + fs[1] - bits[0];
	mpidr_hash.shift_aff[2] = MPIDR_LEVEL_SHIFT(2) + fs[2] -
						(bits[1] + bits[0]);
	mpidr_hash.shift_aff[3] = MPIDR_LEVEL_SHIFT(3) +
				  fs[3] - (bits[2] + bits[1] + bits[0]);
	mpidr_hash.mask = mask;
	mpidr_hash.bits = bits[3] + bits[2] + bits[1] + bits[0];
	pr_debug("MPIDR hash: aff0[%u] aff1[%u] aff2[%u] aff3[%u] mask[%#llx] bits[%u]\n",
		mpidr_hash.shift_aff[0],
		mpidr_hash.shift_aff[1],
		mpidr_hash.shift_aff[2],
		mpidr_hash.shift_aff[3],
		mpidr_hash.mask,
		mpidr_hash.bits);
	/*
	 * 4x is an arbitrary value used to warn on a hash table much bigger
	 * than expected on most systems.
	 */
	if (mpidr_hash_size() > 4 * num_possible_cpus())
		pr_warn("Large number of MPIDR hash buckets detected\n");
	__flush_dcache_area(&mpidr_hash, sizeof(struct mpidr_hash));
}
#endif
bool arch_match_cpu_phys_id(int cpu, u64 phys_id)
{
	return phys_id == cpu_logical_map(cpu);
}

struct cpuinfo_arm64 {
	struct cpu	cpu;
	u32		reg_midr;
};

static DEFINE_PER_CPU(struct cpuinfo_arm64, cpu_data);

void cpuinfo_store_cpu(void)
{
	struct cpuinfo_arm64 *info = this_cpu_ptr(&cpu_data);
	info->reg_midr = read_cpuid_id();
}

static void __init setup_processor(void)
{
	struct cpu_info *cpu_info;
	u64 features, block;

	cpu_info = lookup_processor_type(read_cpuid_id());
	if (!cpu_info) {
		pr_info("CPU configuration botched (ID %08x), unable to continue.\n",
		       read_cpuid_id());
		while (1);
	}

	pr_info("CPU: %s [%08x] revision %d\n",
	       cpu_info->cpu_name, read_cpuid_id(), read_cpuid_id() & 15);

	sprintf(init_utsname()->machine, ELF_PLATFORM);
	elf_hwcap = 0;

	cpuinfo_store_boot_cpu();

	/*
	 * ID_AA64ISAR0_EL1 contains 4-bit wide signed feature blocks.
	 * The blocks we test below represent incremental functionality
	 * for non-negative values. Negative values are reserved.
	 */
	features = read_cpuid(ID_AA64ISAR0_EL1);
	block = (features >> 4) & 0xf;
	if (!(block & 0x8)) {
		switch (block) {
		default:
		case 2:
			elf_hwcap |= HWCAP_PMULL;
		case 1:
			elf_hwcap |= HWCAP_AES;
		case 0:
			break;
		}
	}

	block = (features >> 8) & 0xf;
	if (block && !(block & 0x8))
		elf_hwcap |= HWCAP_SHA1;

	block = (features >> 12) & 0xf;
	if (block && !(block & 0x8))
		elf_hwcap |= HWCAP_SHA2;

	block = (features >> 16) & 0xf;
	if (block && !(block & 0x8))
		elf_hwcap |= HWCAP_CRC32;

#ifdef CONFIG_COMPAT
	/*
	 * ID_ISAR5_EL1 carries similar information as above, but pertaining to
	 * the Aarch32 32-bit execution state.
	 */
	features = read_cpuid(ID_ISAR5_EL1);
	block = (features >> 4) & 0xf;
	if (!(block & 0x8)) {
		switch (block) {
		default:
		case 2:
			compat_elf_hwcap2 |= COMPAT_HWCAP2_PMULL;
		case 1:
			compat_elf_hwcap2 |= COMPAT_HWCAP2_AES;
		case 0:
			break;
		}
	}

	block = (features >> 8) & 0xf;
	if (block && !(block & 0x8))
		compat_elf_hwcap2 |= COMPAT_HWCAP2_SHA1;

	block = (features >> 12) & 0xf;
	if (block && !(block & 0x8))
		compat_elf_hwcap2 |= COMPAT_HWCAP2_SHA2;

	block = (features >> 16) & 0xf;
	if (block && !(block & 0x8))
		compat_elf_hwcap2 |= COMPAT_HWCAP2_CRC32;
#endif
}

#ifdef CONFIG_ARM64_MACH_FRAMEWORK
static struct machine_desc * __init setup_machine_fdt(phys_addr_t dt_phys)
#else
static void __init setup_machine_fdt(phys_addr_t dt_phys)
#endif
{
	struct boot_param_header *devtree;
	unsigned long dt_root;
#ifdef CONFIG_ARM64_MACH_FRAMEWORK
	struct machine_desc *mdesc, *mdesc_best = NULL;
	unsigned int score, mdesc_score = ~1;
#endif

	cpuinfo_store_cpu();

	/* Check we have a non-NULL DT pointer */
	if (!dt_phys) {
		early_print("\n"
			"Error: NULL or invalid device tree blob\n"
			"The dtb must be 8-byte aligned and passed in the first 512MB of memory\n"
			"\nPlease check your bootloader.\n");

		while (true)
			cpu_relax();

	}

	devtree = phys_to_virt(dt_phys);

	/* Check device tree validity */
	if (be32_to_cpu(devtree->magic) != OF_DT_HEADER) {
		early_print("\n"
			"Error: invalid device tree blob at physical address 0x%p (virtual address 0x%p)\n"
			"Expected 0x%x, found 0x%x\n"
			"\nPlease check your bootloader.\n",
			dt_phys, devtree, OF_DT_HEADER,
			be32_to_cpu(devtree->magic));

		while (true)
			cpu_relax();
	}

	initial_boot_params = devtree;
	dt_root = of_get_flat_dt_root();

#ifdef CONFIG_ARM64_MACH_FRAMEWORK
	for_each_machine_desc(mdesc) {
		score = of_flat_dt_match(dt_root, mdesc->dt_compat);
		if (score > 0 && score < mdesc_score) {
			mdesc_best = mdesc;
			mdesc_score = score;
		}
	}
	if (!mdesc_best) {
		const char *prop;
		long size;

		pr_info("\nError: unrecognized/unsupported "
			    "device tree compatible list:\n[ ");

		prop = of_get_flat_dt_prop(dt_root, "compatible", &size);
		while (size > 0) {
			pr_info("'%s' ", prop);
			size -= strlen(prop) + 1;
			prop += strlen(prop) + 1;
		}
		pr_info("]\n\n");

		while (true)
			/* can't use cpu_relax() here as it may require MMU setup */;
	}
#endif

	machine_name = of_get_flat_dt_prop(dt_root, "model", NULL);
	if (!machine_name)
		machine_name = of_get_flat_dt_prop(dt_root, "compatible", NULL);
	if (!machine_name)
		machine_name = "<unknown>";
	pr_info("Machine: %s\n", machine_name);

	/* Retrieve various information from the /chosen node */
	of_scan_flat_dt(early_init_dt_scan_chosen, boot_command_line);
	/* Initialize {size,address}-cells info */
	of_scan_flat_dt(early_init_dt_scan_root, NULL);
	/* Setup memory, calling early_init_dt_add_memory_arch */
	of_scan_flat_dt(early_init_dt_scan_memory, NULL);

#ifdef CONFIG_ARM64_MACH_FRAMEWORK
	return mdesc_best;
#endif
}

/*
 * Limit the memory size that was specified via FDT.
 */
static int __init early_mem(char *p)
{
	phys_addr_t limit;

	if (!p)
		return 1;

	limit = memparse(p, &p) & PAGE_MASK;
	pr_notice("Memory limited to %lldMB\n", limit >> 20);

	memblock_enforce_memory_limit(limit);

	return 0;
}
early_param("mem", early_mem);

static void __init request_standard_resources(void)
{
	struct memblock_region *region;
	struct resource *res;

	kernel_code.start   = virt_to_phys(_text);
	kernel_code.end     = virt_to_phys(_etext - 1);
	kernel_data.start   = virt_to_phys(_sdata);
	kernel_data.end     = virt_to_phys(_end - 1);

	for_each_memblock(memory, region) {
		res = alloc_bootmem_low(sizeof(*res));
		res->name  = "System RAM";
		res->start = __pfn_to_phys(memblock_region_memory_base_pfn(region));
		res->end = __pfn_to_phys(memblock_region_memory_end_pfn(region)) - 1;
		res->flags = IORESOURCE_MEM | IORESOURCE_BUSY;

		request_resource(&iomem_resource, res);

		if (kernel_code.start >= res->start &&
		    kernel_code.end <= res->end)
			request_resource(res, &kernel_code);
		if (kernel_data.start >= res->start &&
		    kernel_data.end <= res->end)
			request_resource(res, &kernel_data);
	}
}

u64 __cpu_logical_map[NR_CPUS] = { [0 ... NR_CPUS-1] = INVALID_HWID };

void __init setup_arch(char **cmdline_p)
{
#ifdef CONFIG_ARM64_MACH_FRAMEWORK
	struct machine_desc *mdesc;
#endif

	setup_processor();

#ifdef CONFIG_ARM64_MACH_FRAMEWORK
	mdesc = setup_machine_fdt(__fdt_pointer);
	machine_desc = mdesc;
#else
	setup_machine_fdt(__fdt_pointer);
#endif

	init_mm.start_code = (unsigned long) _text;
	init_mm.end_code   = (unsigned long) _etext;
	init_mm.end_data   = (unsigned long) _edata;
	init_mm.brk	   = (unsigned long) _end;

	*cmdline_p = boot_command_line;

	init_mem_pgprot();

	parse_early_param();

	arm64_memblock_init();

	paging_init();
	request_standard_resources();

	unflatten_device_tree();

	psci_init();

	cpu_logical_map(0) = read_cpuid_mpidr() & MPIDR_HWID_BITMASK;
	cpu_read_bootcpu_ops();
#ifdef CONFIG_SMP
#ifdef CONFIG_ARM64_MACH_FRAMEWORK
	smp_set_ops(machine_desc->smp);
#endif
	smp_init_cpus();
	smp_build_mpidr_hash();
#endif

#ifdef CONFIG_VT
#if defined(CONFIG_VGA_CONSOLE)
	conswitchp = &vga_con;
#elif defined(CONFIG_DUMMY_CONSOLE)
	conswitchp = &dummy_con;
#endif
#endif

#ifdef CONFIG_ARM64_MACH_FRAMEWORK
	if (machine_desc->init_early)
		machine_desc->init_early();
#endif
}

static int __init arm64_device_init(void)
{
#if defined(CONFIG_COMMON_CLK)
	of_clk_init(NULL);
#endif
#ifdef CONFIG_ARM64_MACH_FRAMEWORK
	if (!machine_desc->init_machine)
#endif
		of_platform_populate(NULL, of_default_bus_match_table, NULL, NULL);
	return 0;
}
arch_initcall(arm64_device_init);

static int __init topology_init(void)
{
	int i;

	for_each_possible_cpu(i) {
		struct cpu *cpu = &per_cpu(cpu_data.cpu, i);
		cpu->hotpluggable = 1;
#if !defined(CONFIG_HOTPLUG_CPU0)
		if (i == 0)
			cpu->hotpluggable = 0;
#endif

		register_cpu(cpu, i);
	}

	return 0;
}
subsys_initcall(topology_init);

static const char *hwcap_str[] = {
	"fp",
	"asimd",
	"evtstrm",
	"aes",
	"pmull",
	"sha1",
	"sha2",
	"crc32",
	NULL
};

<<<<<<< HEAD
static void denver_show(struct seq_file *m)
{
	u32 aidr;

	asm volatile("mrs %0, AIDR_EL1" : "=r" (aidr) : );
	seq_printf(m, "MTS version\t: %u\n", aidr);
}

static int c_show(struct seq_file *m, void *v)
{
	int i;
	struct cpu_info *cpu_info;

	cpu_info = lookup_processor_type(read_cpuid_id());

	seq_printf(m, "Processor\t: %s rev %d (%s)\n",
		   cpu_info->cpu_name, read_cpuid_id() & 15, ELF_PLATFORM);
=======
#ifdef CONFIG_COMPAT
static const char *compat_hwcap_str[] = {
	"swp",
	"half",
	"thumb",
	"26bit",
	"fastmult",
	"fpa",
	"vfp",
	"edsp",
	"java",
	"iwmmxt",
	"crunch",
	"thumbee",
	"neon",
	"vfpv3",
	"vfpv3d16",
	"tls",
	"vfpv4",
	"idiva",
	"idivt",
	"vfpd32",
	"lpae",
	"evtstrm"
};
#endif /* CONFIG_COMPAT */

static int c_show(struct seq_file *m, void *v)
{
	int i, j;
>>>>>>> b479738c

	for_each_online_cpu(i) {
		struct cpuinfo_arm64 *cpuinfo = &per_cpu(cpu_data, i);
		u32 midr = cpuinfo->reg_midr;

		/*
		 * glibc reads /proc/cpuinfo to determine the number of
		 * online processors, looking for lines beginning with
		 * "processor".  Give glibc what it expects.
		 */
#ifdef CONFIG_SMP
		seq_printf(m, "processor\t: %d\n", i);
#endif
<<<<<<< HEAD
	}

	/* dump out the processor features */
	seq_puts(m, "Features\t: ");

	for (i = 0; hwcap_str[i]; i++)
		if (elf_hwcap & (1 << i))
			seq_printf(m, "%s ", hwcap_str[i]);
#ifdef CONFIG_ARMV7_COMPAT_CPUINFO
	if (is_compat_task()) {
		/* Print out the non-optional ARMv8 HW capabilities */
		seq_printf(m, "wp half thumb fastmult vfp edsp neon vfpv3 tlsi ");
		seq_printf(m, "vfpv4 idiva idivt ");
	}
#endif

	seq_printf(m, "\nCPU implementer\t: 0x%02x\n", read_cpuid_id() >> 24);
	seq_printf(m, "CPU architecture: %s\n",
#if IS_ENABLED(CONFIG_ARMV7_COMPAT_CPUINFO)
			is_compat_task() ? "8" :
#endif
			"AArch64");
	seq_printf(m, "CPU variant\t: 0x%x\n", (read_cpuid_id() >> 20) & 15);
	seq_printf(m, "CPU part\t: 0x%03x\n", (read_cpuid_id() >> 4) & 0xfff);
	seq_printf(m, "CPU revision\t: %d\n", read_cpuid_id() & 15);

	seq_puts(m, "\n");

	seq_printf(m, "Hardware\t: %s\n", machine_name);
	seq_printf(m, "Revision\t: %04x\n", system_rev);
	seq_printf(m, "Serial\t\t: %08x%08x\n",
		   system_serial_high, system_serial_low);
=======
		seq_printf(m, "BogoMIPS\t: %lu.%02lu\n",
			   loops_per_jiffy / (500000UL/HZ),
			   loops_per_jiffy / (5000UL/HZ) % 100);

		/*
		 * Dump out the common processor features in a single line.
		 * Userspace should read the hwcaps with getauxval(AT_HWCAP)
		 * rather than attempting to parse this, but there's a body of
		 * software which does already (at least for 32-bit).
		 */
		seq_puts(m, "Features\t:");
		if (personality(current->personality) == PER_LINUX32) {
#ifdef CONFIG_COMPAT
			for (j = 0; compat_hwcap_str[j]; j++)
				if (COMPAT_ELF_HWCAP & (1 << j))
					seq_printf(m, " %s", compat_hwcap_str[j]);
#endif /* CONFIG_COMPAT */
		} else {
			for (j = 0; hwcap_str[j]; j++)
				if (elf_hwcap & (1 << j))
					seq_printf(m, " %s", hwcap_str[j]);
		}
		seq_puts(m, "\n");

		seq_printf(m, "CPU implementer\t: 0x%02x\n", (midr >> 24));
		seq_printf(m, "CPU architecture: 8\n");
		seq_printf(m, "CPU variant\t: 0x%x\n", ((midr >> 20) & 0xf));
		seq_printf(m, "CPU part\t: 0x%03x\n", ((midr >> 4) & 0xfff));
		seq_printf(m, "CPU revision\t: %d\n\n", (midr & 0xf));
	}
>>>>>>> b479738c

	if ((read_cpuid_id() >> 24) == 'N')
		denver_show(m);
	return 0;
}

static void *c_start(struct seq_file *m, loff_t *pos)
{
	return *pos < 1 ? (void *)1 : NULL;
}

static void *c_next(struct seq_file *m, void *v, loff_t *pos)
{
	++*pos;
	return NULL;
}

static void c_stop(struct seq_file *m, void *v)
{
}

const struct seq_operations cpuinfo_op = {
	.start	= c_start,
	.next	= c_next,
	.stop	= c_stop,
	.show	= c_show
};

#ifdef CONFIG_ARM64_MACH_FRAMEWORK
static int __init customize_machine(void)
{
	/* customizes platform devices, or adds new ones */
	if (machine_desc->init_machine)
		machine_desc->init_machine();
	return 0;
}
arch_initcall(customize_machine);

static int __init init_machine_late(void)
{
	if (machine_desc->init_late)
		machine_desc->init_late();
	return 0;
}
late_initcall(init_machine_late);
#endif<|MERGE_RESOLUTION|>--- conflicted
+++ resolved
@@ -41,12 +41,9 @@
 #include <linux/memblock.h>
 #include <linux/of_fdt.h>
 #include <linux/of_platform.h>
-<<<<<<< HEAD
+#include <linux/personality.h>
+
 #include <asm/cpu.h>
-=======
-#include <linux/personality.h>
-
->>>>>>> b479738c
 #include <asm/cputype.h>
 #include <asm/elf.h>
 #include <asm/cputable.h>
@@ -204,19 +201,6 @@
 	return phys_id == cpu_logical_map(cpu);
 }
 
-struct cpuinfo_arm64 {
-	struct cpu	cpu;
-	u32		reg_midr;
-};
-
-static DEFINE_PER_CPU(struct cpuinfo_arm64, cpu_data);
-
-void cpuinfo_store_cpu(void)
-{
-	struct cpuinfo_arm64 *info = this_cpu_ptr(&cpu_data);
-	info->reg_midr = read_cpuid_id();
-}
-
 static void __init setup_processor(void)
 {
 	struct cpu_info *cpu_info;
@@ -545,7 +529,6 @@
 	NULL
 };
 
-<<<<<<< HEAD
 static void denver_show(struct seq_file *m)
 {
 	u32 aidr;
@@ -554,16 +537,6 @@
 	seq_printf(m, "MTS version\t: %u\n", aidr);
 }
 
-static int c_show(struct seq_file *m, void *v)
-{
-	int i;
-	struct cpu_info *cpu_info;
-
-	cpu_info = lookup_processor_type(read_cpuid_id());
-
-	seq_printf(m, "Processor\t: %s rev %d (%s)\n",
-		   cpu_info->cpu_name, read_cpuid_id() & 15, ELF_PLATFORM);
-=======
 #ifdef CONFIG_COMPAT
 static const char *compat_hwcap_str[] = {
 	"swp",
@@ -594,7 +567,6 @@
 static int c_show(struct seq_file *m, void *v)
 {
 	int i, j;
->>>>>>> b479738c
 
 	for_each_online_cpu(i) {
 		struct cpuinfo_arm64 *cpuinfo = &per_cpu(cpu_data, i);
@@ -608,40 +580,6 @@
 #ifdef CONFIG_SMP
 		seq_printf(m, "processor\t: %d\n", i);
 #endif
-<<<<<<< HEAD
-	}
-
-	/* dump out the processor features */
-	seq_puts(m, "Features\t: ");
-
-	for (i = 0; hwcap_str[i]; i++)
-		if (elf_hwcap & (1 << i))
-			seq_printf(m, "%s ", hwcap_str[i]);
-#ifdef CONFIG_ARMV7_COMPAT_CPUINFO
-	if (is_compat_task()) {
-		/* Print out the non-optional ARMv8 HW capabilities */
-		seq_printf(m, "wp half thumb fastmult vfp edsp neon vfpv3 tlsi ");
-		seq_printf(m, "vfpv4 idiva idivt ");
-	}
-#endif
-
-	seq_printf(m, "\nCPU implementer\t: 0x%02x\n", read_cpuid_id() >> 24);
-	seq_printf(m, "CPU architecture: %s\n",
-#if IS_ENABLED(CONFIG_ARMV7_COMPAT_CPUINFO)
-			is_compat_task() ? "8" :
-#endif
-			"AArch64");
-	seq_printf(m, "CPU variant\t: 0x%x\n", (read_cpuid_id() >> 20) & 15);
-	seq_printf(m, "CPU part\t: 0x%03x\n", (read_cpuid_id() >> 4) & 0xfff);
-	seq_printf(m, "CPU revision\t: %d\n", read_cpuid_id() & 15);
-
-	seq_puts(m, "\n");
-
-	seq_printf(m, "Hardware\t: %s\n", machine_name);
-	seq_printf(m, "Revision\t: %04x\n", system_rev);
-	seq_printf(m, "Serial\t\t: %08x%08x\n",
-		   system_serial_high, system_serial_low);
-=======
 		seq_printf(m, "BogoMIPS\t: %lu.%02lu\n",
 			   loops_per_jiffy / (500000UL/HZ),
 			   loops_per_jiffy / (5000UL/HZ) % 100);
@@ -672,7 +610,11 @@
 		seq_printf(m, "CPU part\t: 0x%03x\n", ((midr >> 4) & 0xfff));
 		seq_printf(m, "CPU revision\t: %d\n\n", (midr & 0xf));
 	}
->>>>>>> b479738c
+
+	seq_printf(m, "Hardware\t: %s\n", machine_name);
+	seq_printf(m, "Revision\t: %04x\n", system_rev);
+	seq_printf(m, "Serial\t\t: %08x%08x\n",
+		   system_serial_high, system_serial_low);
 
 	if ((read_cpuid_id() >> 24) == 'N')
 		denver_show(m);
