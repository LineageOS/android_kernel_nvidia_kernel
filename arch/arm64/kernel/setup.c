/*
 * Based on arch/arm/kernel/setup.c
 *
 * Copyright (C) 1995-2001 Russell King
 * Copyright (C) 2012 ARM Ltd.
 *
 * This program is free software; you can redistribute it and/or modify
 * it under the terms of the GNU General Public License version 2 as
 * published by the Free Software Foundation.
 *
 * This program is distributed in the hope that it will be useful,
 * but WITHOUT ANY WARRANTY; without even the implied warranty of
 * MERCHANTABILITY or FITNESS FOR A PARTICULAR PURPOSE.  See the
 * GNU General Public License for more details.
 *
 * You should have received a copy of the GNU General Public License
 * along with this program.  If not, see <http://www.gnu.org/licenses/>.
 */

#include <linux/export.h>
#include <linux/kernel.h>
#include <linux/stddef.h>
#include <linux/ioport.h>
#include <linux/delay.h>
#include <linux/utsname.h>
#include <linux/initrd.h>
#include <linux/console.h>
#include <linux/bootmem.h>
#include <linux/seq_file.h>
#include <linux/screen_info.h>
#include <linux/init.h>
#include <linux/kexec.h>
#include <linux/crash_dump.h>
#include <linux/root_dev.h>
#include <linux/clk-provider.h>
#include <linux/cpu.h>
#include <linux/interrupt.h>
#include <linux/smp.h>
#include <linux/fs.h>
#include <linux/proc_fs.h>
#include <linux/memblock.h>
#include <linux/of_fdt.h>
#include <linux/of_platform.h>

#include <asm/cputype.h>
#include <asm/elf.h>
#include <asm/cputable.h>
#include <asm/cpu_ops.h>
#include <asm/sections.h>
#include <asm/setup.h>
#include <asm/smp_plat.h>
#include <asm/cacheflush.h>
#include <asm/tlbflush.h>
#include <asm/traps.h>
#include <asm/memblock.h>
#include <asm/mmu_context.h>
#include <asm/psci.h>

#include <asm/mach/arch.h>
#include <asm/system_misc.h>

unsigned int processor_id;
EXPORT_SYMBOL(processor_id);

unsigned long elf_hwcap __read_mostly;
EXPORT_SYMBOL_GPL(elf_hwcap);

#ifdef CONFIG_COMPAT
#define COMPAT_ELF_HWCAP_DEFAULT	\
				(COMPAT_HWCAP_HALF|COMPAT_HWCAP_THUMB|\
				 COMPAT_HWCAP_FAST_MULT|COMPAT_HWCAP_EDSP|\
				 COMPAT_HWCAP_TLS|COMPAT_HWCAP_VFP|\
				 COMPAT_HWCAP_VFPv3|COMPAT_HWCAP_VFPv4|\
				 COMPAT_HWCAP_NEON|COMPAT_HWCAP_IDIV)
unsigned int compat_elf_hwcap __read_mostly = COMPAT_ELF_HWCAP_DEFAULT;
#endif

static const char *cpu_name;
static const char *machine_name;

unsigned int system_rev;
EXPORT_SYMBOL(system_rev);

unsigned int system_serial_low;
EXPORT_SYMBOL(system_serial_low);

unsigned int system_serial_high;
EXPORT_SYMBOL(system_serial_high);

struct machine_desc *machine_desc __initdata;
phys_addr_t __fdt_pointer __initdata;

/*
 * Standard memory resources
 */
static struct resource mem_res[] = {
	{
		.name = "Kernel code",
		.start = 0,
		.end = 0,
		.flags = IORESOURCE_MEM
	},
	{
		.name = "Kernel data",
		.start = 0,
		.end = 0,
		.flags = IORESOURCE_MEM
	}
};

#define kernel_code mem_res[0]
#define kernel_data mem_res[1]

void __init early_print(const char *str, ...)
{
	char buf[256];
	va_list ap;

	va_start(ap, str);
	vsnprintf(buf, sizeof(buf), str, ap);
	va_end(ap);

	pr_info("%s", buf);
}

struct mpidr_hash mpidr_hash;
#ifdef CONFIG_SMP
/**
 * smp_build_mpidr_hash - Pre-compute shifts required at each affinity
 *			  level in order to build a linear index from an
 *			  MPIDR value. Resulting algorithm is a collision
 *			  free hash carried out through shifting and ORing
 */
static void __init smp_build_mpidr_hash(void)
{
	u32 i, affinity, fs[4], bits[4], ls;
	u64 mask = 0;
	/*
	 * Pre-scan the list of MPIDRS and filter out bits that do
	 * not contribute to affinity levels, ie they never toggle.
	 */
	for_each_possible_cpu(i)
		mask |= (cpu_logical_map(i) ^ cpu_logical_map(0));
	pr_debug("mask of set bits %#llx\n", mask);
	/*
	 * Find and stash the last and first bit set at all affinity levels to
	 * check how many bits are required to represent them.
	 */
	for (i = 0; i < 4; i++) {
		affinity = MPIDR_AFFINITY_LEVEL(mask, i);
		/*
		 * Find the MSB bit and LSB bits position
		 * to determine how many bits are required
		 * to express the affinity level.
		 */
		ls = fls(affinity);
		fs[i] = affinity ? ffs(affinity) - 1 : 0;
		bits[i] = ls - fs[i];
	}
	/*
	 * An index can be created from the MPIDR_EL1 by isolating the
	 * significant bits at each affinity level and by shifting
	 * them in order to compress the 32 bits values space to a
	 * compressed set of values. This is equivalent to hashing
	 * the MPIDR_EL1 through shifting and ORing. It is a collision free
	 * hash though not minimal since some levels might contain a number
	 * of CPUs that is not an exact power of 2 and their bit
	 * representation might contain holes, eg MPIDR_EL1[7:0] = {0x2, 0x80}.
	 */
	mpidr_hash.shift_aff[0] = MPIDR_LEVEL_SHIFT(0) + fs[0];
	mpidr_hash.shift_aff[1] = MPIDR_LEVEL_SHIFT(1) + fs[1] - bits[0];
	mpidr_hash.shift_aff[2] = MPIDR_LEVEL_SHIFT(2) + fs[2] -
						(bits[1] + bits[0]);
	mpidr_hash.shift_aff[3] = MPIDR_LEVEL_SHIFT(3) +
				  fs[3] - (bits[2] + bits[1] + bits[0]);
	mpidr_hash.mask = mask;
	mpidr_hash.bits = bits[3] + bits[2] + bits[1] + bits[0];
	pr_debug("MPIDR hash: aff0[%u] aff1[%u] aff2[%u] aff3[%u] mask[%#llx] bits[%u]\n",
		mpidr_hash.shift_aff[0],
		mpidr_hash.shift_aff[1],
		mpidr_hash.shift_aff[2],
		mpidr_hash.shift_aff[3],
		mpidr_hash.mask,
		mpidr_hash.bits);
	/*
	 * 4x is an arbitrary value used to warn on a hash table much bigger
	 * than expected on most systems.
	 */
	if (mpidr_hash_size() > 4 * num_possible_cpus())
		pr_warn("Large number of MPIDR hash buckets detected\n");
	__flush_dcache_area(&mpidr_hash, sizeof(struct mpidr_hash));
}
#endif
bool arch_match_cpu_phys_id(int cpu, u64 phys_id)
{
	return phys_id == cpu_logical_map(cpu);
}

static void __init setup_processor(void)
{
	struct cpu_info *cpu_info;
	u64 reg_value;
	u64 features, block;

	cpu_info = lookup_processor_type(read_cpuid_id());
	if (!cpu_info) {
		pr_info("CPU configuration botched (ID %08x), unable to continue.\n",
		       read_cpuid_id());
		while (1);
	}

	cpu_name = cpu_info->cpu_name;

	pr_info("CPU: %s [%08x] revision %d\n",
	       cpu_name, read_cpuid_id(), read_cpuid_id() & 15);

	sprintf(init_utsname()->machine, ELF_PLATFORM);
	elf_hwcap = 0;

	/* Read the number of ASID bits */
	reg_value = read_cpuid(ID_AA64MMFR0_EL1);
	features=reg_value;
	reg_value=reg_value & 0xf0;
	if (reg_value == 0x00)
		max_asid_bits = 8;
	else if (reg_value == 0x20)
		max_asid_bits = 16;
	else
		BUG_ON(1);
	cpu_last_asid = 1 << max_asid_bits;
	/*
	 * ID_AA64ISAR0_EL1 contains 4-bit wide signed feature blocks.
	 * The blocks we test below represent incremental functionality
	 * for non-negative values. Negative values are reserved.
	 */
	block = (features >> 4) & 0xf;
	if (!(block & 0x8)) {
		switch (block) {
		default:
		case 2:
			elf_hwcap |= HWCAP_PMULL;
		case 1:
			elf_hwcap |= HWCAP_AES;
		case 0:
			break;
		}
	}

	block = (features >> 8) & 0xf;
	if (block && !(block & 0x8))
		elf_hwcap |= HWCAP_SHA1;

	block = (features >> 12) & 0xf;
	if (block && !(block & 0x8))
		elf_hwcap |= HWCAP_SHA2;

	block = (features >> 16) & 0xf;
	if (block && !(block & 0x8))
		elf_hwcap |= HWCAP_CRC32;
}

static struct machine_desc * __init setup_machine_fdt(phys_addr_t dt_phys)
{
	struct boot_param_header *devtree;
	struct machine_desc *mdesc, *mdesc_best = NULL;
	unsigned int score, mdesc_score = ~1;
	unsigned long dt_root;

	/* Check we have a non-NULL DT pointer */
	if (!dt_phys) {
		early_print("\n"
			"Error: NULL or invalid device tree blob\n"
			"The dtb must be 8-byte aligned and passed in the first 512MB of memory\n"
			"\nPlease check your bootloader.\n");

		while (true)
			cpu_relax();

	}

	devtree = phys_to_virt(dt_phys);

	/* Check device tree validity */
	if (be32_to_cpu(devtree->magic) != OF_DT_HEADER) {
		early_print("\n"
			"Error: invalid device tree blob at physical address 0x%p (virtual address 0x%p)\n"
			"Expected 0x%x, found 0x%x\n"
			"\nPlease check your bootloader.\n",
			dt_phys, devtree, OF_DT_HEADER,
			be32_to_cpu(devtree->magic));

		while (true)
			cpu_relax();
	}

	initial_boot_params = devtree;
	dt_root = of_get_flat_dt_root();

	for_each_machine_desc(mdesc) {
		score = of_flat_dt_match(dt_root, mdesc->dt_compat);
		if (score > 0 && score < mdesc_score) {
			mdesc_best = mdesc;
			mdesc_score = score;
		}
	}
	if (!mdesc_best) {
		const char *prop;
		long size;

		pr_info("\nError: unrecognized/unsupported "
			    "device tree compatible list:\n[ ");

		prop = of_get_flat_dt_prop(dt_root, "compatible", &size);
		while (size > 0) {
			pr_info("'%s' ", prop);
			size -= strlen(prop) + 1;
			prop += strlen(prop) + 1;
		}
		pr_info("]\n\n");

		while (true)
			/* can't use cpu_relax() here as it may require MMU setup */;
	}

	machine_name = of_get_flat_dt_prop(dt_root, "model", NULL);
	if (!machine_name)
		machine_name = of_get_flat_dt_prop(dt_root, "compatible", NULL);
	if (!machine_name)
		machine_name = "<unknown>";
	pr_info("Machine: %s\n", machine_name);

	/* Retrieve various information from the /chosen node */
	of_scan_flat_dt(early_init_dt_scan_chosen, boot_command_line);
	/* Initialize {size,address}-cells info */
	of_scan_flat_dt(early_init_dt_scan_root, NULL);
	/* Setup memory, calling early_init_dt_add_memory_arch */
	of_scan_flat_dt(early_init_dt_scan_memory, NULL);

	return mdesc_best;
}

/*
 * Limit the memory size that was specified via FDT.
 */
static int __init early_mem(char *p)
{
	phys_addr_t limit;

	if (!p)
		return 1;

	limit = memparse(p, &p) & PAGE_MASK;
	pr_notice("Memory limited to %lldMB\n", limit >> 20);

	memblock_enforce_memory_limit(limit);

	return 0;
}
early_param("mem", early_mem);

static void __init request_standard_resources(void)
{
	struct memblock_region *region;
	struct resource *res;

	kernel_code.start   = virt_to_phys(_text);
	kernel_code.end     = virt_to_phys(_etext - 1);
	kernel_data.start   = virt_to_phys(_sdata);
	kernel_data.end     = virt_to_phys(_end - 1);

	for_each_memblock(memory, region) {
		res = alloc_bootmem_low(sizeof(*res));
		res->name  = "System RAM";
		res->start = __pfn_to_phys(memblock_region_memory_base_pfn(region));
		res->end = __pfn_to_phys(memblock_region_memory_end_pfn(region)) - 1;
		res->flags = IORESOURCE_MEM | IORESOURCE_BUSY;

		request_resource(&iomem_resource, res);

		if (kernel_code.start >= res->start &&
		    kernel_code.end <= res->end)
			request_resource(res, &kernel_code);
		if (kernel_data.start >= res->start &&
		    kernel_data.end <= res->end)
			request_resource(res, &kernel_data);
	}
}

u64 __cpu_logical_map[NR_CPUS] = { [0 ... NR_CPUS-1] = INVALID_HWID };

void __init setup_arch(char **cmdline_p)
{
	struct machine_desc *mdesc;

	setup_processor();
	mdesc = setup_machine_fdt(__fdt_pointer);
	machine_desc = mdesc;

	init_mm.start_code = (unsigned long) _text;
	init_mm.end_code   = (unsigned long) _etext;
	init_mm.end_data   = (unsigned long) _edata;
	init_mm.brk	   = (unsigned long) _end;

	*cmdline_p = boot_command_line;

	parse_early_param();

	arm64_memblock_init();

	paging_init();
	request_standard_resources();

	unflatten_device_tree();

	psci_init();

	if (mdesc->restart)
		arm_pm_restart = mdesc->restart;

	cpu_logical_map(0) = read_cpuid_mpidr() & MPIDR_HWID_BITMASK;
	cpu_read_bootcpu_ops();
#ifdef CONFIG_SMP
	smp_set_ops(machine_desc->smp);
	smp_init_cpus();
	smp_build_mpidr_hash();
#endif

#ifdef CONFIG_VT
#if defined(CONFIG_VGA_CONSOLE)
	conswitchp = &vga_con;
#elif defined(CONFIG_DUMMY_CONSOLE)
	conswitchp = &dummy_con;
#endif
#endif

	if (machine_desc->init_early)
		machine_desc->init_early();
}

static int __init arm64_device_init(void)
{
#if defined(CONFIG_COMMON_CLK)
	of_clk_init(NULL);
#endif
	if (!machine_desc->init_machine)
		of_platform_populate(NULL, of_default_bus_match_table, NULL, NULL);
	return 0;
}
arch_initcall(arm64_device_init);

static DEFINE_PER_CPU(struct cpu, cpu_data);

static int __init topology_init(void)
{
	int i;

	for_each_possible_cpu(i) {
		struct cpu *cpu = &per_cpu(cpu_data, i);
		cpu->hotpluggable = 1;
#if !defined(CONFIG_HOTPLUG_CPU0)
		if (i == 0)
			cpu->hotpluggable = 0;
#endif

		register_cpu(cpu, i);
	}

	return 0;
}
subsys_initcall(topology_init);

static const char *hwcap_str[] = {
	"fp",
	"asimd",
	"evtstrm",
<<<<<<< HEAD
=======
	"aes",
	"pmull",
	"sha1",
	"sha2",
	"crc32",
>>>>>>> 7d5e9ecd
	NULL
};

static void denver_show(struct seq_file *m)
{
	u32 aidr;

	asm volatile("mrs %0, AIDR_EL1" : "=r" (aidr) : );
	seq_printf(m, "MTS version\t: %u\n", aidr);
}

static int c_show(struct seq_file *m, void *v)
{
	int i;

	seq_printf(m, "Processor\t: %s rev %d (%s)\n",
		   cpu_name, read_cpuid_id() & 15, ELF_PLATFORM);

	for_each_online_cpu(i) {
		/*
		 * glibc reads /proc/cpuinfo to determine the number of
		 * online processors, looking for lines beginning with
		 * "processor".  Give glibc what it expects.
		 */
#ifdef CONFIG_SMP
		seq_printf(m, "processor\t: %d\n", i);
#endif
	}

	/* dump out the processor features */
	seq_puts(m, "Features\t: ");

	for (i = 0; hwcap_str[i]; i++)
		if (elf_hwcap & (1 << i))
			seq_printf(m, "%s ", hwcap_str[i]);
#ifdef CONFIG_ARMV7_COMPAT_CPUINFO
	/* Print out the non-optional ARMv8 HW capabilities */
	seq_printf(m, "wp half thumb fastmult vfp edsp neon vfpv3 tlsi ");
	seq_printf(m, "vfpv4 idiva idivt ");
#endif

	seq_printf(m, "\nCPU implementer\t: 0x%02x\n", read_cpuid_id() >> 24);
	seq_printf(m, "CPU architecture: 8\n");
	seq_printf(m, "CPU variant\t: 0x%x\n", (read_cpuid_id() >> 20) & 15);
	seq_printf(m, "CPU part\t: 0x%03x\n", (read_cpuid_id() >> 4) & 0xfff);
	seq_printf(m, "CPU revision\t: %d\n", read_cpuid_id() & 15);

	seq_puts(m, "\n");

	seq_printf(m, "Hardware\t: %s\n", machine_name);
	seq_printf(m, "Revision\t: %04x\n", system_rev);
	seq_printf(m, "Serial\t\t: %08x%08x\n",
		   system_serial_high, system_serial_low);

	if ((read_cpuid_id() >> 24) == 'N')
		denver_show(m);
	return 0;
}

static void *c_start(struct seq_file *m, loff_t *pos)
{
	return *pos < 1 ? (void *)1 : NULL;
}

static void *c_next(struct seq_file *m, void *v, loff_t *pos)
{
	++*pos;
	return NULL;
}

static void c_stop(struct seq_file *m, void *v)
{
}

const struct seq_operations cpuinfo_op = {
	.start	= c_start,
	.next	= c_next,
	.stop	= c_stop,
	.show	= c_show
};

static int __init customize_machine(void)
{
	/* customizes platform devices, or adds new ones */
	if (machine_desc->init_machine)
		machine_desc->init_machine();
	return 0;
}
arch_initcall(customize_machine);

static int __init init_machine_late(void)
{
	if (machine_desc->init_late)
		machine_desc->init_late();
	return 0;
}
late_initcall(init_machine_late);<|MERGE_RESOLUTION|>--- conflicted
+++ resolved
@@ -473,14 +473,11 @@
 	"fp",
 	"asimd",
 	"evtstrm",
-<<<<<<< HEAD
-=======
 	"aes",
 	"pmull",
 	"sha1",
 	"sha2",
 	"crc32",
->>>>>>> 7d5e9ecd
 	NULL
 };
 
