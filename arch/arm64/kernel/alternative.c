/*
 * alternative runtime patching
 * inspired by the x86 version
 *
 * Copyright (C) 2014 ARM Ltd.
 *
 * This program is free software; you can redistribute it and/or modify
 * it under the terms of the GNU General Public License version 2 as
 * published by the Free Software Foundation.
 *
 * This program is distributed in the hope that it will be useful,
 * but WITHOUT ANY WARRANTY; without even the implied warranty of
 * MERCHANTABILITY or FITNESS FOR A PARTICULAR PURPOSE.  See the
 * GNU General Public License for more details.
 *
 * You should have received a copy of the GNU General Public License
 * along with this program.  If not, see <http://www.gnu.org/licenses/>.
 */

#define pr_fmt(fmt) "alternatives: " fmt

#include <linux/init.h>
#include <linux/cpu.h>
#include <asm/cacheflush.h>
#include <asm/alternative.h>
#include <asm/cpufeature.h>
#include <asm/insn.h>
#include <asm/sections.h>
#include <linux/stop_machine.h>

#define __ALT_PTR(a,f)		((void *)&(a)->f + (a)->f)
#define ALT_ORIG_PTR(a)		__ALT_PTR(a, orig_offset)
#define ALT_REPL_PTR(a)		__ALT_PTR(a, alt_offset)

int alternatives_applied;

struct alt_region {
	struct alt_instr *begin;
	struct alt_instr *end;
};

/*
 * Check if the target PC is within an alternative block.
 */
static bool branch_insn_requires_update(struct alt_instr *alt, unsigned long pc)
{
	unsigned long replptr;

	if (kernel_text_address(pc))
		return 1;

	replptr = (unsigned long)ALT_REPL_PTR(alt);
	if (pc >= replptr && pc <= (replptr + alt->alt_len))
		return 0;

	/*
	 * Branching into *another* alternate sequence is doomed, and
	 * we're not even trying to fix it up.
	 */
	BUG();
}

#define align_down(x, a)	((unsigned long)(x) & ~(((unsigned long)(a)) - 1))

static u32 get_alt_insn(struct alt_instr *alt, u32 *insnptr, u32 *altinsnptr)
{
	u32 insn;

	insn = le32_to_cpu(*altinsnptr);

	if (aarch64_insn_is_branch_imm(insn)) {
		s32 offset = aarch64_get_branch_offset(insn);
		unsigned long target;

		target = (unsigned long)altinsnptr + offset;

		/*
		 * If we're branching inside the alternate sequence,
		 * do not rewrite the instruction, as it is already
		 * correct. Otherwise, generate the new instruction.
		 */
		if (branch_insn_requires_update(alt, target)) {
			offset = target - (unsigned long)insnptr;
			insn = aarch64_set_branch_offset(insn, offset);
		}
	} else if (aarch64_insn_is_adrp(insn)) {
		s32 orig_offset, new_offset;
		unsigned long target;

		/*
		 * If we're replacing an adrp instruction, which uses PC-relative
		 * immediate addressing, adjust the offset to reflect the new
		 * PC. adrp operates on 4K aligned addresses.
		 */
		orig_offset  = aarch64_insn_adrp_get_offset(insn);
		target = align_down(altinsnptr, SZ_4K) + orig_offset;
		new_offset = target - align_down(insnptr, SZ_4K);
		insn = aarch64_insn_adrp_set_offset(insn, new_offset);
	} else if (aarch64_insn_uses_literal(insn)) {
		/*
		 * Disallow patching unhandled instructions using PC relative
		 * literal addresses
		 */
		BUG();
	}

	return insn;
}

<<<<<<< HEAD
/*
 * We provide our own, private D-cache cleaning function so that we don't
 * accidentally call into the cache.S code, which is patched by us at
 * runtime.
 */
static void clean_dcache_range_nopatch(u64 start, u64 end)
{
	u64 cur, d_size;

	d_size = 4 << ((arm64_ftr_reg_ctrel0.sys_val >> 0x10) & 0xF);
	cur = start & ~(d_size - 1);
	do {
		/*
		 * We must clean+invalidate to the PoC in order to avoid
		 * Cortex-A53 errata 826319, 827319, 824069 and 819472
		 * (this corresponds to ARM64_WORKAROUND_CLEAN_CACHE)
		 */
		asm volatile("dc civac, %0" : : "r" (cur) : "memory");
	} while (cur += d_size, cur < end);
}

static void __apply_alternatives(void *alt_region, bool is_module)
=======
static void patch_alternative(struct alt_instr *alt,
			      __le32 *origptr, __le32 *updptr, int nr_inst)
{
	__le32 *replptr;
	int i;

	replptr = ALT_REPL_PTR(alt);
	for (i = 0; i < nr_inst; i++) {
		u32 insn;

		insn = get_alt_insn(alt, origptr + i, replptr + i);
		updptr[i] = cpu_to_le32(insn);
	}
}

static void __apply_alternatives(void *alt_region)
>>>>>>> 1673fee8
{
	struct alt_instr *alt;
	struct alt_region *region = alt_region;
	__le32 *origptr;
	alternative_cb_t alt_cb;

	for (alt = region->begin; alt < region->end; alt++) {
		int nr_inst;

		/* Use ARM64_CB_PATCH as an unconditional patch */
		if (alt->cpufeature < ARM64_CB_PATCH &&
		    !cpus_have_cap(alt->cpufeature))
			continue;

		if (alt->cpufeature == ARM64_CB_PATCH)
			BUG_ON(alt->alt_len != 0);
		else
			BUG_ON(alt->alt_len != alt->orig_len);

		pr_info_once("patching kernel code\n");
		origptr = ALT_ORIG_PTR(alt);
		nr_inst = alt->orig_len / AARCH64_INSN_SIZE;

		if (alt->cpufeature < ARM64_CB_PATCH)
			alt_cb = patch_alternative;
		else
			alt_cb  = ALT_REPL_PTR(alt);

		alt_cb(alt, origptr, origptr, nr_inst);

		if (!is_module) {
			clean_dcache_range_nopatch((u64)origptr,
						   (u64)(origptr + nr_inst));
		}
	}

	/*
	 * The core module code takes care of cache maintenance in
	 * flush_module_icache().
	 */
	if (!is_module) {
		dsb(ish);
		__flush_icache_all();
		isb();
	}
}

/*
 * We might be patching the stop_machine state machine, so implement a
 * really simple polling protocol here.
 */
static int __apply_alternatives_multi_stop(void *unused)
{
	struct alt_region region = {
		.begin	= (struct alt_instr *)__alt_instructions,
		.end	= (struct alt_instr *)__alt_instructions_end,
	};

	/* We always have a CPU 0 at this point (__init) */
	if (smp_processor_id()) {
		while (!READ_ONCE(alternatives_applied))
			cpu_relax();
		isb();
	} else {
<<<<<<< HEAD
		BUG_ON(patched);
		__apply_alternatives(&region, false);
=======
		BUG_ON(alternatives_applied);
		__apply_alternatives(&region);
>>>>>>> 1673fee8
		/* Barriers provided by the cache flushing */
		WRITE_ONCE(alternatives_applied, 1);
	}

	return 0;
}

void __init apply_alternatives_all(void)
{
	/* better not try code patching on a live SMP system */
	stop_machine(__apply_alternatives_multi_stop, NULL, cpu_online_mask);
}

#ifdef CONFIG_MODULES
void apply_alternatives_module(void *start, size_t length)
{
	struct alt_region region = {
		.begin	= start,
		.end	= start + length,
	};

	__apply_alternatives(&region, true);
}
#endif<|MERGE_RESOLUTION|>--- conflicted
+++ resolved
@@ -107,7 +107,6 @@
 	return insn;
 }
 
-<<<<<<< HEAD
 /*
  * We provide our own, private D-cache cleaning function so that we don't
  * accidentally call into the cache.S code, which is patched by us at
@@ -129,8 +128,6 @@
 	} while (cur += d_size, cur < end);
 }
 
-static void __apply_alternatives(void *alt_region, bool is_module)
-=======
 static void patch_alternative(struct alt_instr *alt,
 			      __le32 *origptr, __le32 *updptr, int nr_inst)
 {
@@ -145,9 +142,7 @@
 		updptr[i] = cpu_to_le32(insn);
 	}
 }
-
-static void __apply_alternatives(void *alt_region)
->>>>>>> 1673fee8
+static void __apply_alternatives(void *alt_region, bool is_module)
 {
 	struct alt_instr *alt;
 	struct alt_region *region = alt_region;
@@ -212,13 +207,8 @@
 			cpu_relax();
 		isb();
 	} else {
-<<<<<<< HEAD
-		BUG_ON(patched);
+		BUG_ON(alternatives_applied);
 		__apply_alternatives(&region, false);
-=======
-		BUG_ON(alternatives_applied);
-		__apply_alternatives(&region);
->>>>>>> 1673fee8
 		/* Barriers provided by the cache flushing */
 		WRITE_ONCE(alternatives_applied, 1);
 	}
