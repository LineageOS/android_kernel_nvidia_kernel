/*
 * Based on arch/arm/mm/fault.c
 *
 * Copyright (C) 1995  Linus Torvalds
 * Copyright (C) 1995-2004 Russell King
 * Copyright (C) 2012 ARM Ltd.
 *
 * This program is free software; you can redistribute it and/or modify
 * it under the terms of the GNU General Public License version 2 as
 * published by the Free Software Foundation.
 *
 * This program is distributed in the hope that it will be useful,
 * but WITHOUT ANY WARRANTY; without even the implied warranty of
 * MERCHANTABILITY or FITNESS FOR A PARTICULAR PURPOSE.  See the
 * GNU General Public License for more details.
 *
 * You should have received a copy of the GNU General Public License
 * along with this program.  If not, see <http://www.gnu.org/licenses/>.
 */

#include <linux/module.h>
#include <linux/signal.h>
#include <linux/mm.h>
#include <linux/hardirq.h>
#include <linux/init.h>
#include <linux/kprobes.h>
#include <linux/uaccess.h>
#include <linux/page-flags.h>
#include <linux/sched.h>
#include <linux/highmem.h>
#include <linux/perf_event.h>
#include <linux/fs.h>

#include <asm/exception.h>
#include <asm/debug-monitors.h>
#include <asm/system_misc.h>
#include <asm/pgtable.h>
#include <asm/tlbflush.h>

#define CREATE_TRACE_POINTS
#include <trace/events/pagefault.h>

static const char *fault_name(unsigned int esr);

/*
 * Dump out the page tables associated with 'addr' in mm 'mm'.
 */
void show_pte(struct mm_struct *mm, unsigned long addr)
{
	pgd_t *pgd;

	if (!mm)
		mm = &init_mm;

	pr_alert("pgd = %p\n", mm->pgd);
	pgd = pgd_offset(mm, addr);
	pr_alert("[%08lx] *pgd=%016llx", addr, pgd_val(*pgd));

	do {
		pud_t *pud;
		pmd_t *pmd;
		pte_t *pte;

		if (pgd_none(*pgd) || pgd_bad(*pgd))
			break;

		pud = pud_offset(pgd, addr);
		if (pud_none(*pud) || pud_bad(*pud))
			break;

		pmd = pmd_offset(pud, addr);
		printk(", *pmd=%016llx", pmd_val(*pmd));
		if (pmd_none(*pmd) || pmd_bad(*pmd))
			break;

		pte = pte_offset_map(pmd, addr);
		printk(", *pte=%016llx", pte_val(*pte));
		pte_unmap(pte);
	} while(0);

	printk("\n");
}

/*
 * The kernel tried to access some page that wasn't present.
 */
static void __do_kernel_fault(struct mm_struct *mm, unsigned long addr,
			      unsigned int esr, struct pt_regs *regs)
{
	/*
	 * Are we prepared to handle this kernel fault?
	 */
	if (fixup_exception(regs))
		return;

	/*
	 * No handler, we'll have to terminate things with extreme prejudice.
	 */
	bust_spinlocks(1);
	pr_alert("Unable to handle kernel %s at virtual address %08lx\n",
		 (addr < PAGE_SIZE) ? "NULL pointer dereference" :
		 "paging request", addr);

	show_pte(mm, addr);
	die("Oops", regs, esr);
	bust_spinlocks(0);
	do_exit(SIGKILL);
}

static void show_map(struct task_struct *tsk, u64 addr)
{
	struct vm_area_struct *vma;
	struct file *file;
	struct mm_struct *mm = tsk->mm;
	char path[64];
	char *p;

	vma = find_vma(mm, addr);
	if (!vma)
		return;
	file = vma->vm_file;
	if (!file)
		return;
	p = d_path(&file->f_path, &path[0], 64);
	if (IS_ERR(p))
		return;
	pr_alert("Library at 0x%llx: 0x%lx %s\n", addr, vma->vm_start, p);
}
/*
 * Something tried to access memory that isn't in our memory map. User mode
 * accesses just cause a SIGSEGV
 */
static void __do_user_fault(struct task_struct *tsk, unsigned long addr,
			    unsigned int esr, unsigned int sig, int code,
			    struct pt_regs *regs)
{
	struct siginfo si;

	if (show_unhandled_signals && unhandled_signal(tsk, sig) &&
	    printk_ratelimit()) {
		pr_info("%s[%d]: unhandled %s (%d) at 0x%08lx, esr 0x%03x\n",
			tsk->comm, task_pid_nr(tsk), fault_name(esr), sig,
			addr, esr);
		show_pte(tsk->mm, addr);
		show_regs(regs);
		show_map(tsk, instruction_pointer(regs));
		if (compat_user_mode(regs))
			show_map(tsk, regs->compat_lr);
		else
			show_map(tsk, regs->regs[30]);
		pr_alert("vdso base = 0x%lx\n", (unsigned long)tsk->mm->context.vdso);
	}

	tsk->thread.fault_address = addr;
	si.si_signo = sig;
	si.si_errno = 0;
	si.si_code = code;
	si.si_addr = (void __user *)addr;
	force_sig_info(sig, &si, tsk);
}

static void do_bad_area(unsigned long addr, unsigned int esr, struct pt_regs *regs)
{
	struct task_struct *tsk = current;
	struct mm_struct *mm = tsk->active_mm;

	/*
	 * If we are in kernel mode at this point, we have no context to
	 * handle this fault with.
	 */
	if (user_mode(regs))
		__do_user_fault(tsk, addr, esr, SIGSEGV, SEGV_MAPERR, regs);
	else
		__do_kernel_fault(mm, addr, esr, regs);
}

#define VM_FAULT_BADMAP		0x010000
#define VM_FAULT_BADACCESS	0x020000

#define ESR_WRITE		(1 << 6)
#define ESR_CM			(1 << 8)
#define ESR_LNX_EXEC		(1 << 24)

static int __do_page_fault(struct mm_struct *mm, unsigned long addr,
			   unsigned int mm_flags, unsigned long vm_flags,
			   struct task_struct *tsk)
{
	struct vm_area_struct *vma;
	int fault;

	vma = find_vma(mm, addr);
	fault = VM_FAULT_BADMAP;
	if (unlikely(!vma))
		goto out;
	if (unlikely(vma->vm_start > addr))
		goto check_stack;

	/*
	 * Ok, we have a good vm_area for this memory access, so we can handle
	 * it.
	 */
good_area:
	/*
	 * Check that the permissions on the VMA allow for the fault which
	 * occurred. If we encountered a write or exec fault, we must have
	 * appropriate permissions, otherwise we allow any permission.
	 */
	if (!(vma->vm_flags & vm_flags)) {
		fault = VM_FAULT_BADACCESS;
		goto out;
	}

	return handle_mm_fault(mm, vma, addr & PAGE_MASK, mm_flags);

check_stack:
	if (vma->vm_flags & VM_GROWSDOWN && !expand_stack(vma, addr))
		goto good_area;
out:
	return fault;
}

static int __kprobes do_page_fault(unsigned long addr, unsigned int esr,
				   struct pt_regs *regs)
{
	struct task_struct *tsk;
	struct mm_struct *mm;
	int fault, sig, code;
	unsigned long vm_flags = VM_READ | VM_WRITE | VM_EXEC;
	unsigned int mm_flags = FAULT_FLAG_ALLOW_RETRY | FAULT_FLAG_KILLABLE;

<<<<<<< HEAD
	trace_pagefault_entry(addr);

=======
>>>>>>> 252f23ea
	tsk = current;
	mm  = tsk->mm;

	/* Enable interrupts if they were enabled in the parent context. */
	if (interrupts_enabled(regs))
		local_irq_enable();

	/*
	 * If we're in an interrupt or have no user context, we must not take
	 * the fault.
	 */
	if (in_atomic() || !mm)
		goto no_context;

	if (user_mode(regs))
		mm_flags |= FAULT_FLAG_USER;

	if (esr & ESR_LNX_EXEC) {
		vm_flags = VM_EXEC;
	} else if ((esr & ESR_WRITE) && !(esr & ESR_CM)) {
		vm_flags = VM_WRITE;
		mm_flags |= FAULT_FLAG_WRITE;
	}

	/*
	 * As per x86, we may deadlock here. However, since the kernel only
	 * validly references user space from well defined areas of the code,
	 * we can bug out early if this is from code which shouldn't.
	 */
	if (!down_read_trylock(&mm->mmap_sem)) {
		if (!user_mode(regs) && !search_exception_tables(regs->pc))
			goto no_context;
retry:
		down_read(&mm->mmap_sem);
	} else {
		/*
		 * The above down_read_trylock() might have succeeded in which
		 * case, we'll have missed the might_sleep() from down_read().
		 */
		might_sleep();
#ifdef CONFIG_DEBUG_VM
		if (!user_mode(regs) && !search_exception_tables(regs->pc))
			goto no_context;
#endif
	}

	fault = __do_page_fault(mm, addr, mm_flags, vm_flags, tsk);

	/*
	 * If we need to retry but a fatal signal is pending, handle the
	 * signal first. We do not need to release the mmap_sem because it
	 * would already be released in __lock_page_or_retry in mm/filemap.c.
	 */
	if ((fault & VM_FAULT_RETRY) && fatal_signal_pending(current))
		goto return0;

	/*
	 * Major/minor page fault accounting is only done on the initial
	 * attempt. If we go through a retry, it is extremely likely that the
	 * page will be found in page cache at that point.
	 */

	perf_sw_event(PERF_COUNT_SW_PAGE_FAULTS, 1, regs, addr);
	if (mm_flags & FAULT_FLAG_ALLOW_RETRY) {
		if (fault & VM_FAULT_MAJOR) {
			tsk->maj_flt++;
			perf_sw_event(PERF_COUNT_SW_PAGE_FAULTS_MAJ, 1, regs,
				      addr);
		} else {
			tsk->min_flt++;
			perf_sw_event(PERF_COUNT_SW_PAGE_FAULTS_MIN, 1, regs,
				      addr);
		}
		if (fault & VM_FAULT_RETRY) {
			/*
			 * Clear FAULT_FLAG_ALLOW_RETRY to avoid any risk of
			 * starvation.
			 */
			mm_flags &= ~FAULT_FLAG_ALLOW_RETRY;
			goto retry;
		}
	}

	up_read(&mm->mmap_sem);

	/*
	 * Handle the "normal" case first - VM_FAULT_MAJOR / VM_FAULT_MINOR
	 */
	if (likely(!(fault & (VM_FAULT_ERROR | VM_FAULT_BADMAP |
			      VM_FAULT_BADACCESS))))
		goto return0;

	/*
	 * If we are in kernel mode at this point, we have no context to
	 * handle this fault with.
	 */
	if (!user_mode(regs))
		goto no_context;

	/*
	 * If we are in kernel mode at this point, we have no context to
	 * handle this fault with.
	 */
	if (!user_mode(regs))
		goto no_context;

	if (fault & VM_FAULT_OOM) {
		/*
		 * We ran out of memory, call the OOM killer, and return to
		 * userspace (which will retry the fault, or kill us if we got
		 * oom-killed).
		 */
		pagefault_out_of_memory();
		goto return0;
	}

	if (fault & VM_FAULT_SIGBUS) {
		/*
		 * We had some memory, but were unable to successfully fix up
		 * this page fault.
		 */
		sig = SIGBUS;
		code = BUS_ADRERR;
	} else {
		/*
		 * Something tried to access memory that isn't in our memory
		 * map.
		 */
		sig = SIGSEGV;
		code = fault == VM_FAULT_BADACCESS ?
			SEGV_ACCERR : SEGV_MAPERR;
	}

	__do_user_fault(tsk, addr, esr, sig, code, regs);
	goto return0;

no_context:
	__do_kernel_fault(mm, addr, esr, regs);
return0:
	trace_pagefault_exit(addr);
	return 0;
}

/*
 * First Level Translation Fault Handler
 *
 * We enter here because the first level page table doesn't contain a valid
 * entry for the address.
 *
 * If the address is in kernel space (>= TASK_SIZE), then we are probably
 * faulting in the vmalloc() area.
 *
 * If the init_task's first level page tables contains the relevant entry, we
 * copy the it to this task.  If not, we send the process a signal, fixup the
 * exception, or oops the kernel.
 *
 * NOTE! We MUST NOT take any locks for this case. We may be in an interrupt
 * or a critical region, and should only copy the information from the master
 * page table, nothing more.
 */
static int __kprobes do_translation_fault(unsigned long addr,
					  unsigned int esr,
					  struct pt_regs *regs)
{
	if (addr < TASK_SIZE)
		return do_page_fault(addr, esr, regs);

	do_bad_area(addr, esr, regs);
	return 0;
}

/*
 * Some section permission faults need to be handled gracefully.  They can
 * happen due to a __{get,put}_user during an oops.
 */
static int do_sect_fault(unsigned long addr, unsigned int esr,
			 struct pt_regs *regs)
{
	do_bad_area(addr, esr, regs);
	return 0;
}

/*
 * This abort handler always returns "fault".
 */
static int do_bad(unsigned long addr, unsigned int esr, struct pt_regs *regs)
{
	return 1;
}

static struct fault_info {
	int	(*fn)(unsigned long addr, unsigned int esr, struct pt_regs *regs);
	int	sig;
	int	code;
	const char *name;
} fault_info[] = {
	{ do_bad,		SIGBUS,  0,		"ttbr address size fault"	},
	{ do_bad,		SIGBUS,  0,		"level 1 address size fault"	},
	{ do_bad,		SIGBUS,  0,		"level 2 address size fault"	},
	{ do_bad,		SIGBUS,  0,		"level 3 address size fault"	},
	{ do_translation_fault,	SIGSEGV, SEGV_MAPERR,	"input address range fault"	},
	{ do_translation_fault,	SIGSEGV, SEGV_MAPERR,	"level 1 translation fault"	},
	{ do_translation_fault,	SIGSEGV, SEGV_MAPERR,	"level 2 translation fault"	},
	{ do_page_fault,	SIGSEGV, SEGV_MAPERR,	"level 3 translation fault"	},
	{ do_bad,		SIGBUS,  0,		"reserved access flag fault"	},
	{ do_bad,		SIGSEGV, SEGV_ACCERR,	"level 1 access flag fault"	},
	{ do_bad,		SIGSEGV, SEGV_ACCERR,	"level 2 access flag fault"	},
	{ do_page_fault,	SIGSEGV, SEGV_ACCERR,	"level 3 access flag fault"	},
	{ do_bad,		SIGBUS,  0,		"reserved permission fault"	},
	{ do_bad,		SIGSEGV, SEGV_ACCERR,	"level 1 permission fault"	},
	{ do_sect_fault,	SIGSEGV, SEGV_ACCERR,	"level 2 permission fault"	},
	{ do_page_fault,	SIGSEGV, SEGV_ACCERR,	"level 3 permission fault"	},
	{ do_bad,		SIGBUS,  0,		"synchronous external abort"	},
	{ do_bad,		SIGBUS,  0,		"asynchronous external abort"	},
	{ do_bad,		SIGBUS,  0,		"unknown 18"			},
	{ do_bad,		SIGBUS,  0,		"unknown 19"			},
	{ do_bad,		SIGBUS,  0,		"synchronous abort (translation table walk)" },
	{ do_bad,		SIGBUS,  0,		"synchronous abort (translation table walk)" },
	{ do_bad,		SIGBUS,  0,		"synchronous abort (translation table walk)" },
	{ do_bad,		SIGBUS,  0,		"synchronous abort (translation table walk)" },
	{ do_bad,		SIGBUS,  0,		"synchronous parity error"	},
	{ do_bad,		SIGBUS,  0,		"asynchronous parity error"	},
	{ do_bad,		SIGBUS,  0,		"unknown 26"			},
	{ do_bad,		SIGBUS,  0,		"unknown 27"			},
	{ do_bad,		SIGBUS,  0,		"synchronous parity error (translation table walk" },
	{ do_bad,		SIGBUS,  0,		"synchronous parity error (translation table walk" },
	{ do_bad,		SIGBUS,  0,		"synchronous parity error (translation table walk" },
	{ do_bad,		SIGBUS,  0,		"synchronous parity error (translation table walk" },
	{ do_bad,		SIGBUS,  0,		"unknown 32"			},
	{ do_bad,		SIGBUS,  BUS_ADRALN,	"alignment fault"		},
	{ do_bad,		SIGBUS,  0,		"debug event"			},
	{ do_bad,		SIGBUS,  0,		"unknown 35"			},
	{ do_bad,		SIGBUS,  0,		"unknown 36"			},
	{ do_bad,		SIGBUS,  0,		"unknown 37"			},
	{ do_bad,		SIGBUS,  0,		"unknown 38"			},
	{ do_bad,		SIGBUS,  0,		"unknown 39"			},
	{ do_bad,		SIGBUS,  0,		"unknown 40"			},
	{ do_bad,		SIGBUS,  0,		"unknown 41"			},
	{ do_bad,		SIGBUS,  0,		"unknown 42"			},
	{ do_bad,		SIGBUS,  0,		"unknown 43"			},
	{ do_bad,		SIGBUS,  0,		"unknown 44"			},
	{ do_bad,		SIGBUS,  0,		"unknown 45"			},
	{ do_bad,		SIGBUS,  0,		"unknown 46"			},
	{ do_bad,		SIGBUS,  0,		"unknown 47"			},
	{ do_bad,		SIGBUS,  0,		"unknown 48"			},
	{ do_bad,		SIGBUS,  0,		"unknown 49"			},
	{ do_bad,		SIGBUS,  0,		"unknown 50"			},
	{ do_bad,		SIGBUS,  0,		"unknown 51"			},
	{ do_bad,		SIGBUS,  0,		"implementation fault (lockdown abort)" },
	{ do_bad,		SIGBUS,  0,		"unknown 53"			},
	{ do_bad,		SIGBUS,  0,		"unknown 54"			},
	{ do_bad,		SIGBUS,  0,		"unknown 55"			},
	{ do_bad,		SIGBUS,  0,		"unknown 56"			},
	{ do_bad,		SIGBUS,  0,		"unknown 57"			},
	{ do_bad,		SIGBUS,  0,		"implementation fault (coprocessor abort)" },
	{ do_bad,		SIGBUS,  0,		"unknown 59"			},
	{ do_bad,		SIGBUS,  0,		"unknown 60"			},
	{ do_bad,		SIGBUS,  0,		"unknown 61"			},
	{ do_bad,		SIGBUS,  0,		"unknown 62"			},
	{ do_bad,		SIGBUS,  0,		"unknown 63"			},
};

static const char *fault_name(unsigned int esr)
{
	const struct fault_info *inf = fault_info + (esr & 63);
	return inf->name;
}

/*
 * Dispatch a data abort to the relevant handler.
 */
asmlinkage void __exception do_mem_abort(unsigned long addr, unsigned int esr,
					 struct pt_regs *regs)
{
	const struct fault_info *inf = fault_info + (esr & 63);
	struct siginfo info;

	if (!inf->fn(addr, esr, regs))
		return;

	pr_alert("Unhandled fault: %s (0x%08x) at 0x%016lx\n",
		 inf->name, esr, addr);

	info.si_signo = inf->sig;
	info.si_errno = 0;
	info.si_code  = inf->code;
	info.si_addr  = (void __user *)addr;
	arm64_notify_die("", regs, &info, esr);
}

/*
 * Handle stack alignment exceptions.
 */
asmlinkage void __exception do_sp_pc_abort(unsigned long addr,
					   unsigned int esr,
					   struct pt_regs *regs)
{
	struct siginfo info;

	info.si_signo = SIGBUS;
	info.si_errno = 0;
	info.si_code  = BUS_ADRALN;
	info.si_addr  = (void __user *)addr;
	arm64_notify_die("", regs, &info, esr);
}

static struct fault_info debug_fault_info[] = {
	{ do_bad,	SIGTRAP,	TRAP_HWBKPT,	"hardware breakpoint"	},
	{ do_bad,	SIGTRAP,	TRAP_HWBKPT,	"hardware single-step"	},
	{ do_bad,	SIGTRAP,	TRAP_HWBKPT,	"hardware watchpoint"	},
	{ do_bad,	SIGBUS,		0,		"unknown 3"		},
	{ do_bad,	SIGTRAP,	TRAP_BRKPT,	"aarch32 BKPT"		},
	{ do_bad,	SIGTRAP,	0,		"aarch32 vector catch"	},
	{ do_bad,	SIGTRAP,	TRAP_BRKPT,	"aarch64 BRK"		},
	{ do_bad,	SIGBUS,		0,		"unknown 7"		},
};

void __init hook_debug_fault_code(int nr,
				  int (*fn)(unsigned long, unsigned int, struct pt_regs *),
				  int sig, int code, const char *name)
{
	BUG_ON(nr < 0 || nr >= ARRAY_SIZE(debug_fault_info));

	debug_fault_info[nr].fn		= fn;
	debug_fault_info[nr].sig	= sig;
	debug_fault_info[nr].code	= code;
	debug_fault_info[nr].name	= name;
}

asmlinkage int __exception do_debug_exception(unsigned long addr,
					      unsigned int esr,
					      struct pt_regs *regs)
{
	const struct fault_info *inf = debug_fault_info + DBG_ESR_EVT(esr);
	struct siginfo info;

	if (!inf->fn(addr, esr, regs))
		return 1;

	pr_alert("Unhandled debug exception: %s (0x%08x) at 0x%016lx\n",
		 inf->name, esr, addr);

	info.si_signo = inf->sig;
	info.si_errno = 0;
	info.si_code  = inf->code;
	info.si_addr  = (void __user *)addr;
	arm64_notify_die("", regs, &info, esr);

	return 0;
}<|MERGE_RESOLUTION|>--- conflicted
+++ resolved
@@ -228,11 +228,8 @@
 	unsigned long vm_flags = VM_READ | VM_WRITE | VM_EXEC;
 	unsigned int mm_flags = FAULT_FLAG_ALLOW_RETRY | FAULT_FLAG_KILLABLE;
 
-<<<<<<< HEAD
 	trace_pagefault_entry(addr);
 
-=======
->>>>>>> 252f23ea
 	tsk = current;
 	mm  = tsk->mm;
 
