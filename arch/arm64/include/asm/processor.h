/*
 * Based on arch/arm/include/asm/processor.h
 *
 * Copyright (C) 1995-1999 Russell King
 * Copyright (C) 2012 ARM Ltd.
 * Copyright (c) 2014, NVIDIA CORPORATION.  All rights reserved.
 *
 * This program is free software; you can redistribute it and/or modify
 * it under the terms of the GNU General Public License version 2 as
 * published by the Free Software Foundation.
 *
 * This program is distributed in the hope that it will be useful,
 * but WITHOUT ANY WARRANTY; without even the implied warranty of
 * MERCHANTABILITY or FITNESS FOR A PARTICULAR PURPOSE.  See the
 * GNU General Public License for more details.
 *
 * You should have received a copy of the GNU General Public License
 * along with this program.  If not, see <http://www.gnu.org/licenses/>.
 */
#ifndef __ASM_PROCESSOR_H
#define __ASM_PROCESSOR_H

/*
 * Default implementation of macro that returns current
 * instruction pointer ("program counter").
 */
#define current_text_addr() ({ __label__ _l; _l: &&_l;})

#ifdef __KERNEL__

#include <linux/string.h>

#include <asm/fpsimd.h>
#include <asm/hw_breakpoint.h>
#include <asm/ptrace.h>
#include <asm/types.h>
#include <asm/relaxed.h>

#ifdef __KERNEL__
#define STACK_TOP_MAX		TASK_SIZE_64
#ifdef CONFIG_COMPAT
#define AARCH32_VECTORS_BASE	0xffff0000
#define STACK_TOP		(test_thread_flag(TIF_32BIT) ? \
				AARCH32_VECTORS_BASE : STACK_TOP_MAX)
#else
#define STACK_TOP		STACK_TOP_MAX
#endif /* CONFIG_COMPAT */

#define ARCH_LOW_ADDRESS_LIMIT	PHYS_MASK
#endif /* __KERNEL__ */

struct debug_info {
	/* Have we suspended stepping by a debugger? */
	int			suspended_step;
	/* Allow breakpoints and watchpoints to be disabled for this thread. */
	int			bps_disabled;
	int			wps_disabled;
	/* Hardware breakpoints pinned to this task. */
	struct perf_event	*hbp_break[ARM_MAX_BRP];
	struct perf_event	*hbp_watch[ARM_MAX_WRP];
};

struct cpu_context {
	unsigned long x19;
	unsigned long x20;
	unsigned long x21;
	unsigned long x22;
	unsigned long x23;
	unsigned long x24;
	unsigned long x25;
	unsigned long x26;
	unsigned long x27;
	unsigned long x28;
	unsigned long fp;
	unsigned long sp;
	unsigned long pc;
};

/*
 * struct cpu_suspend_ctx must be 16-byte aligned since it is allocated on
 * the stack, which must be 16-byte aligned on v8
 */
struct cpu_suspend_ctx {
	unsigned long tpidr_el0;
	unsigned long tpidrro_el0;
	unsigned long contextidr_el1;
	unsigned long mair_el1;
	unsigned long cpacr_el1;
	unsigned long ttbr0_el1;
	unsigned long ttbr1_el1;
	unsigned long tcr_el1;
	unsigned long vbar_el1;
	unsigned long sctlr_el1;
	unsigned long sp;
} __aligned(16);

struct thread_struct {
	struct cpu_context	cpu_context;	/* cpu context */
	unsigned long		tp_value;
	struct fpsimd_state	fpsimd_state;
	unsigned long		fault_address;	/* fault info */
	struct debug_info	debug;		/* debugging */
};

#define INIT_THREAD  {	}

static inline void start_thread_common(struct pt_regs *regs, unsigned long pc)
{
	memset(regs, 0, sizeof(*regs));
	regs->syscallno = ~0UL;
	regs->pc = pc;
}

static inline void start_thread(struct pt_regs *regs, unsigned long pc,
				unsigned long sp)
{
	start_thread_common(regs, pc);
	regs->pstate = PSR_MODE_EL0t;
	regs->sp = sp;
}

#ifdef CONFIG_COMPAT
static inline void compat_start_thread(struct pt_regs *regs, unsigned long pc,
				       unsigned long sp)
{
	start_thread_common(regs, pc);
	regs->pstate = COMPAT_PSR_MODE_USR;
	if (pc & 1)
		regs->pstate |= COMPAT_PSR_T_BIT;

#ifdef __AARCH64EB__
	regs->pstate |= COMPAT_PSR_E_BIT;
#endif

	regs->compat_sp = sp;
}
#endif

/* Forward declaration, a strange C thing */
struct task_struct;

/* Free all resources held by a thread. */
extern void release_thread(struct task_struct *);

/* Prepare to copy thread state - unlazy all lazy status */
#define prepare_to_copy(tsk)	do { } while (0)

unsigned long get_wchan(struct task_struct *p);

#define cpu_relax()			barrier()

#define cpu_read_relax()		wfe()

/* Thread switching */
extern struct task_struct *cpu_switch_to(struct task_struct *prev,
					 struct task_struct *next);

#define task_pt_regs(p) \
	((struct pt_regs *)(THREAD_START_SP + task_stack_page(p)) - 1)

<<<<<<< HEAD
#define KSTK_EIP(tsk)	task_pt_regs(tsk)->pc
#ifndef CONFIG_COMPAT
#define KSTK_ESP(tsk)	task_pt_regs(tsk)->sp
#else
#define KSTK_ESP(tsk)					\
({							\
	u64 ptr;					\
	if (is_compat_thread(task_thread_info(tsk)))	\
		ptr = task_pt_regs(tsk)->compat_sp;	\
	else						\
		ptr = task_pt_regs(tsk)->sp;		\
	ptr;						\
})
#endif
=======
#define KSTK_EIP(tsk)	((unsigned long)task_pt_regs(tsk)->pc)
#define KSTK_ESP(tsk)	user_stack_pointer(task_pt_regs(tsk))
>>>>>>> 42df511d

/*
 * Prefetching support
 */
#define ARCH_HAS_PREFETCH
static inline void prefetch(const void *ptr)
{
	asm volatile("prfm pldl1keep, %a0\n" : : "p" (ptr));
}

#define ARCH_HAS_PREFETCHW
static inline void prefetchw(const void *ptr)
{
	asm volatile("prfm pstl1keep, %a0\n" : : "p" (ptr));
}

#define ARCH_HAS_SPINLOCK_PREFETCH
static inline void spin_lock_prefetch(const void *x)
{
	prefetchw(x);
}

#define HAVE_ARCH_PICK_MMAP_LAYOUT

#endif

#include <asm-generic/processor.h>

#endif /* __ASM_PROCESSOR_H */<|MERGE_RESOLUTION|>--- conflicted
+++ resolved
@@ -158,25 +158,8 @@
 #define task_pt_regs(p) \
 	((struct pt_regs *)(THREAD_START_SP + task_stack_page(p)) - 1)
 
-<<<<<<< HEAD
-#define KSTK_EIP(tsk)	task_pt_regs(tsk)->pc
-#ifndef CONFIG_COMPAT
-#define KSTK_ESP(tsk)	task_pt_regs(tsk)->sp
-#else
-#define KSTK_ESP(tsk)					\
-({							\
-	u64 ptr;					\
-	if (is_compat_thread(task_thread_info(tsk)))	\
-		ptr = task_pt_regs(tsk)->compat_sp;	\
-	else						\
-		ptr = task_pt_regs(tsk)->sp;		\
-	ptr;						\
-})
-#endif
-=======
 #define KSTK_EIP(tsk)	((unsigned long)task_pt_regs(tsk)->pc)
 #define KSTK_ESP(tsk)	user_stack_pointer(task_pt_regs(tsk))
->>>>>>> 42df511d
 
 /*
  * Prefetching support
