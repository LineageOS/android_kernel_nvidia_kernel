/*
 * Based on arch/arm/include/asm/ptrace.h
 *
 * Copyright (C) 1996-2003 Russell King
 * Copyright (C) 2012 ARM Ltd.
 *
 * This program is free software; you can redistribute it and/or modify
 * it under the terms of the GNU General Public License version 2 as
 * published by the Free Software Foundation.
 *
 * This program is distributed in the hope that it will be useful,
 * but WITHOUT ANY WARRANTY; without even the implied warranty of
 * MERCHANTABILITY or FITNESS FOR A PARTICULAR PURPOSE.  See the
 * GNU General Public License for more details.
 *
 * You should have received a copy of the GNU General Public License
 * along with this program.  If not, see <http://www.gnu.org/licenses/>.
 */
#ifndef __ASM_PTRACE_H
#define __ASM_PTRACE_H

#include <uapi/asm/ptrace.h>

/* AArch32-specific ptrace requests */
#define COMPAT_PTRACE_GETREGS		12
#define COMPAT_PTRACE_SETREGS		13
#define COMPAT_PTRACE_GET_THREAD_AREA	22
#define COMPAT_PTRACE_SET_SYSCALL	23
#define COMPAT_PTRACE_GETVFPREGS	27
#define COMPAT_PTRACE_SETVFPREGS	28
#define COMPAT_PTRACE_GETHBPREGS	29
#define COMPAT_PTRACE_SETHBPREGS	30

/* AArch32 CPSR bits */
#define COMPAT_PSR_MODE_MASK	0x0000001f
#define COMPAT_PSR_MODE_USR	0x00000010
#define COMPAT_PSR_MODE_FIQ	0x00000011
#define COMPAT_PSR_MODE_IRQ	0x00000012
#define COMPAT_PSR_MODE_SVC	0x00000013
#define COMPAT_PSR_MODE_ABT	0x00000017
#define COMPAT_PSR_MODE_HYP	0x0000001a
#define COMPAT_PSR_MODE_UND	0x0000001b
#define COMPAT_PSR_MODE_SYS	0x0000001f
#define COMPAT_PSR_T_BIT	0x00000020
#define COMPAT_PSR_E_BIT	0x00000200
#define COMPAT_PSR_F_BIT	0x00000040
#define COMPAT_PSR_I_BIT	0x00000080
#define COMPAT_PSR_A_BIT	0x00000100
#define COMPAT_PSR_E_BIT	0x00000200
#define COMPAT_PSR_J_BIT	0x01000000
#define COMPAT_PSR_Q_BIT	0x08000000
#define COMPAT_PSR_V_BIT	0x10000000
#define COMPAT_PSR_C_BIT	0x20000000
#define COMPAT_PSR_Z_BIT	0x40000000
#define COMPAT_PSR_N_BIT	0x80000000
#define COMPAT_PSR_IT_MASK	0x0600fc00	/* If-Then execution state mask */
/*
 * These are 'magic' values for PTRACE_PEEKUSR that return info about where a
 * process is located in memory.
 */
#define COMPAT_PT_TEXT_ADDR		0x10000
#define COMPAT_PT_DATA_ADDR		0x10004
#define COMPAT_PT_TEXT_END_ADDR		0x10008
#ifndef __ASSEMBLY__

/* sizeof(struct user) for AArch32 */
#define COMPAT_USER_SZ	296

/* Architecturally defined mapping between AArch32 and AArch64 registers */
#define compat_usr(x)	regs[(x)]
#define compat_fp	regs[11]
#define compat_sp	regs[13]
#define compat_lr	regs[14]
#define compat_sp_hyp	regs[15]
#define compat_sp_irq	regs[16]
#define compat_lr_irq	regs[17]
#define compat_sp_svc	regs[18]
#define compat_lr_svc	regs[19]
#define compat_sp_abt	regs[20]
#define compat_lr_abt	regs[21]
#define compat_sp_und	regs[22]
#define compat_lr_und	regs[23]
#define compat_r8_fiq	regs[24]
#define compat_r9_fiq	regs[25]
#define compat_r10_fiq	regs[26]
#define compat_r11_fiq	regs[27]
#define compat_r12_fiq	regs[28]
#define compat_sp_fiq	regs[29]
#define compat_lr_fiq	regs[30]

/*
 * This struct defines the way the registers are stored on the stack during an
 * exception. Note that sizeof(struct pt_regs) has to be a multiple of 16 (for
 * stack alignment). struct user_pt_regs must form a prefix of struct pt_regs.
 */
struct pt_regs {
	union {
		struct user_pt_regs user_regs;
		struct {
			u64 regs[31];
			u64 sp;
			u64 pc;
			u64 pstate;
		};
	};
	u64 orig_x0;
	u64 syscallno;
};

#define arch_has_single_step()	(1)

#ifdef CONFIG_COMPAT
#define compat_thumb_mode(regs) \
	(((regs)->pstate & COMPAT_PSR_T_BIT))
#else
#define compat_thumb_mode(regs) (0)
#endif

#define user_mode(regs)	\
	(((regs)->pstate & PSR_MODE_MASK) == PSR_MODE_EL0t)

#define compat_user_mode(regs)	\
	(((regs)->pstate & (PSR_MODE32_BIT | PSR_MODE_MASK)) == \
	 (PSR_MODE32_BIT | PSR_MODE_EL0t))

#define processor_mode(regs) \
	((regs)->pstate & PSR_MODE_MASK)

#define interrupts_enabled(regs) \
	(!((regs)->pstate & PSR_I_BIT))

#define fast_interrupts_enabled(regs) \
	(!((regs)->pstate & PSR_F_BIT))

#define user_stack_pointer(regs) \
<<<<<<< HEAD
	(!compat_user_mode(regs)) ? ((regs)->sp) : ((regs)->compat_sp)
=======
	(!compat_user_mode(regs) ? (regs)->sp : (regs)->compat_sp)
>>>>>>> 42df511d

/*
 * Are the current registers suitable for user mode? (used to maintain
 * security in signal handlers)
 */
static inline int valid_user_regs(struct user_pt_regs *regs)
{
	if (user_mode(regs) && (regs->pstate & PSR_I_BIT) == 0) {
		regs->pstate &= ~(PSR_F_BIT | PSR_A_BIT);

		/* The T bit is reserved for AArch64 */
		if (!(regs->pstate & PSR_MODE32_BIT))
			regs->pstate &= ~COMPAT_PSR_T_BIT;

		return 1;
	}

	/*
	 * Force PSR to something logical...
	 */
	regs->pstate &= PSR_f | PSR_s | (PSR_x & ~PSR_A_BIT) | \
			COMPAT_PSR_T_BIT | PSR_MODE32_BIT;

	if (!(regs->pstate & PSR_MODE32_BIT)) {
		regs->pstate &= ~COMPAT_PSR_T_BIT;
		regs->pstate |= PSR_MODE_EL0t;
	}

	return 0;
}

#define instruction_pointer(regs)	((unsigned long)(regs)->pc)

#ifdef CONFIG_SMP
extern unsigned long profile_pc(struct pt_regs *regs);
#else
#define profile_pc(regs) instruction_pointer(regs)
#endif

/*
 * True if instr is a 32-bit thumb instruction. This works if instr
 * is the first or only half-word of a thumb instruction. It also works
 * when instr holds all 32-bits of a wide thumb instruction if stored
 * in the form (first_half<<16)|(second_half)
 */
#define is_wide_instruction(instr)	((unsigned)(instr) >= 0xe800)

#endif /* __ASSEMBLY__ */
#endif<|MERGE_RESOLUTION|>--- conflicted
+++ resolved
@@ -133,11 +133,7 @@
 	(!((regs)->pstate & PSR_F_BIT))
 
 #define user_stack_pointer(regs) \
-<<<<<<< HEAD
-	(!compat_user_mode(regs)) ? ((regs)->sp) : ((regs)->compat_sp)
-=======
 	(!compat_user_mode(regs) ? (regs)->sp : (regs)->compat_sp)
->>>>>>> 42df511d
 
 /*
  * Are the current registers suitable for user mode? (used to maintain
