
#include <linux/ceph/ceph_debug.h>

#include <linux/err.h>
#include <linux/module.h>
#include <linux/random.h>
#include <linux/slab.h>

#include <linux/ceph/decode.h>
#include <linux/ceph/auth.h>
#include <linux/ceph/ceph_features.h>
#include <linux/ceph/libceph.h>
#include <linux/ceph/messenger.h>

#include "crypto.h"
#include "auth_x.h"
#include "auth_x_protocol.h"

static void ceph_x_validate_tickets(struct ceph_auth_client *ac, int *pneed);

static int ceph_x_is_authenticated(struct ceph_auth_client *ac)
{
	struct ceph_x_info *xi = ac->private;
	int need;

	ceph_x_validate_tickets(ac, &need);
	dout("ceph_x_is_authenticated want=%d need=%d have=%d\n",
	     ac->want_keys, need, xi->have_keys);
	return (ac->want_keys & xi->have_keys) == ac->want_keys;
}

static int ceph_x_should_authenticate(struct ceph_auth_client *ac)
{
	struct ceph_x_info *xi = ac->private;
	int need;

	ceph_x_validate_tickets(ac, &need);
	dout("ceph_x_should_authenticate want=%d need=%d have=%d\n",
	     ac->want_keys, need, xi->have_keys);
	return need != 0;
}

static int ceph_x_encrypt_offset(void)
{
	return sizeof(u32) + sizeof(struct ceph_x_encrypt_header);
}

static int ceph_x_encrypt_buflen(int ilen)
{
	return ceph_x_encrypt_offset() + ilen + 16;
}

static int ceph_x_encrypt(struct ceph_crypto_key *secret, void *buf,
			  int buf_len, int plaintext_len)
{
	struct ceph_x_encrypt_header *hdr = buf + sizeof(u32);
	int ciphertext_len;
	int ret;

	hdr->struct_v = 1;
	hdr->magic = cpu_to_le64(CEPHX_ENC_MAGIC);

	ret = ceph_crypt(secret, true, buf + sizeof(u32), buf_len - sizeof(u32),
			 plaintext_len + sizeof(struct ceph_x_encrypt_header),
			 &ciphertext_len);
	if (ret)
		return ret;

	ceph_encode_32(&buf, ciphertext_len);
	return sizeof(u32) + ciphertext_len;
}

static int __ceph_x_decrypt(struct ceph_crypto_key *secret, void *p,
			    int ciphertext_len)
{
	struct ceph_x_encrypt_header *hdr = p;
	int plaintext_len;
	int ret;

	ret = ceph_crypt(secret, false, p, ciphertext_len, ciphertext_len,
			 &plaintext_len);
	if (ret)
		return ret;

	if (le64_to_cpu(hdr->magic) != CEPHX_ENC_MAGIC) {
		pr_err("%s bad magic\n", __func__);
		return -EINVAL;
	}

	return plaintext_len - sizeof(*hdr);
}

static int ceph_x_decrypt(struct ceph_crypto_key *secret, void **p, void *end)
{
	int ciphertext_len;
	int ret;

	ceph_decode_32_safe(p, end, ciphertext_len, e_inval);
	ceph_decode_need(p, end, ciphertext_len, e_inval);

	ret = __ceph_x_decrypt(secret, *p, ciphertext_len);
	if (ret < 0)
		return ret;

	*p += ciphertext_len;
	return ret;

e_inval:
	return -EINVAL;
}

/*
 * get existing (or insert new) ticket handler
 */
static struct ceph_x_ticket_handler *
get_ticket_handler(struct ceph_auth_client *ac, int service)
{
	struct ceph_x_ticket_handler *th;
	struct ceph_x_info *xi = ac->private;
	struct rb_node *parent = NULL, **p = &xi->ticket_handlers.rb_node;

	while (*p) {
		parent = *p;
		th = rb_entry(parent, struct ceph_x_ticket_handler, node);
		if (service < th->service)
			p = &(*p)->rb_left;
		else if (service > th->service)
			p = &(*p)->rb_right;
		else
			return th;
	}

	/* add it */
	th = kzalloc(sizeof(*th), GFP_NOFS);
	if (!th)
		return ERR_PTR(-ENOMEM);
	th->service = service;
	rb_link_node(&th->node, parent, p);
	rb_insert_color(&th->node, &xi->ticket_handlers);
	return th;
}

static void remove_ticket_handler(struct ceph_auth_client *ac,
				  struct ceph_x_ticket_handler *th)
{
	struct ceph_x_info *xi = ac->private;

	dout("remove_ticket_handler %p %d\n", th, th->service);
	rb_erase(&th->node, &xi->ticket_handlers);
	ceph_crypto_key_destroy(&th->session_key);
	if (th->ticket_blob)
		ceph_buffer_put(th->ticket_blob);
	kfree(th);
}

static int process_one_ticket(struct ceph_auth_client *ac,
			      struct ceph_crypto_key *secret,
			      void **p, void *end)
{
	struct ceph_x_info *xi = ac->private;
	int type;
	u8 tkt_struct_v, blob_struct_v;
	struct ceph_x_ticket_handler *th;
	void *dp, *dend;
	int dlen;
	char is_enc;
	struct timespec validity;
	void *tp, *tpend;
	void **ptp;
	struct ceph_crypto_key new_session_key;
	struct ceph_buffer *new_ticket_blob;
	unsigned long new_expires, new_renew_after;
	u64 new_secret_id;
	int ret;

	ceph_decode_need(p, end, sizeof(u32) + 1, bad);

	type = ceph_decode_32(p);
	dout(" ticket type %d %s\n", type, ceph_entity_type_name(type));

	tkt_struct_v = ceph_decode_8(p);
	if (tkt_struct_v != 1)
		goto bad;

	th = get_ticket_handler(ac, type);
	if (IS_ERR(th)) {
		ret = PTR_ERR(th);
		goto out;
	}

	/* blob for me */
	dp = *p + ceph_x_encrypt_offset();
	ret = ceph_x_decrypt(secret, p, end);
	if (ret < 0)
		goto out;
	dout(" decrypted %d bytes\n", ret);
	dend = dp + ret;

	tkt_struct_v = ceph_decode_8(&dp);
	if (tkt_struct_v != 1)
		goto bad;

	ret = ceph_crypto_key_decode(&new_session_key, &dp, dend);
	if (ret)
		goto out;

	ceph_decode_timespec(&validity, dp);
	dp += sizeof(struct ceph_timespec);
	new_expires = get_seconds() + validity.tv_sec;
	new_renew_after = new_expires - (validity.tv_sec / 4);
	dout(" expires=%lu renew_after=%lu\n", new_expires,
	     new_renew_after);

	/* ticket blob for service */
	ceph_decode_8_safe(p, end, is_enc, bad);
	if (is_enc) {
		/* encrypted */
		tp = *p + ceph_x_encrypt_offset();
		ret = ceph_x_decrypt(&th->session_key, p, end);
		if (ret < 0)
			goto out;
		dout(" encrypted ticket, decrypted %d bytes\n", ret);
		ptp = &tp;
		tpend = tp + ret;
	} else {
		/* unencrypted */
		ptp = p;
		tpend = end;
	}
	ceph_decode_32_safe(ptp, tpend, dlen, bad);
	dout(" ticket blob is %d bytes\n", dlen);
	ceph_decode_need(ptp, tpend, 1 + sizeof(u64), bad);
	blob_struct_v = ceph_decode_8(ptp);
	new_secret_id = ceph_decode_64(ptp);
	ret = ceph_decode_buffer(&new_ticket_blob, ptp, tpend);
	if (ret)
		goto out;

	/* all is well, update our ticket */
	ceph_crypto_key_destroy(&th->session_key);
	if (th->ticket_blob)
		ceph_buffer_put(th->ticket_blob);
	th->session_key = new_session_key;
	th->ticket_blob = new_ticket_blob;
	th->secret_id = new_secret_id;
	th->expires = new_expires;
	th->renew_after = new_renew_after;
	th->have_key = true;
	dout(" got ticket service %d (%s) secret_id %lld len %d\n",
	     type, ceph_entity_type_name(type), th->secret_id,
	     (int)th->ticket_blob->vec.iov_len);
	xi->have_keys |= th->service;

out:
	return ret;

bad:
	ret = -EINVAL;
	goto out;
}

static int ceph_x_proc_ticket_reply(struct ceph_auth_client *ac,
				    struct ceph_crypto_key *secret,
				    void *buf, void *end)
{
	void *p = buf;
	u8 reply_struct_v;
	u32 num;
	int ret;

	ceph_decode_8_safe(&p, end, reply_struct_v, bad);
	if (reply_struct_v != 1)
		return -EINVAL;

	ceph_decode_32_safe(&p, end, num, bad);
	dout("%d tickets\n", num);

	while (num--) {
		ret = process_one_ticket(ac, secret, &p, end);
		if (ret)
			return ret;
	}

	return 0;

bad:
	return -EINVAL;
}

/*
 * Encode and encrypt the second part (ceph_x_authorize_b) of the
 * authorizer.  The first part (ceph_x_authorize_a) should already be
 * encoded.
 */
static int encrypt_authorizer(struct ceph_x_authorizer *au,
			      u64 *server_challenge)
{
	struct ceph_x_authorize_a *msg_a;
	struct ceph_x_authorize_b *msg_b;
	void *p, *end;
	int ret;

	msg_a = au->buf->vec.iov_base;
	WARN_ON(msg_a->ticket_blob.secret_id != cpu_to_le64(au->secret_id));
	p = (void *)(msg_a + 1) + le32_to_cpu(msg_a->ticket_blob.blob_len);
	end = au->buf->vec.iov_base + au->buf->vec.iov_len;

	msg_b = p + ceph_x_encrypt_offset();
	msg_b->struct_v = 2;
	msg_b->nonce = cpu_to_le64(au->nonce);
	if (server_challenge) {
		msg_b->have_challenge = 1;
		msg_b->server_challenge_plus_one =
		    cpu_to_le64(*server_challenge + 1);
	} else {
		msg_b->have_challenge = 0;
		msg_b->server_challenge_plus_one = 0;
	}

	ret = ceph_x_encrypt(&au->session_key, p, end - p, sizeof(*msg_b));
	if (ret < 0)
		return ret;

	p += ret;
	if (server_challenge) {
		WARN_ON(p != end);
	} else {
		WARN_ON(p > end);
		au->buf->vec.iov_len = p - au->buf->vec.iov_base;
	}

	return 0;
}

static void ceph_x_authorizer_cleanup(struct ceph_x_authorizer *au)
{
	ceph_crypto_key_destroy(&au->session_key);
	if (au->buf) {
		ceph_buffer_put(au->buf);
		au->buf = NULL;
	}
}

static int ceph_x_build_authorizer(struct ceph_auth_client *ac,
				   struct ceph_x_ticket_handler *th,
				   struct ceph_x_authorizer *au)
{
	int maxlen;
	struct ceph_x_authorize_a *msg_a;
	struct ceph_x_authorize_b *msg_b;
	int ret;
	int ticket_blob_len =
		(th->ticket_blob ? th->ticket_blob->vec.iov_len : 0);

	dout("build_authorizer for %s %p\n",
	     ceph_entity_type_name(th->service), au);

	ceph_crypto_key_destroy(&au->session_key);
	ret = ceph_crypto_key_clone(&au->session_key, &th->session_key);
	if (ret)
		goto out_au;

	maxlen = sizeof(*msg_a) + ticket_blob_len +
		ceph_x_encrypt_buflen(sizeof(*msg_b));
	dout("  need len %d\n", maxlen);
	if (au->buf && au->buf->alloc_len < maxlen) {
		ceph_buffer_put(au->buf);
		au->buf = NULL;
	}
	if (!au->buf) {
		au->buf = ceph_buffer_new(maxlen, GFP_NOFS);
		if (!au->buf) {
			ret = -ENOMEM;
			goto out_au;
		}
	}
	au->service = th->service;
	au->secret_id = th->secret_id;

	msg_a = au->buf->vec.iov_base;
	msg_a->struct_v = 1;
	msg_a->global_id = cpu_to_le64(ac->global_id);
	msg_a->service_id = cpu_to_le32(th->service);
	msg_a->ticket_blob.struct_v = 1;
	msg_a->ticket_blob.secret_id = cpu_to_le64(th->secret_id);
	msg_a->ticket_blob.blob_len = cpu_to_le32(ticket_blob_len);
	if (ticket_blob_len) {
		memcpy(msg_a->ticket_blob.blob, th->ticket_blob->vec.iov_base,
		       th->ticket_blob->vec.iov_len);
	}
	dout(" th %p secret_id %lld %lld\n", th, th->secret_id,
	     le64_to_cpu(msg_a->ticket_blob.secret_id));

	get_random_bytes(&au->nonce, sizeof(au->nonce));
	ret = encrypt_authorizer(au, NULL);
	if (ret) {
		pr_err("failed to encrypt authorizer: %d", ret);
		goto out_au;
	}

	dout(" built authorizer nonce %llx len %d\n", au->nonce,
	     (int)au->buf->vec.iov_len);
	return 0;

out_au:
	ceph_x_authorizer_cleanup(au);
	return ret;
}

static int ceph_x_encode_ticket(struct ceph_x_ticket_handler *th,
				void **p, void *end)
{
	ceph_decode_need(p, end, 1 + sizeof(u64), bad);
	ceph_encode_8(p, 1);
	ceph_encode_64(p, th->secret_id);
	if (th->ticket_blob) {
		const char *buf = th->ticket_blob->vec.iov_base;
		u32 len = th->ticket_blob->vec.iov_len;

		ceph_encode_32_safe(p, end, len, bad);
		ceph_encode_copy_safe(p, end, buf, len, bad);
	} else {
		ceph_encode_32_safe(p, end, 0, bad);
	}

	return 0;
bad:
	return -ERANGE;
}

static bool need_key(struct ceph_x_ticket_handler *th)
{
	if (!th->have_key)
		return true;

	return get_seconds() >= th->renew_after;
}

static bool have_key(struct ceph_x_ticket_handler *th)
{
	if (th->have_key) {
		if (get_seconds() >= th->expires)
			th->have_key = false;
	}

	return th->have_key;
}

static void ceph_x_validate_tickets(struct ceph_auth_client *ac, int *pneed)
{
	int want = ac->want_keys;
	struct ceph_x_info *xi = ac->private;
	int service;

	*pneed = ac->want_keys & ~(xi->have_keys);

	for (service = 1; service <= want; service <<= 1) {
		struct ceph_x_ticket_handler *th;

		if (!(ac->want_keys & service))
			continue;

		if (*pneed & service)
			continue;

		th = get_ticket_handler(ac, service);
		if (IS_ERR(th)) {
			*pneed |= service;
			continue;
		}

		if (need_key(th))
			*pneed |= service;
		if (!have_key(th))
			xi->have_keys &= ~service;
	}
}

static int ceph_x_build_request(struct ceph_auth_client *ac,
				void *buf, void *end)
{
	struct ceph_x_info *xi = ac->private;
	int need;
	struct ceph_x_request_header *head = buf;
	int ret;
	struct ceph_x_ticket_handler *th =
		get_ticket_handler(ac, CEPH_ENTITY_TYPE_AUTH);

	if (IS_ERR(th))
		return PTR_ERR(th);

	ceph_x_validate_tickets(ac, &need);

	dout("build_request want %x have %x need %x\n",
	     ac->want_keys, xi->have_keys, need);

	if (need & CEPH_ENTITY_TYPE_AUTH) {
		struct ceph_x_authenticate *auth = (void *)(head + 1);
		void *p = auth + 1;
		void *enc_buf = xi->auth_authorizer.enc_buf;
		struct ceph_x_challenge_blob *blob = enc_buf +
							ceph_x_encrypt_offset();
		u64 *u;

		if (p > end)
			return -ERANGE;

		dout(" get_auth_session_key\n");
		head->op = cpu_to_le16(CEPHX_GET_AUTH_SESSION_KEY);

		/* encrypt and hash */
		get_random_bytes(&auth->client_challenge, sizeof(u64));
		blob->client_challenge = auth->client_challenge;
		blob->server_challenge = cpu_to_le64(xi->server_challenge);
		ret = ceph_x_encrypt(&xi->secret, enc_buf, CEPHX_AU_ENC_BUF_LEN,
				     sizeof(*blob));
		if (ret < 0)
			return ret;

		auth->struct_v = 1;
		auth->key = 0;
		for (u = (u64 *)enc_buf; u + 1 <= (u64 *)(enc_buf + ret); u++)
			auth->key ^= *(__le64 *)u;
		dout(" server_challenge %llx client_challenge %llx key %llx\n",
		     xi->server_challenge, le64_to_cpu(auth->client_challenge),
		     le64_to_cpu(auth->key));

		/* now encode the old ticket if exists */
		ret = ceph_x_encode_ticket(th, &p, end);
		if (ret < 0)
			return ret;

		return p - buf;
	}

	if (need) {
		void *p = head + 1;
		struct ceph_x_service_ticket_request *req;

		if (p > end)
			return -ERANGE;
		head->op = cpu_to_le16(CEPHX_GET_PRINCIPAL_SESSION_KEY);

		ret = ceph_x_build_authorizer(ac, th, &xi->auth_authorizer);
		if (ret)
			return ret;
		ceph_encode_copy(&p, xi->auth_authorizer.buf->vec.iov_base,
				 xi->auth_authorizer.buf->vec.iov_len);

		req = p;
		req->keys = cpu_to_le32(need);
		p += sizeof(*req);
		return p - buf;
	}

	return 0;
}

static int ceph_x_handle_reply(struct ceph_auth_client *ac, int result,
			       void *buf, void *end)
{
	struct ceph_x_info *xi = ac->private;
	struct ceph_x_reply_header *head = buf;
	struct ceph_x_ticket_handler *th;
	int len = end - buf;
	int op;
	int ret;

	if (result)
		return result;  /* XXX hmm? */

	if (xi->starting) {
		/* it's a hello */
		struct ceph_x_server_challenge *sc = buf;

		if (len != sizeof(*sc))
			return -EINVAL;
		xi->server_challenge = le64_to_cpu(sc->server_challenge);
		dout("handle_reply got server challenge %llx\n",
		     xi->server_challenge);
		xi->starting = false;
		xi->have_keys &= ~CEPH_ENTITY_TYPE_AUTH;
		return -EAGAIN;
	}

	op = le16_to_cpu(head->op);
	result = le32_to_cpu(head->result);
	dout("handle_reply op %d result %d\n", op, result);
	switch (op) {
	case CEPHX_GET_AUTH_SESSION_KEY:
		/* verify auth key */
		ret = ceph_x_proc_ticket_reply(ac, &xi->secret,
					       buf + sizeof(*head), end);
		break;

	case CEPHX_GET_PRINCIPAL_SESSION_KEY:
		th = get_ticket_handler(ac, CEPH_ENTITY_TYPE_AUTH);
		if (IS_ERR(th))
			return PTR_ERR(th);
		ret = ceph_x_proc_ticket_reply(ac, &th->session_key,
					       buf + sizeof(*head), end);
		break;

	default:
		return -EINVAL;
	}
	if (ret)
		return ret;
	if (ac->want_keys == xi->have_keys)
		return 0;
	return -EAGAIN;
}

static void ceph_x_destroy_authorizer(struct ceph_authorizer *a)
{
	struct ceph_x_authorizer *au = (void *)a;

	ceph_x_authorizer_cleanup(au);
	kfree(au);
}

static int ceph_x_create_authorizer(
	struct ceph_auth_client *ac, int peer_type,
	struct ceph_auth_handshake *auth)
{
	struct ceph_x_authorizer *au;
	struct ceph_x_ticket_handler *th;
	int ret;

	th = get_ticket_handler(ac, peer_type);
	if (IS_ERR(th))
		return PTR_ERR(th);

	au = kzalloc(sizeof(*au), GFP_NOFS);
	if (!au)
		return -ENOMEM;

	au->base.destroy = ceph_x_destroy_authorizer;

	ret = ceph_x_build_authorizer(ac, th, au);
	if (ret) {
		kfree(au);
		return ret;
	}

	auth->authorizer = (struct ceph_authorizer *) au;
	auth->authorizer_buf = au->buf->vec.iov_base;
	auth->authorizer_buf_len = au->buf->vec.iov_len;
	auth->authorizer_reply_buf = au->enc_buf;
	auth->authorizer_reply_buf_len = CEPHX_AU_ENC_BUF_LEN;
	auth->sign_message = ac->ops->sign_message;
	auth->check_message_signature = ac->ops->check_message_signature;

	return 0;
}

static int ceph_x_update_authorizer(
	struct ceph_auth_client *ac, int peer_type,
	struct ceph_auth_handshake *auth)
{
	struct ceph_x_authorizer *au;
	struct ceph_x_ticket_handler *th;

	th = get_ticket_handler(ac, peer_type);
	if (IS_ERR(th))
		return PTR_ERR(th);

	au = (struct ceph_x_authorizer *)auth->authorizer;
	if (au->secret_id < th->secret_id) {
		dout("ceph_x_update_authorizer service %u secret %llu < %llu\n",
		     au->service, au->secret_id, th->secret_id);
		return ceph_x_build_authorizer(ac, th, au);
	}
	return 0;
}

static int decrypt_authorize_challenge(struct ceph_x_authorizer *au,
				       void *challenge_buf,
				       int challenge_buf_len,
				       u64 *server_challenge)
{
	struct ceph_x_authorize_challenge *ch =
	    challenge_buf + sizeof(struct ceph_x_encrypt_header);
	int ret;

	/* no leading len */
	ret = __ceph_x_decrypt(&au->session_key, challenge_buf,
			       challenge_buf_len);
	if (ret < 0)
		return ret;
	if (ret < sizeof(*ch)) {
		pr_err("bad size %d for ceph_x_authorize_challenge\n", ret);
		return -EINVAL;
	}

	*server_challenge = le64_to_cpu(ch->server_challenge);
	return 0;
}

static int ceph_x_add_authorizer_challenge(struct ceph_auth_client *ac,
					   struct ceph_authorizer *a,
					   void *challenge_buf,
					   int challenge_buf_len)
{
	struct ceph_x_authorizer *au = (void *)a;
	u64 server_challenge;
	int ret;

	ret = decrypt_authorize_challenge(au, challenge_buf, challenge_buf_len,
					  &server_challenge);
	if (ret) {
		pr_err("failed to decrypt authorize challenge: %d", ret);
		return ret;
	}

	ret = encrypt_authorizer(au, &server_challenge);
	if (ret) {
		pr_err("failed to encrypt authorizer w/ challenge: %d", ret);
		return ret;
	}

	return 0;
}

static int ceph_x_verify_authorizer_reply(struct ceph_auth_client *ac,
					  struct ceph_authorizer *a)
{
	struct ceph_x_authorizer *au = (void *)a;
	void *p = au->enc_buf;
	struct ceph_x_authorize_reply *reply = p + ceph_x_encrypt_offset();
	int ret;

	ret = ceph_x_decrypt(&au->session_key, &p, p + CEPHX_AU_ENC_BUF_LEN);
	if (ret < 0)
		return ret;
	if (ret < sizeof(*reply)) {
		pr_err("bad size %d for ceph_x_authorize_reply\n", ret);
		return -EINVAL;
	}

	if (au->nonce + 1 != le64_to_cpu(reply->nonce_plus_one))
		ret = -EPERM;
	else
		ret = 0;
	dout("verify_authorizer_reply nonce %llx got %llx ret %d\n",
	     au->nonce, le64_to_cpu(reply->nonce_plus_one), ret);
	return ret;
}

static void ceph_x_reset(struct ceph_auth_client *ac)
{
	struct ceph_x_info *xi = ac->private;

	dout("reset\n");
	xi->starting = true;
	xi->server_challenge = 0;
}

static void ceph_x_destroy(struct ceph_auth_client *ac)
{
	struct ceph_x_info *xi = ac->private;
	struct rb_node *p;

	dout("ceph_x_destroy %p\n", ac);
	ceph_crypto_key_destroy(&xi->secret);

	while ((p = rb_first(&xi->ticket_handlers)) != NULL) {
		struct ceph_x_ticket_handler *th =
			rb_entry(p, struct ceph_x_ticket_handler, node);
		remove_ticket_handler(ac, th);
	}

	ceph_x_authorizer_cleanup(&xi->auth_authorizer);

	kfree(ac->private);
	ac->private = NULL;
}

static void invalidate_ticket(struct ceph_auth_client *ac, int peer_type)
{
	struct ceph_x_ticket_handler *th;

	th = get_ticket_handler(ac, peer_type);
	if (!IS_ERR(th))
		th->have_key = false;
}

static void ceph_x_invalidate_authorizer(struct ceph_auth_client *ac,
					 int peer_type)
{
	/*
	 * We are to invalidate a service ticket in the hopes of
	 * getting a new, hopefully more valid, one.  But, we won't get
	 * it unless our AUTH ticket is good, so invalidate AUTH ticket
	 * as well, just in case.
	 */
	invalidate_ticket(ac, peer_type);
	invalidate_ticket(ac, CEPH_ENTITY_TYPE_AUTH);
}

static int calc_signature(struct ceph_x_authorizer *au, struct ceph_msg *msg,
			  __le64 *psig)
{
	void *enc_buf = au->enc_buf;
	int ret;

<<<<<<< HEAD
	if (msg->con->peer_features & CEPH_FEATURE_CEPHX_V2) {
=======
	if (!(msg->con->peer_features & CEPH_FEATURE_CEPHX_V2)) {
>>>>>>> 18085f95
		struct {
			__le32 len;
			__le32 header_crc;
			__le32 front_crc;
			__le32 middle_crc;
			__le32 data_crc;
		} __packed *sigblock = enc_buf + ceph_x_encrypt_offset();

		sigblock->len = cpu_to_le32(4*sizeof(u32));
		sigblock->header_crc = msg->hdr.crc;
		sigblock->front_crc = msg->footer.front_crc;
		sigblock->middle_crc = msg->footer.middle_crc;
		sigblock->data_crc =  msg->footer.data_crc;

		ret = ceph_x_encrypt(&au->session_key, enc_buf,
				     CEPHX_AU_ENC_BUF_LEN, sizeof(*sigblock));
		if (ret < 0)
			return ret;

		*psig = *(__le64 *)(enc_buf + sizeof(u32));
	} else {
		struct {
			__le32 header_crc;
			__le32 front_crc;
			__le32 front_len;
			__le32 middle_crc;
			__le32 middle_len;
			__le32 data_crc;
			__le32 data_len;
			__le32 seq_lower_word;
		} __packed *sigblock = enc_buf;
		struct {
			__le64 a, b, c, d;
		} __packed *penc = enc_buf;
		int ciphertext_len;

		sigblock->header_crc = msg->hdr.crc;
		sigblock->front_crc = msg->footer.front_crc;
		sigblock->front_len = msg->hdr.front_len;
		sigblock->middle_crc = msg->footer.middle_crc;
		sigblock->middle_len = msg->hdr.middle_len;
		sigblock->data_crc =  msg->footer.data_crc;
		sigblock->data_len = msg->hdr.data_len;
		sigblock->seq_lower_word = *(__le32 *)&msg->hdr.seq;

		/* no leading len, no ceph_x_encrypt_header */
		ret = ceph_crypt(&au->session_key, true, enc_buf,
				 CEPHX_AU_ENC_BUF_LEN, sizeof(*sigblock),
				 &ciphertext_len);
		if (ret)
			return ret;

		*psig = penc->a ^ penc->b ^ penc->c ^ penc->d;
	}

	return 0;
}

static int ceph_x_sign_message(struct ceph_auth_handshake *auth,
			       struct ceph_msg *msg)
{
	__le64 sig;
	int ret;

	if (ceph_test_opt(from_msgr(msg->con->msgr), NOMSGSIGN))
		return 0;

	ret = calc_signature((struct ceph_x_authorizer *)auth->authorizer,
			     msg, &sig);
	if (ret)
		return ret;

	msg->footer.sig = sig;
	msg->footer.flags |= CEPH_MSG_FOOTER_SIGNED;
	return 0;
}

static int ceph_x_check_message_signature(struct ceph_auth_handshake *auth,
					  struct ceph_msg *msg)
{
	__le64 sig_check;
	int ret;

	if (ceph_test_opt(from_msgr(msg->con->msgr), NOMSGSIGN))
		return 0;

	ret = calc_signature((struct ceph_x_authorizer *)auth->authorizer,
			     msg, &sig_check);
	if (ret)
		return ret;
	if (sig_check == msg->footer.sig)
		return 0;
	if (msg->footer.flags & CEPH_MSG_FOOTER_SIGNED)
		dout("ceph_x_check_message_signature %p has signature %llx "
		     "expect %llx\n", msg, msg->footer.sig, sig_check);
	else
		dout("ceph_x_check_message_signature %p sender did not set "
		     "CEPH_MSG_FOOTER_SIGNED\n", msg);
	return -EBADMSG;
}

static const struct ceph_auth_client_ops ceph_x_ops = {
	.name = "x",
	.is_authenticated = ceph_x_is_authenticated,
	.should_authenticate = ceph_x_should_authenticate,
	.build_request = ceph_x_build_request,
	.handle_reply = ceph_x_handle_reply,
	.create_authorizer = ceph_x_create_authorizer,
	.update_authorizer = ceph_x_update_authorizer,
	.add_authorizer_challenge = ceph_x_add_authorizer_challenge,
	.verify_authorizer_reply = ceph_x_verify_authorizer_reply,
	.invalidate_authorizer = ceph_x_invalidate_authorizer,
	.reset =  ceph_x_reset,
	.destroy = ceph_x_destroy,
	.sign_message = ceph_x_sign_message,
	.check_message_signature = ceph_x_check_message_signature,
};


int ceph_x_init(struct ceph_auth_client *ac)
{
	struct ceph_x_info *xi;
	int ret;

	dout("ceph_x_init %p\n", ac);
	ret = -ENOMEM;
	xi = kzalloc(sizeof(*xi), GFP_NOFS);
	if (!xi)
		goto out;

	ret = -EINVAL;
	if (!ac->key) {
		pr_err("no secret set (for auth_x protocol)\n");
		goto out_nomem;
	}

	ret = ceph_crypto_key_clone(&xi->secret, ac->key);
	if (ret < 0) {
		pr_err("cannot clone key: %d\n", ret);
		goto out_nomem;
	}

	xi->starting = true;
	xi->ticket_handlers = RB_ROOT;

	ac->protocol = CEPH_AUTH_CEPHX;
	ac->private = xi;
	ac->ops = &ceph_x_ops;
	return 0;

out_nomem:
	kfree(xi);
out:
	return ret;
}

<|MERGE_RESOLUTION|>--- conflicted
+++ resolved
@@ -804,11 +804,7 @@
 	void *enc_buf = au->enc_buf;
 	int ret;
 
-<<<<<<< HEAD
-	if (msg->con->peer_features & CEPH_FEATURE_CEPHX_V2) {
-=======
 	if (!(msg->con->peer_features & CEPH_FEATURE_CEPHX_V2)) {
->>>>>>> 18085f95
 		struct {
 			__le32 len;
 			__le32 header_crc;
